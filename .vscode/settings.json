{
    "python.analysis.typeCheckingMode": "basic",
    "python.testing.pytestArgs": [
        "tests"
    ],
    "python.testing.unittestEnabled": false,
    "python.testing.pytestEnabled": true,
    "[python]": {
        "editor.defaultFormatter": "charliermarsh.ruff",
        "editor.formatOnSave": true,
    },
    "files.exclude": {
        "**/.venv": true
    },
<<<<<<< HEAD
    "python.analysis.extraPaths": [
        "./src/dashboard"
=======
    "cSpell.words": [
        "behaviour"
>>>>>>> fb98f58a
    ],
}<|MERGE_RESOLUTION|>--- conflicted
+++ resolved
@@ -12,12 +12,7 @@
     "files.exclude": {
         "**/.venv": true
     },
-<<<<<<< HEAD
-    "python.analysis.extraPaths": [
-        "./src/dashboard"
-=======
     "cSpell.words": [
         "behaviour"
->>>>>>> fb98f58a
     ],
 }
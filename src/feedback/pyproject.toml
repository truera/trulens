--- conflicted
+++ resolved
@@ -31,13 +31,9 @@
 trulens-core = { version = "^1.0.0", allow-prereleases = true }
 nltk = "^3.8"
 pydantic = "^2"
-<<<<<<< HEAD
 numpy = ">=1.23"
-=======
-numpy = "^1.23"
 scikit-learn = "^1.3.0"
 scipy = "^1.10.1"
->>>>>>> d3c6b546
 
 [tool.poetry.group.dev.dependencies]
 trulens-core = { path = "../core", develop = true }
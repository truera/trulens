--- conflicted
+++ resolved
@@ -6,13 +6,8 @@
 
 [tool.poetry]
 name = "trulens-feedback"
-<<<<<<< HEAD
 version = "1.0.1a1"
-description = "Library to systematically track and evaluate LLM based applications."
-=======
-version = "1.0.1a0"
 description = "A TruLens extension package implementing feedback functions for LLM App evaluation."
->>>>>>> e2825258
 authors = [
   "Snowflake Inc. <ml-observability-wg-dl@snowflake.com>",
 ]

from __future__ import annotations

from collections import defaultdict
from dataclasses import dataclass
import itertools
import logging
import numbers
from typing import (
    Any,
    Callable,
    Dict,
    List,
    Optional,
    Sequence,
    Tuple,
)

from opentelemetry import trace
from opentelemetry.trace import INVALID_SPAN_ID
from opentelemetry.trace.span import Span
import pandas as pd

from trulens.core.feedback.feedback import Feedback
from trulens.core.feedback.feedback_function_input import FeedbackFunctionInput
from trulens.core.feedback.selector import ProcessedContentNode
from trulens.core.feedback.selector import Selector
from trulens.core.feedback.selector import Trace
from trulens.core.otel.instrument import OtelFeedbackComputationRecordingContext
from trulens.experimental.otel_tracing.core.session import TRULENS_SERVICE_NAME
from trulens.experimental.otel_tracing.core.span import (
    set_function_call_attributes,
)
from trulens.experimental.otel_tracing.core.span import (
    set_general_span_attributes,
)
from trulens.experimental.otel_tracing.core.span import (
    set_span_attribute_safely,
)
from trulens.otel.semconv.trace import BASE_SCOPE
from trulens.otel.semconv.trace import ResourceAttributes
from trulens.otel.semconv.trace import SpanAttributes

_logger = logging.getLogger(__name__)


_EXPLANATION_KEYS = ["explanation", "explanations", "reason", "reasons"]


# If we could just have `opentelemetry.sdk.trace.ReadableSpan` it would be
# better, but this is all we need and it's easier to fill only this info
# from an event table row.
@dataclass
class MinimalSpanInfo:
    span_id: Optional[int]
    parent_span_id: Optional[int]
    attributes: Dict[str, Any]
    resource_attributes: Dict[str, Any]


class RecordGraphNode:
    """Graph form of a record (i.e. a list of spans)."""

    current_span: MinimalSpanInfo
    parent_span: Optional[MinimalSpanInfo]
    children_spans: List["RecordGraphNode"]

    def __init__(self, span: MinimalSpanInfo):
        self.current_span = span
        self.parent_span = None
        self.children_spans = []

    @staticmethod
    def build_graph(spans: List[MinimalSpanInfo]) -> "RecordGraphNode":
        nodes = [RecordGraphNode(curr) for curr in spans]
        span_id_idx = {curr.span_id: i for i, curr in enumerate(spans)}
        root = None
        for i, span in enumerate(spans):
            if span.parent_span_id is None:
                if root is not None:
                    raise ValueError("Multiple roots found!")
                root = nodes[i]
                continue
            if span.parent_span_id == INVALID_SPAN_ID:
                raise ValueError()
            parent_idx = span_id_idx[span.parent_span_id]
            nodes[parent_idx].children_spans.append(nodes[i])
            nodes[i].parent_span = nodes[parent_idx]
        return root


def _compute_feedback(
    record_root: RecordGraphNode,
    feedback_name: str,
    feedback_function: Feedback,
    higher_is_better: bool,
    selector_function: Callable[[RecordGraphNode], List[Dict[str, Any]]],
) -> None:
    """
    Compute feedback for a record. This is a utility function that can compute
    feedback functions quite arbitrarily and so is quite powerful.

    Args:
        record_root: Record root of record to compute feedback for.
        feedback_name: Name of feedback.
        feedback_function: Feedback object to compute feedback.
        higher_is_better: Whether higher values are better.
        selector_function:
            Function to select inputs for feedback computation. Given a record
            in graph form, it returns a list of inputs to the feedback
            function. Each entry in the list is a dictionary that represents
            the kwargs to the feedback function.
    """
    feedback_inputs = selector_function(record_root)
    record_root_attributes = record_root.current_span.attributes
    record_root_resource_attributes = (
        record_root.current_span.resource_attributes
    )
    for curr in feedback_inputs:
        curr = {k: FeedbackFunctionInput(value=v) for k, v in curr.items()}
        _call_feedback_function_with_record_root_info(
            feedback_name,
            feedback_function,
            higher_is_better,
            None,
            curr,
            record_root_attributes,
            record_root_resource_attributes,
        )


def compute_feedback_by_span_group(
    events: pd.DataFrame,
<<<<<<< HEAD
    feedback_name: str,
    feedback_function: Feedback,
    higher_is_better: bool,
    kwarg_to_selector: Dict[str, Selector],
    feedback_aggregator: Optional[Callable[[List[float]], float]] = None,
=======
    feedback: Feedback,
>>>>>>> 4af2e5e5
    raise_error_on_no_feedbacks_computed: bool = True,
    selectors: Optional[Dict[str, Selector]] = None,
) -> None:
    """
    Compute feedback based on span groups in events.

    Args:
        events: DataFrame containing trace events.
<<<<<<< HEAD
        feedback_name: Name of the feedback function.
        feedback_function: Feedback object to compute feedback.
        higher_is_better: Whether higher values are better.
        kwarg_to_selector: Mapping from function kwargs to span selectors
        feedback_aggregator: Aggregator function to combine feedback scores.
=======
        feedback: Feedback object to compute feedback. Its `name`,
            `higher_is_better`, and `aggregator` will be used.
>>>>>>> 4af2e5e5
        raise_error_on_no_feedbacks_computed:
            Raise an error if no feedbacks were computed. Default is True.
        selectors: Optional dict of selectors for OTEL mode. If not provided,
            will use feedback.selectors.
    """
<<<<<<< HEAD
=======
    feedback_name = feedback.name
    feedback_function = feedback
    higher_is_better = feedback.higher_is_better
    kwarg_to_selector = (
        selectors if selectors is not None else feedback.selectors
    )
    feedback_aggregator = feedback.aggregator
>>>>>>> 4af2e5e5

    kwarg_groups = _group_kwargs_by_selectors(kwarg_to_selector)
    unflattened_inputs = _collect_inputs_from_events(
        events, kwarg_groups, kwarg_to_selector
    )
    record_id_to_record_root = _map_record_id_to_record_roots(events)
    unflattened_inputs = _validate_unflattened_inputs(
        unflattened_inputs,
        kwarg_groups,
        list(record_id_to_record_root.keys()),
        feedback_name,
    )
    flattened_inputs = _flatten_inputs(unflattened_inputs)
    flattened_inputs = _remove_already_computed_feedbacks(
        events, feedback_name, flattened_inputs
    )
    num_feedbacks_computed = _run_feedback_on_inputs(
        flattened_inputs,
        feedback_name,
        feedback_function,
        higher_is_better,
        feedback_aggregator,
        record_id_to_record_root,
    )
    if raise_error_on_no_feedbacks_computed and num_feedbacks_computed == 0:
        raise ValueError("No feedbacks were computed!")


def _group_kwargs_by_selectors(
    kwarg_to_selector: Dict[str, Selector],
) -> List[Tuple[str]]:
    """Group kwargs by by whether their selectors describe the same spans.

    Args:
        kwarg_to_selector: kwarg to selector mapping.

    Returns:
        List of tuples of kwargs. Each tuple contains kwargs that describe the
        same spans in their selector.
    """
    ret = []
    for kwarg, selector in kwarg_to_selector.items():
        new_kwarg_group = True
        for kwarg_group in ret:
            if selector.describes_same_spans(kwarg_to_selector[kwarg_group[0]]):
                kwarg_group.append(kwarg)
                new_kwarg_group = False
                break
        if new_kwarg_group:
            ret.append([kwarg])
    ret = [tuple(curr) for curr in ret]
    return ret


def _collect_inputs_from_events(
    events: pd.DataFrame,
    kwarg_groups: List[Tuple[str]],
    kwarg_to_selector: Dict[str, Selector],
) -> Dict[
    Tuple[str, Optional[str]],
    Dict[Tuple[str], List[Dict[str, FeedbackFunctionInput]]],
]:
    """Collect inputs from events based on selectors.

    Args:
        events: DataFrame containing trace events.
        kwarg_groups:
            List of list of kwargs. Each sublist contains kwargs that describe
            the same spans in their selector.
        kwarg_to_selector: Mapping from function kwargs to span selectors.

    Returns:
        Mapping from (record_id, span_group) to kwarg group to inputs.
    """
    span_id_to_child_events = defaultdict(list)
    for _, curr in events.iterrows():
        parent_span_id = curr["trace"]["parent_id"]
        span_id_to_child_events[parent_span_id].append(curr)
    record_roots = [
        curr
        for _, curr in events.iterrows()
        if curr["record_attributes"].get(SpanAttributes.SPAN_TYPE)
        == SpanAttributes.SpanType.RECORD_ROOT
    ]
    if _is_trace_level(kwarg_to_selector):
        sole_kwarg = kwarg_groups[0][0]
        ret = defaultdict(
            lambda: defaultdict(
                lambda: [{sole_kwarg: FeedbackFunctionInput(value=Trace())}]
            )
        )
        for record_root in record_roots:
            _dfs_collect_trace_level_inputs_from_events(
                sole_kwarg,
                kwarg_to_selector[sole_kwarg],
                span_id_to_child_events,
                record_root,
                None,
                ret,
            )
    else:
        ret = defaultdict(lambda: defaultdict(list))
        for kwarg_group in kwarg_groups:
            for record_root in record_roots:
                _dfs_collect_inputs_from_events(
                    kwarg_group,
                    kwarg_to_selector,
                    span_id_to_child_events,
                    record_root,
                    ret,
                )
    return ret


def _is_trace_level(kwarg_to_selector: Dict[str, Selector]) -> bool:
    """Check if any selectors are at a trace level.

    Args:
        kwarg_to_selector: Mapping from function kwargs to span selectors.

    Returns:
        True iff any selector is at a trace level. Will throw an error if there
        are multiple kwargs.
    """
    if any(curr.trace_level for curr in kwarg_to_selector.values()):
        if len(kwarg_to_selector) != 1:
            raise ValueError(
                "Cannot have multiple `Selectors` if any are trace level!"
            )
        return True
    return False


def _dfs_collect_trace_level_inputs_from_events(
    sole_kwarg,
    sole_selector,
    span_id_to_child_events: Dict[str, List[pd.Series]],
    curr_event: pd.Series,
    parent_processed_content_node: Optional[ProcessedContentNode],
    ret: Dict[
        Tuple[str, Optional[str]],
        Dict[Tuple[str], List[Dict[str, FeedbackFunctionInput]]],
    ],
) -> None:
    """DFS collect inputs from events based on a single trace level `Selector`.

    Args:
        sole_kwarg: Sole kwarg to the feedback function.
        sole_selector: Selector for sole kwarg to the feedback function.
        span_id_to_child_events: Mapping from span id to child events.
        curr_event: Current event to process.
        parent_processed_content_node:
            Parent `ProcessedContentNode` of the current event to process.
        ret:
            Mapping from (record_id, None) to kwarg group to inputs. This is
            what will be updated throughout the DFS.
    """
    # Convenience variables.
    record_attributes = curr_event["record_attributes"]
    record_id = record_attributes[SpanAttributes.RECORD_ID]
    span_id = curr_event["trace"]["span_id"]
    span_name = curr_event["record"]["name"]
    # Check if row satisfies selector conditions.
    curr_processed_content_node = None
    if sole_selector.matches_span(span_name, record_attributes):
        processed_content = sole_selector.process_span(
            span_id, record_attributes
        ).value
        if (
            processed_content is not None
            or not sole_selector.ignore_none_values
        ):
            curr_processed_content_node = ret[(record_id, None)][(sole_kwarg,)][
                0
            ][sole_kwarg].value.add_event(
                processed_content, curr_event, parent_processed_content_node
            )
    # Recurse on child events.
    for child_event in span_id_to_child_events[span_id]:
        _dfs_collect_trace_level_inputs_from_events(
            sole_kwarg,
            sole_selector,
            span_id_to_child_events,
            child_event,
            curr_processed_content_node or parent_processed_content_node,
            ret,
        )


def _dfs_collect_inputs_from_events(
    kwarg_group: Tuple[str],
    kwarg_to_selector: Dict[str, Selector],
    span_id_to_child_events: Dict[str, List[pd.Series]],
    curr_event: pd.Series,
    ret: Dict[
        Tuple[str, Optional[str]],
        Dict[Tuple[str], List[Dict[str, FeedbackFunctionInput]]],
    ],
) -> None:
    """DFS collect inputs from events.

    Args:
        kwarg_group:
            List of kwargs that describe the same spans in their selector.
        kwarg_to_selector: Mapping from function kwargs to span selectors.
        span_id_to_child_events: Mapping from span id to child events.
        curr_event: Current event to process.
        ret:
            Mapping from (record_id, span_group) to kwarg group to inputs. This
            is what will be updated throughout the DFS.
    """
    # Convenience variables.
    record_attributes = curr_event["record_attributes"]
    record_id = record_attributes[SpanAttributes.RECORD_ID]
    selector = kwarg_to_selector[kwarg_group[0]]
    span_id = curr_event["trace"]["span_id"]
    span_name = curr_event["record"]["name"]
    # Handle span groups.
    span_groups = record_attributes.get(SpanAttributes.SPAN_GROUPS, [None])
    if isinstance(span_groups, str):
        span_groups = [span_groups]
    elif span_groups is None:
        span_groups = [None]
    # Check if row satisfies selector conditions.
    matched = False
    if selector.matches_span(span_name, record_attributes):
        # Collect inputs for this kwarg group.
        ignore = False
        kwarg_group_inputs = {}
        for kwarg in kwarg_group:
            val = kwarg_to_selector[kwarg].process_span(
                span_id, record_attributes
            )
            kwarg_group_inputs[kwarg] = val
            if (
                val.value is None
                and kwarg_to_selector[kwarg].ignore_none_values
            ):
                ignore = True
                break
        if not ignore:
            # Place the inputs for this record id and every span group.
            for span_group in span_groups:
                ret[(record_id, span_group)][kwarg_group].append(
                    kwarg_group_inputs
                )
            matched = True
    # Recurse on child events if necessary.
    if not matched or not selector.match_only_if_no_ancestor_matched:
        for child_event in span_id_to_child_events[span_id]:
            _dfs_collect_inputs_from_events(
                kwarg_group,
                kwarg_to_selector,
                span_id_to_child_events,
                child_event,
                ret,
            )


def _map_record_id_to_record_roots(
    events: pd.DataFrame,
) -> Dict[str, pd.Series]:
    """Map record_id to record roots.

    Args:
        events: DataFrame containing trace events.

    Returns:
        Mapping from record_id to record root.
    """
    ret = {}
    for _, curr in events.iterrows():
        record_attributes = curr["record_attributes"]
        if (
            record_attributes.get(SpanAttributes.SPAN_TYPE)
            == SpanAttributes.SpanType.RECORD_ROOT
        ):
            record_id = record_attributes.get(SpanAttributes.RECORD_ID)
            if record_id in ret:
                _logger.warning(
                    f"Multiple record roots found for record_id={record_id}!"
                )
            ret[record_id] = curr
    return ret


def _validate_unflattened_inputs(
    unflattened_inputs: Dict[
        Tuple[str, Optional[str]],
        Dict[Tuple[str], List[Dict[str, FeedbackFunctionInput]]],
    ],
    kwarg_groups: List[Tuple[str]],
    record_ids_with_record_roots: List[str],
    feedback_name: str,
) -> Dict[
    Tuple[str, Optional[str]],
    Dict[Tuple[str], List[Dict[str, FeedbackFunctionInput]]],
]:
    """Validate collected inputs and remove invalid entries.

    Args:
        unflattened_inputs:
            Mapping from (record_id, span_group) to kwarg group to inputs.
        kwarg_groups:
            List of list of kwargs. Each sublist contains kwargs that describe
            the same spans in their selector.
        record_ids_with_record_roots:
            List of record ids that have record roots.
        feedback_name: Name of the feedback function.

    Returns:
        Validated mapping from (record_id, span_group) to kwarg group to inputs.
    """
    keys_to_remove = []

    if len(kwarg_groups) > 1:
        for (
            record_id,
            span_group,
        ), kwarg_group_to_inputs in unflattened_inputs.items():
            if len(kwarg_group_to_inputs) != len(kwarg_groups):
                keys_to_remove.append((record_id, span_group))
                continue

            # Check for ambiguous inputs (multiple possible values).
            group_sizes = sorted([
                len(inputs) for inputs in kwarg_group_to_inputs.values()
            ])
            if (
                group_sizes[-2] > 1
            ):  # If second largest group has multiple items then unclear how to combine.
                _logger.warning(
                    f"feedback_name={feedback_name}, record={record_id}, span_group={span_group} has ambiguous inputs!"
                )
                keys_to_remove.append((record_id, span_group))

    for record_id, span_group in unflattened_inputs:
        if record_id not in record_ids_with_record_roots:
            _logger.warning(f"record_id={record_id} has no known record root!")
            keys_to_remove.append((record_id, span_group))

    # Remove invalid entries.
    for key in keys_to_remove:
        if key in unflattened_inputs:
            del unflattened_inputs[key]

    return unflattened_inputs


def _flatten_inputs(
    unflattened_inputs: Dict[
        Tuple[str, Optional[str]],
        Dict[Tuple[str], List[Dict[str, FeedbackFunctionInput]]],
    ],
) -> List[Tuple[str, Optional[str], Dict[str, FeedbackFunctionInput]]]:
    """Flatten inputs via cartesian product.

    Args:
        unflattened_inputs: Mapping from (record_id, span_group) to kwarg group to inputs to flatten.

    Returns:
        Flattened inputs. Each entry is a tuple of (record_id, span_group, inputs).
    """
    ret = []
    for (
        record_id,
        span_group,
    ), kwarg_group_to_inputs in unflattened_inputs.items():
        # Create a list of dictionaries to use in the product.
        input_dicts = list(kwarg_group_to_inputs.values())
        if not input_dicts:
            continue
        # For each combination, merge the dictionaries.
        for combination in itertools.product(*input_dicts):
            merged_input = {}
            for input_dict in combination:
                merged_input.update(input_dict)
            ret.append((record_id, span_group, merged_input))
    return ret


def _remove_already_computed_feedbacks(
    events: pd.DataFrame,
    feedback_name: str,
    flattened_inputs: List[
        Tuple[str, Optional[str], Dict[str, FeedbackFunctionInput]]
    ],
) -> List[Tuple[str, Optional[str], Dict[str, FeedbackFunctionInput]]]:
    """Remove inputs that have already been computed.

    Args:
        events: DataFrame containing trace events.
        feedback_name: Name of the feedback function.
        flattened_inputs:
            Flattened inputs to remove inputs that have already been computed
            from.

    Returns:
        List of inputs that have not already been computed.
    """
    if not events.empty and "record_attributes" in events.columns:
        attributes = events["record_attributes"]
    else:
        _logger.debug("Events is empty, returning flattened inputs.")
        return flattened_inputs
    eval_root_attributes = attributes[
        attributes.apply(
            lambda curr: curr.get(SpanAttributes.SPAN_TYPE)
            == SpanAttributes.SpanType.EVAL_ROOT
        )
    ]
    record_id_to_eval_root_attributes = eval_root_attributes.groupby(
        by=eval_root_attributes.apply(
            lambda curr: curr.get(SpanAttributes.RECORD_ID)
        )
    )
    ret = []
    for record_id, span_group, inputs in flattened_inputs:
        curr_eval_root_attributes = []
        if record_id in record_id_to_eval_root_attributes.groups:
            curr_eval_root_attributes = (
                record_id_to_eval_root_attributes.get_group(record_id)
                # DEV NOTE: In pandas 2.1.0: `get_group` deprecated grouping on
                # non-tuple keys.
            )
        if not _feedback_already_computed(
            span_group, inputs, feedback_name, curr_eval_root_attributes
        ):
            ret.append((record_id, span_group, inputs))
    return ret


def _feedback_already_computed(
    span_group: Optional[str],
    kwarg_inputs: Dict[str, FeedbackFunctionInput],
    feedback_name: str,
    eval_root_attributes: Sequence[Dict[str, Any]],
) -> bool:
    """Check if feedback has already been computed.

    Args:
        span_group: Span group of the invocation.
        kwarg_inputs: kwarg inputs to feedback function.
        feedback_name: Name of the feedback function.
        eval_root_attributes: List of eval root spans attributes.

    Returns:
        True iff feedback has already been computed.
    """
    for curr in eval_root_attributes:
        curr_span_group = curr.get(SpanAttributes.EVAL_ROOT.SPAN_GROUP)
        if isinstance(curr_span_group, list):
            valid = span_group in curr_span_group
        else:
            valid = span_group == curr_span_group
        valid = valid and feedback_name == curr.get(
            SpanAttributes.EVAL_ROOT.METRIC_NAME
        )
        for k, v in kwarg_inputs.items():
            if not valid:
                break
            if v.span_id != curr.get(
                f"{SpanAttributes.EVAL_ROOT.ARGS_SPAN_ID}.{k}"
            ):
                valid = False
            if v.span_attribute != curr.get(
                f"{SpanAttributes.EVAL_ROOT.ARGS_SPAN_ATTRIBUTE}.{k}"
            ):
                valid = False
        if valid:
            return True
    return False


def _run_feedback_on_inputs(
    flattened_inputs: List[
        Tuple[str, Optional[str], Dict[str, FeedbackFunctionInput]]
    ],
    feedback_name: str,
    feedback_function: Feedback,
    higher_is_better: bool,
    feedback_aggregator: Optional[Callable[[List[float]], float]],
    record_id_to_record_root: Dict[str, pd.Series],
) -> int:
    """Run feedback function on all inputs.

    Args:
        flattened_inputs: Flattened inputs. Each entry is a tuple of (record_id, span_group, inputs).
        feedback_name: Name of the feedback function.
        feedback_function: Feedback object to compute feedback.
        higher_is_better: Whether higher values are better.
        feedback_aggregator: Aggregator function to combine feedback scores.
        record_id_to_record_root: Mapping from record_id to record root.

    Returns:
        Number of feedbacks computed.
    """
    ret = 0
    for record_id, span_group, inputs in flattened_inputs:
        try:
            _call_feedback_function_with_record_root_info(
                feedback_name,
                feedback_function,
                higher_is_better,
                feedback_aggregator,
                inputs,
                record_id_to_record_root[record_id]["record_attributes"],
                record_id_to_record_root[record_id]["resource_attributes"],
                span_group,
            )
            ret += 1
        except Exception as e:
            _logger.warning(
                f"feedback_name={feedback_name}, record={record_id}, span_group={span_group} had an error during computation:\n{str(e)}"
            )
    return ret


def _call_feedback_function_with_record_root_info(
    feedback_name: str,
    feedback_function: Feedback,
    higher_is_better: bool,
    feedback_aggregator: Optional[Callable[[List[float]], float]],
    kwarg_inputs: Dict[str, FeedbackFunctionInput],
    record_root_attributes: Dict[str, Any],
    record_root_resource_attributes: Dict[str, Any],
    span_group: Optional[str] = None,
) -> None:
    """Call feedback function.

    Args:
        feedback_name: Name of the feedback function.
        feedback_function: Feedback object to compute feedback.
        higher_is_better: Whether higher values are better.
        feedback_aggregator: Aggregator function to combine feedback scores.
        kwarg_inputs: kwarg inputs to feedback function.
        record_root_attributes: Span attributes of record root.
        record_root_resource_attributes: Resource attributes of record root.
        span_group: Span group of the invocation.
    """
    app_name, app_version, app_id, run_name = _get_app_and_run_info(
        record_root_attributes, record_root_resource_attributes
    )
    # TODO(otel, dhuang): need to use these when getting the object entity!
    # database_name = record_root_attributes[
    #    f"snow.{BASE_SCOPE}.database.name"
    # ]
    # schema_name = record_root_attributes[
    #    f"snow.{BASE_SCOPE}.schema.name"
    # ]
    input_id = record_root_attributes[SpanAttributes.INPUT_ID]
    target_record_id = record_root_attributes[SpanAttributes.RECORD_ID]
    _call_feedback_function(
        feedback_name,
        feedback_function,
        higher_is_better,
        feedback_aggregator,
        kwarg_inputs,
        app_name,
        app_version,
        app_id,
        run_name,
        input_id,
        target_record_id,
        span_group,
    )


def _call_feedback_function(
    feedback_name: str,
    feedback_function: Feedback,
    higher_is_better: bool,
    feedback_aggregator: Optional[Callable[[List[float]], float]],
    kwarg_inputs: Dict[str, FeedbackFunctionInput],
    app_name: str,
    app_version: str,
    app_id: str,
    run_name: str,
    input_id: str,
    target_record_id: str,
    span_group: Optional[str] = None,
) -> float:
    """Call feedback function.

    Args:
        feedback_name: Name of the feedback function.
        feedback_function: Feedback object to compute feedback.
        higher_is_better: Whether higher values are better.
        feedback_aggregator: Aggregator function to combine feedback scores.
        kwarg_inputs: kwarg inputs to feedback function.
        app_name: Name of the app.
        app_version: Version of the app.
        app_id: ID of the app.
        run_name: Name of the run.
        input_id: ID of the input.
        target_record_id: ID of the target record.
        span_group: Span group of the invocation.

    Returns:
        The score returned by the feedback function.
    """
    context_manager = OtelFeedbackComputationRecordingContext(
        app_name=app_name,
        app_version=app_version,
        app_id=app_id,
        run_name=run_name,
        input_id=input_id,
        target_record_id=target_record_id,
        feedback_name=feedback_name,
    )
    with context_manager as eval_root_span:
        try:
            if span_group is not None:
                eval_root_span.set_attribute(
                    f"{SpanAttributes.EVAL_ROOT.SPAN_GROUP}",
                    span_group,
                )
            eval_root_span.set_attribute(
                SpanAttributes.EVAL_ROOT.HIGHER_IS_BETTER, higher_is_better
            )
            expanded_kwargs_inputs = [{}]
            aggregate = False
            for k, v in kwarg_inputs.items():
                if v.span_id is not None:
                    eval_root_span.set_attribute(
                        f"{SpanAttributes.EVAL_ROOT.ARGS_SPAN_ID}.{k}",
                        v.span_id,
                    )
                if v.span_attribute is not None:
                    eval_root_span.set_attribute(
                        f"{SpanAttributes.EVAL_ROOT.ARGS_SPAN_ATTRIBUTE}.{k}",
                        v.span_attribute,
                    )
                if isinstance(v.value, list) and not v.collect_list:
                    aggregate = True
                    new_expanded_kwargs_inputs = []
                    for curr in expanded_kwargs_inputs:
                        for val in v.value:
                            curr[k] = val
                            new_expanded_kwargs_inputs.append(curr.copy())
                    expanded_kwargs_inputs = new_expanded_kwargs_inputs
                else:
                    for curr in expanded_kwargs_inputs:
                        curr[k] = v.value
            res = []
            for i, curr in enumerate(expanded_kwargs_inputs):
                res.append(
                    _call_feedback_function_under_eval_span(
                        feedback_function,
                        curr,
                        eval_root_span,
                        is_only_child=len(expanded_kwargs_inputs) == 1,
                        eval_child_idx=i,
                    )
                )
            if aggregate:
                if feedback_aggregator is not None:
                    res = feedback_aggregator(res)
                else:
                    res = sum(res) / len(res) if res else 0.0
            else:
                res = res[0]
            eval_root_span.set_attribute(SpanAttributes.EVAL_ROOT.SCORE, res)
            return res
        except Exception as e:
            eval_root_span.set_attribute(SpanAttributes.EVAL_ROOT.ERROR, str(e))
            raise e


def _call_feedback_function_under_eval_span(
    feedback_function: Feedback,
    kwargs: Dict[str, Any],
    eval_root_span: Span,
    is_only_child: bool,
    eval_child_idx: int,
) -> float:
    """
    Call a feedback function with the provided kwargs and return the score.

    Args:
        feedback_function: The feedback function to call.
        kwargs: The keyword arguments to pass to the feedback function.
        eval_root_span: The root span for the evaluation.
        is_only_child:
            Whether this is the only child eval span of the evaluation root.
        eval_child_idx: Index of this eval child span in the evaluation root.

    Returns:
        The score returned by the feedback function.
    """
    with (
        trace.get_tracer_provider()
        .get_tracer(TRULENS_SERVICE_NAME)
        .start_as_current_span(f"eval-{eval_child_idx}")
    ) as eval_span:
        set_general_span_attributes(eval_span, SpanAttributes.SpanType.EVAL)
        res = None
        exc = None
        try:
            # Directly call the Feedback object to ensure custom parameters are used
            res = feedback_function(**kwargs)
            metadata = {}
            if isinstance(res, tuple):
                # If the result is a tuple, it must be (score, metadata) where
                # the metadata has string keys.
                if (
                    len(res) != 2
                    or not isinstance(res[0], numbers.Number)
                    or not isinstance(res[1], dict)
                    or not all([
                        isinstance(curr, str) for curr in res[1].keys()
                    ])
                ):
                    raise ValueError(
                        "Feedback functions must return either a float score or a (score, metadata) tuple."
                    )
                res, metadata = res[0], res[1]
            res = float(res)
            eval_span.set_attribute(SpanAttributes.EVAL.SCORE, res)
            _set_metadata_attributes(eval_span, metadata)
            if is_only_child:
                _set_metadata_attributes(eval_root_span, metadata)
            return res
        except Exception as e:
            exc = e
            eval_span.set_attribute(SpanAttributes.EVAL.ERROR, str(e))
            raise e
        finally:
            # Use Feedback.name for function call attributes
            func_name = feedback_function.name

            set_function_call_attributes(eval_span, res, func_name, exc, kwargs)


def _set_metadata_attributes(span: Span, metadata: Dict[str, Any]) -> None:
    """Set metadata attributes on a span.

    Args:
        span: Span to set attributes on.
        metadata: Metadata to extract attributes from.
    """
    for k, v in metadata.items():
        set_span_attribute_safely(
            span, f"{SpanAttributes.EVAL.METADATA}.{k}", v
        )
        if k in _EXPLANATION_KEYS:
            set_span_attribute_safely(span, SpanAttributes.EVAL.EXPLANATION, v)


def _get_app_and_run_info(
    attributes: Dict[str, Any], resource_attributes: Dict[str, Any]
) -> Tuple[str, str, str, str]:
    """Get app info from attributes.

    Args:
        attributes: Span attributes of record root.
        resource_attributes: Resource attributes of record root.

    Returns:
        Tuple of: app name, app version, and app id, run name.
    """

    def get_value(keys: List[str]) -> Optional[str]:
        for key in keys:
            for attr in [resource_attributes, attributes]:
                if key in attr:
                    return attr[key]
        return None

    app_name = get_value([
        f"snow.{BASE_SCOPE}.object.name",
        ResourceAttributes.APP_NAME,
    ])
    app_version = get_value([
        f"snow.{BASE_SCOPE}.object.version.name",
        ResourceAttributes.APP_VERSION,
    ])
    app_id = get_value([ResourceAttributes.APP_ID])
    run_name = get_value([
        f"snow.{BASE_SCOPE}.run.name",
        SpanAttributes.RUN_NAME,
    ])
    return app_name, app_version, app_id, run_name<|MERGE_RESOLUTION|>--- conflicted
+++ resolved
@@ -19,7 +19,6 @@
 from opentelemetry.trace import INVALID_SPAN_ID
 from opentelemetry.trace.span import Span
 import pandas as pd
-
 from trulens.core.feedback.feedback import Feedback
 from trulens.core.feedback.feedback_function_input import FeedbackFunctionInput
 from trulens.core.feedback.selector import ProcessedContentNode
@@ -130,15 +129,7 @@
 
 def compute_feedback_by_span_group(
     events: pd.DataFrame,
-<<<<<<< HEAD
-    feedback_name: str,
-    feedback_function: Feedback,
-    higher_is_better: bool,
-    kwarg_to_selector: Dict[str, Selector],
-    feedback_aggregator: Optional[Callable[[List[float]], float]] = None,
-=======
     feedback: Feedback,
->>>>>>> 4af2e5e5
     raise_error_on_no_feedbacks_computed: bool = True,
     selectors: Optional[Dict[str, Selector]] = None,
 ) -> None:
@@ -147,23 +138,13 @@
 
     Args:
         events: DataFrame containing trace events.
-<<<<<<< HEAD
-        feedback_name: Name of the feedback function.
-        feedback_function: Feedback object to compute feedback.
-        higher_is_better: Whether higher values are better.
-        kwarg_to_selector: Mapping from function kwargs to span selectors
-        feedback_aggregator: Aggregator function to combine feedback scores.
-=======
         feedback: Feedback object to compute feedback. Its `name`,
             `higher_is_better`, and `aggregator` will be used.
->>>>>>> 4af2e5e5
         raise_error_on_no_feedbacks_computed:
             Raise an error if no feedbacks were computed. Default is True.
         selectors: Optional dict of selectors for OTEL mode. If not provided,
             will use feedback.selectors.
     """
-<<<<<<< HEAD
-=======
     feedback_name = feedback.name
     feedback_function = feedback
     higher_is_better = feedback.higher_is_better
@@ -171,7 +152,6 @@
         selectors if selectors is not None else feedback.selectors
     )
     feedback_aggregator = feedback.aggregator
->>>>>>> 4af2e5e5
 
     kwarg_groups = _group_kwargs_by_selectors(kwarg_to_selector)
     unflattened_inputs = _collect_inputs_from_events(

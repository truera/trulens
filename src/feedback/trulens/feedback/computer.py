from __future__ import annotations

from collections import defaultdict
from dataclasses import dataclass
import itertools
import logging
import numbers
from typing import (
    Any,
    Callable,
    Dict,
    List,
    Optional,
    Sequence,
    Tuple,
    Type,
    Union,
)

from opentelemetry import trace
from opentelemetry.trace import INVALID_SPAN_ID
from opentelemetry.trace.span import Span
import pandas as pd
from trulens.core.feedback.feedback_function_input import FeedbackFunctionInput
from trulens.core.feedback.selector import Selector
from trulens.core.otel.instrument import OtelFeedbackComputationRecordingContext
from trulens.experimental.otel_tracing.core.session import TRULENS_SERVICE_NAME
from trulens.experimental.otel_tracing.core.span import (
    set_general_span_attributes,
)
from trulens.experimental.otel_tracing.core.span import (
    set_span_attribute_safely,
)
from trulens.otel.semconv.trace import BASE_SCOPE
from trulens.otel.semconv.trace import ResourceAttributes
from trulens.otel.semconv.trace import SpanAttributes

_logger = logging.getLogger(__name__)


# If we could just have `opentelemetry.sdk.trace.ReadableSpan` it would be
# better, but this is all we need and it's easier to fill only this info
# from an event table row.
@dataclass
class MinimalSpanInfo:
    span_id: Optional[int]
    parent_span_id: Optional[int]
    attributes: Dict[str, Any]
    resource_attributes: Dict[str, Any]


class RecordGraphNode:
    """Graph form of a record (i.e. a list of spans)."""

    current_span: MinimalSpanInfo
    parent_span: Optional[MinimalSpanInfo]
    children_spans: List["RecordGraphNode"]

    def __init__(self, span: MinimalSpanInfo):
        self.current_span = span
        self.parent_span = None
        self.children_spans = []

    @staticmethod
    def build_graph(spans: List[MinimalSpanInfo]) -> "RecordGraphNode":
        nodes = [RecordGraphNode(curr) for curr in spans]
        span_id_idx = {curr.span_id: i for i, curr in enumerate(spans)}
        root = None
        for i, span in enumerate(spans):
            if span.parent_span_id is None:
                if root is not None:
                    raise ValueError("Multiple roots found!")
                root = nodes[i]
                continue
            if span.parent_span_id == INVALID_SPAN_ID:
                raise ValueError()
            parent_idx = span_id_idx[span.parent_span_id]
            nodes[parent_idx].children_spans.append(nodes[i])
            nodes[i].parent_span = nodes[parent_idx]
        return root


def _compute_feedback(
    record_root: RecordGraphNode,
    feedback_name: str,
    feedback_function: Callable[
        [Any], Union[float, Tuple[float, Dict[str, Any]]]
    ],
    higher_is_better: bool,
    selector_function: Callable[[RecordGraphNode], List[Dict[str, Any]]],
) -> None:
    """
    Compute feedback for a record. This is a utility function that can compute
    feedback functions quite arbitrarily and so is quite powerful.

    Args:
        record_root: Record root of record to compute feedback for.
        feedback_name: Name of feedback.
        feedback_function: Function to compute feedback.
        higher_is_better: Whether higher values are better.
        selector_function:
            Function to select inputs for feedback computation. Given a record
            in graph form, it returns a list of inputs to the feedback
            function. Each entry in the list is a dictionary that represents
            the kwargs to the feedback function.
    """
    feedback_inputs = selector_function(record_root)
    record_root_attributes = record_root.current_span.attributes
    record_root_resource_attributes = (
        record_root.current_span.resource_attributes
    )
    for curr in feedback_inputs:
        curr = {k: FeedbackFunctionInput(value=v) for k, v in curr.items()}
        _call_feedback_function(
            feedback_name,
            feedback_function,
            higher_is_better,
            None,
            curr,
            record_root_attributes,
            record_root_resource_attributes,
        )


def compute_feedback_by_span_group(
    events: pd.DataFrame,
    feedback_name: str,
    feedback_function: Callable[
        [Any], Union[float, Tuple[float, Dict[str, Any]]]
    ],
    higher_is_better: bool,
    kwarg_to_selector: Dict[str, Selector],
    feedback_aggregator: Optional[Callable[[List[float]], float]] = None,
    raise_error_on_no_feedbacks_computed: bool = True,
) -> None:
    """
    Compute feedback based on span groups in events.

    Args:
        events: DataFrame containing trace events.
        feedback_name: Name of the feedback function.
        feedback_function: Function to compute feedback.
        higher_is_better: Whether higher values are better.
        kwarg_to_selector: Mapping from function kwargs to span selectors
        feedback_aggregator: Aggregator function to combine feedback scores.
        raise_error_on_no_feedbacks_computed:
            Raise an error if no feedbacks were computed. Default is True.
    """
    kwarg_groups = _group_kwargs_by_selectors(kwarg_to_selector)
    unflattened_inputs = _collect_inputs_from_events(
        events, kwarg_groups, kwarg_to_selector
    )
    record_id_to_record_root = _map_record_id_to_record_roots(events)
    unflattened_inputs = _validate_unflattened_inputs(
        unflattened_inputs,
        kwarg_groups,
        list(record_id_to_record_root.keys()),
        feedback_name,
    )
    flattened_inputs = _flatten_inputs(unflattened_inputs)
    flattened_inputs = _remove_already_computed_feedbacks(
        events, feedback_name, flattened_inputs
    )
    num_feedbacks_computed = _run_feedback_on_inputs(
        flattened_inputs,
        feedback_name,
        feedback_function,
        higher_is_better,
<<<<<<< HEAD
        record_id_to_record_root,
=======
        feedback_aggregator,
        record_id_to_record_roots,
>>>>>>> e28fea30
    )
    if raise_error_on_no_feedbacks_computed and num_feedbacks_computed == 0:
        raise ValueError("No feedbacks were computed!")


def _group_kwargs_by_selectors(
    kwarg_to_selector: Dict[str, Selector],
) -> List[Tuple[str]]:
    """Group kwargs by by whether their selectors describe the same spans.

    Args:
        kwarg_to_selector: kwarg to selector mapping.

    Returns:
        List of tuples of kwargs. Each tuple contains kwargs that describe the
        same spans in their selector.
    """
    ret = []
    for kwarg, selector in kwarg_to_selector.items():
        new_kwarg_group = True
        for kwarg_group in ret:
            if selector.describes_same_spans(kwarg_to_selector[kwarg_group[0]]):
                kwarg_group.append(kwarg)
                new_kwarg_group = False
                break
        if new_kwarg_group:
            ret.append([kwarg])
    ret = [tuple(curr) for curr in ret]
    return ret


def _collect_inputs_from_events(
    events: pd.DataFrame,
    kwarg_groups: List[Tuple[str]],
    kwarg_to_selector: Dict[str, Selector],
) -> Dict[
    Tuple[str, Optional[str]],
    Dict[Tuple[str], List[Dict[str, FeedbackFunctionInput]]],
]:
    """Collect inputs from events based on selectors.

    Args:
        events: DataFrame containing trace events.
        kwarg_groups:
            List of list of kwargs. Each sublist contains kwargs that describe
            the same spans in their selector.
        kwarg_to_selector: Mapping from function kwargs to span selectors.

    Returns:
        Mapping from (record_id, span_group) to kwarg group to inputs.
    """
    ret = defaultdict(lambda: defaultdict(list))
    span_id_to_child_events = defaultdict(list)
    for _, curr in events.iterrows():
        parent_span_id = curr["trace"]["parent_id"]
        span_id_to_child_events[parent_span_id].append(curr)
    record_roots = [
        curr
        for _, curr in events.iterrows()
        if curr["record_attributes"].get(SpanAttributes.SPAN_TYPE)
        == SpanAttributes.SpanType.RECORD_ROOT
    ]
    for kwarg_group in kwarg_groups:
        for record_root in record_roots:
            _dfs_collect_inputs_from_events(
                kwarg_group,
                kwarg_to_selector,
                span_id_to_child_events,
                record_root,
                ret,
            )
    return ret


def _dfs_collect_inputs_from_events(
    kwarg_group: Tuple[str],
    kwarg_to_selector: Dict[str, Selector],
    span_id_to_child_events: Dict[str, List[pd.Series]],
    curr_event: pd.Series,
    ret: Dict[
        Tuple[str, Optional[str]],
        Dict[Tuple[str], List[Dict[str, FeedbackFunctionInput]]],
    ],
) -> None:
    """DFS collect inputs from events.

    Args:
        kwarg_group:
            List of kwargs that describe the same spans in their selector.
        kwarg_to_selector: Mapping from function kwargs to span selectors.
        span_id_to_child_events: Mapping from span id to child events.
        curr_event: Current event to process.
        ret:
            Mapping from (record_id, span_group) to kwarg group to inputs. This
            is what will be updated throughout the DFS.
    """
    # Convenience variables.
    record_attributes = curr_event["record_attributes"]
    record_id = record_attributes[SpanAttributes.RECORD_ID]
    selector = kwarg_to_selector[kwarg_group[0]]
    span_id = curr_event["trace"]["span_id"]
    # Handle span groups.
    span_groups = record_attributes.get(SpanAttributes.SPAN_GROUPS, [None])
    if isinstance(span_groups, str):
        span_groups = [span_groups]
    elif span_groups is None:
        span_groups = [None]
    # Check if row satisfies selector conditions.
    matched = False
    if selector.matches_span(record_attributes):
        # Collect inputs for this kwarg group.
        kwarg_group_inputs = {
            kwarg: kwarg_to_selector[kwarg].process_span(
                span_id, record_attributes
            )
            for kwarg in kwarg_group
        }
        # Place the inputs for this record id and every span group.
        for span_group in span_groups:
            ret[(record_id, span_group)][kwarg_group].append(kwarg_group_inputs)
        matched = True
    # Recurse on child events if necessary.
    if not matched or not selector.match_only_if_no_ancestor_matched:
        for child_event in span_id_to_child_events[span_id]:
            _dfs_collect_inputs_from_events(
                kwarg_group,
                kwarg_to_selector,
                span_id_to_child_events,
                child_event,
                ret,
            )


def _map_record_id_to_record_roots(
    events: pd.DataFrame,
) -> Dict[str, pd.Series]:
    """Map record_id to record roots.

    Args:
        events: DataFrame containing trace events.

    Returns:
        Mapping from record_id to record root.
    """
    ret = {}
    for _, curr in events.iterrows():
        record_attributes = curr["record_attributes"]
        if (
<<<<<<< HEAD
            record_attributes.get(SpanAttributes.SPAN_TYPE, None)
            == SpanAttributes.SpanType.RECORD_ROOT
        ):
            record_id = record_attributes[SpanAttributes.RECORD_ID]
=======
            curr.get(SpanAttributes.SPAN_TYPE)
            == SpanAttributes.SpanType.RECORD_ROOT
        ):
            record_id = curr[SpanAttributes.RECORD_ID]
            if record_id in ret:
                _logger.warning(
                    f"Multiple record roots found for record_id={record_id}!"
                )
>>>>>>> e28fea30
            ret[record_id] = curr
    return ret


def _validate_unflattened_inputs(
    unflattened_inputs: Dict[
        Tuple[str, Optional[str]],
        Dict[Tuple[str], List[Dict[str, FeedbackFunctionInput]]],
    ],
    kwarg_groups: List[Tuple[str]],
    record_ids_with_record_roots: List[str],
    feedback_name: str,
) -> Dict[
    Tuple[str, Optional[str]],
    Dict[Tuple[str], List[Dict[str, FeedbackFunctionInput]]],
]:
    """Validate collected inputs and remove invalid entries.

    Args:
        unflattened_inputs:
            Mapping from (record_id, span_group) to kwarg group to inputs.
        kwarg_groups:
            List of list of kwargs. Each sublist contains kwargs that describe
            the same spans in their selector.
        record_ids_with_record_roots:
            List of record ids that have record roots.
        feedback_name: Name of the feedback function.

    Returns:
        Validated mapping from (record_id, span_group) to kwarg group to inputs.
    """
    keys_to_remove = []

    if len(kwarg_groups) > 1:
        for (
            record_id,
            span_group,
        ), kwarg_group_to_inputs in unflattened_inputs.items():
            if len(kwarg_group_to_inputs) != len(kwarg_groups):
                keys_to_remove.append((record_id, span_group))
                continue

            # Check for ambiguous inputs (multiple possible values).
            group_sizes = sorted([
                len(inputs) for inputs in kwarg_group_to_inputs.values()
            ])
            if (
                group_sizes[-2] > 1
            ):  # If second largest group has multiple items then unclear how to combine.
                _logger.warning(
                    f"feedback_name={feedback_name}, record={record_id}, span_group={span_group} has ambiguous inputs!"
                )
                keys_to_remove.append((record_id, span_group))

    for record_id, span_group in unflattened_inputs:
        if record_id not in record_ids_with_record_roots:
            _logger.warning(f"record_id={record_id} has no known record root!")
            keys_to_remove.append((record_id, span_group))

    # Remove invalid entries.
    for key in keys_to_remove:
        if key in unflattened_inputs:
            del unflattened_inputs[key]

    return unflattened_inputs


def _flatten_inputs(
    unflattened_inputs: Dict[
        Tuple[str, Optional[str]],
        Dict[Tuple[str], List[Dict[str, FeedbackFunctionInput]]],
    ],
) -> List[Tuple[str, Optional[str], Dict[str, FeedbackFunctionInput]]]:
    """Flatten inputs via cartesian product.

    Args:
        unflattened_inputs: Mapping from (record_id, span_group) to kwarg group to inputs to flatten.

    Returns:
        Flattened inputs. Each entry is a tuple of (record_id, span_group, inputs).
    """
    ret = []
    for (
        record_id,
        span_group,
    ), kwarg_group_to_inputs in unflattened_inputs.items():
        # Create a list of dictionaries to use in the product.
        input_dicts = list(kwarg_group_to_inputs.values())
        if not input_dicts:
            continue
        # For each combination, merge the dictionaries.
        for combination in itertools.product(*input_dicts):
            merged_input = {}
            for input_dict in combination:
                merged_input.update(input_dict)
            ret.append((record_id, span_group, merged_input))
    return ret


def _remove_already_computed_feedbacks(
    events: pd.DataFrame,
    feedback_name: str,
    flattened_inputs: List[
        Tuple[str, Optional[str], Dict[str, FeedbackFunctionInput]]
    ],
) -> List[Tuple[str, Optional[str], Dict[str, FeedbackFunctionInput]]]:
    """Remove inputs that have already been computed.

    Args:
        events: DataFrame containing trace events.
        feedback_name: Name of the feedback function.
        flattened_inputs:
            Flattened inputs to remove inputs that have already been computed
            from.

    Returns:
        List of inputs that have not already been computed.
    """
    attributes = events["record_attributes"]
    eval_root_attributes = attributes[
        attributes.apply(
            lambda curr: curr.get(SpanAttributes.SPAN_TYPE)
            == SpanAttributes.SpanType.EVAL_ROOT
        )
    ]
    record_id_to_eval_root_attributes = eval_root_attributes.groupby(
        by=eval_root_attributes.apply(
            lambda curr: curr.get(SpanAttributes.RECORD_ID)
        )
    )
    ret = []
    for record_id, span_group, inputs in flattened_inputs:
        curr_eval_root_attributes = []
        if record_id in record_id_to_eval_root_attributes.groups:
            curr_eval_root_attributes = (
                record_id_to_eval_root_attributes.get_group(record_id)
            )
        if not _feedback_already_computed(
            span_group, inputs, feedback_name, curr_eval_root_attributes
        ):
            ret.append((record_id, span_group, inputs))
    return ret


def _feedback_already_computed(
    span_group: Optional[str],
    kwarg_inputs: Dict[str, FeedbackFunctionInput],
    feedback_name: str,
    eval_root_attributes: Sequence[Dict[str, Any]],
) -> bool:
    """Check if feedback has already been computed.

    Args:
        span_group: Span group of the invocation.
        kwarg_inputs: kwarg inputs to feedback function.
        feedback_name: Name of the feedback function.
        eval_root_attributes: List of eval root spans attributes.

    Returns:
        True iff feedback has already been computed.
    """
    for curr in eval_root_attributes:
        curr_span_group = curr.get(SpanAttributes.EVAL_ROOT.SPAN_GROUP)
        if isinstance(curr_span_group, list):
            valid = span_group in curr_span_group
        else:
            valid = span_group == curr_span_group
        valid = valid and feedback_name == curr.get(
            SpanAttributes.EVAL.METRIC_NAME
        )
        for k, v in kwarg_inputs.items():
            if not valid:
                break
            if v.span_id != curr.get(
                f"{SpanAttributes.EVAL_ROOT.ARGS_SPAN_ID}.{k}"
            ):
                valid = False
            if v.span_attribute != curr.get(
                f"{SpanAttributes.EVAL_ROOT.ARGS_SPAN_ATTRIBUTE}.{k}"
            ):
                valid = False
        if valid:
            return True
    return False


def _run_feedback_on_inputs(
    flattened_inputs: List[
        Tuple[str, Optional[str], Dict[str, FeedbackFunctionInput]]
    ],
    feedback_name: str,
    feedback_function: Callable[
        [Any], Union[float, Tuple[float, Dict[str, Any]]]
    ],
    higher_is_better: bool,
<<<<<<< HEAD
    record_id_to_record_root: Dict[str, pd.Series],
=======
    feedback_aggregator: Optional[Callable[[List[float]], float]],
    record_id_to_record_root: Dict[str, Dict[str, Any]],
>>>>>>> e28fea30
) -> int:
    """Run feedback function on all inputs.

    Args:
        flattened_inputs: Flattened inputs. Each entry is a tuple of (record_id, span_group, inputs).
        feedback_name: Name of the feedback function.
        feedback_function: Function to compute feedback.
        higher_is_better: Whether higher values are better.
        feedback_aggregator: Aggregator function to combine feedback scores.
        record_id_to_record_root: Mapping from record_id to record root.

    Returns:
        Number of feedbacks computed.
    """
    ret = 0
    for record_id, span_group, inputs in flattened_inputs:
        try:
            _call_feedback_function(
                feedback_name,
                feedback_function,
                higher_is_better,
                feedback_aggregator,
                inputs,
                record_id_to_record_root[record_id]["record_attributes"],
                record_id_to_record_root[record_id]["resource_attributes"],
                span_group,
            )
            ret += 1
        except Exception as e:
            _logger.warning(
                f"feedback_name={feedback_name}, record={record_id}, span_group={span_group} had an error during computation:\n{str(e)}"
            )
    return ret


def _call_feedback_function(
    feedback_name: str,
    feedback_function: Callable[
        [Any], Union[float, Tuple[float, Dict[str, Any]]]
    ],
    higher_is_better: bool,
    feedback_aggregator: Optional[Callable[[List[float]], float]],
    kwarg_inputs: Dict[str, FeedbackFunctionInput],
    record_root_attributes: Dict[str, Any],
    record_root_resource_attributes: Dict[str, Any],
    span_group: Optional[str] = None,
) -> None:
    """Call feedback function.

    Args:
        feedback_name: Name of the feedback function.
        feedback_function: Function to compute feedback.
        higher_is_better: Whether higher values are better.
        feedback_aggregator: Aggregator function to combine feedback scores.
        kwarg_inputs: kwarg inputs to feedback function.
        record_root_attributes: Span attributes of record root.
        record_root_attributes: Resource attributes of record root.
        span_group: Span group of the invocation.
    """
    app_name, app_version, app_id, run_name = _get_app_and_run_info(
        record_root_attributes, record_root_resource_attributes
    )
    # TODO(otel, dhuang): need to use these when getting the object entity!
    # database_name = record_root_attributes[
    #    f"snow.{BASE_SCOPE}.database.name"
    # ]
    # schema_name = record_root_attributes[
    #    f"snow.{BASE_SCOPE}.schema.name"
    # ]
    input_id = record_root_attributes[SpanAttributes.INPUT_ID]
    target_record_id = record_root_attributes[SpanAttributes.RECORD_ID]
    context_manager = OtelFeedbackComputationRecordingContext(
        app_name=app_name,
        app_version=app_version,
        app_id=app_id,
        run_name=run_name,
        input_id=input_id,
        target_record_id=target_record_id,
        feedback_name=feedback_name,
    )
    with context_manager as eval_root_span:
        try:
            if span_group is not None:
                eval_root_span.set_attribute(
                    f"{SpanAttributes.EVAL_ROOT.SPAN_GROUP}",
                    span_group,
                )
            eval_root_span.set_attribute(
                SpanAttributes.EVAL_ROOT.HIGHER_IS_BETTER, higher_is_better
            )
            expanded_kwargs_inputs = [{}]
            aggregate = False
            for k, v in kwarg_inputs.items():
                if v.span_id is not None:
                    eval_root_span.set_attribute(
                        f"{SpanAttributes.EVAL_ROOT.ARGS_SPAN_ID}.{k}",
                        v.span_id,
                    )
                if v.span_attribute is not None:
                    eval_root_span.set_attribute(
                        f"{SpanAttributes.EVAL_ROOT.ARGS_SPAN_ATTRIBUTE}.{k}",
                        v.span_attribute,
                    )
                if (
                    isinstance(v.value, list)
                    and v.call_feedback_function_per_entry_in_list
                ):
                    aggregate = True
                    new_expanded_kwargs_inputs = []
                    for curr in expanded_kwargs_inputs:
                        for val in v.value:
                            curr[k] = val
                            new_expanded_kwargs_inputs.append(curr.copy())
                    expanded_kwargs_inputs = new_expanded_kwargs_inputs
                else:
                    for curr in expanded_kwargs_inputs:
                        curr[k] = v.value
            if not aggregate:
                res = _call_feedback_function_with_span(
                    feedback_function,
                    expanded_kwargs_inputs[0],
                    eval_root_span,
                    SpanAttributes.EVAL_ROOT,
                )
            else:
                res = []
                for i, curr in enumerate(expanded_kwargs_inputs):
                    with (
                        trace.get_tracer_provider()
                        .get_tracer(TRULENS_SERVICE_NAME)
                        .start_as_current_span(f"eval-{i}")
                    ) as eval_span:
                        set_general_span_attributes(
                            eval_span, SpanAttributes.SpanType.EVAL
                        )
                        res.append(
                            _call_feedback_function_with_span(
                                feedback_function,
                                curr,
                                eval_span,
                                SpanAttributes.EVAL,
                            )
                        )
                if feedback_aggregator is not None:
                    res = feedback_aggregator(res)
                else:
                    res = sum(res) / len(res) if res else 0.0
                eval_root_span.set_attribute(
                    SpanAttributes.EVAL_ROOT.SCORE, res
                )
        except Exception as e:
            eval_root_span.set_attribute(SpanAttributes.EVAL_ROOT.ERROR, str(e))
            raise e


def _call_feedback_function_with_span(
    feedback_function: Callable[
        [Any], Union[float, Tuple[float, Dict[str, Any]]]
    ],
    kwargs: Dict[str, Any],
    span: Span,
    span_attribute_scope: Type,
) -> float:
    """
    Call a feedback function with the provided kwargs and return the score.

    Args:
        feedback_function: The feedback function to call.
        kwargs: The keyword arguments to pass to the feedback function.
        span: The span to use for recording the feedback function call.
        span_attribute_scope: The scope for span attributes.

    Returns:
        The score returned by the feedback function.
    """
    try:
        res = feedback_function(**kwargs)
        metadata = {}
        if isinstance(res, tuple):
            if (
                len(res) != 2
                or not isinstance(res[0], numbers.Number)
                or not isinstance(res[1], dict)
                or not all([isinstance(curr, str) for curr in res[1].keys()])
            ):
                raise ValueError(
                    "Feedback functions must be of type `Callable[Any, Union[float, Tuple[float, Dict[str, Any]]]]`!"
                )
            res, metadata = res[0], res[1]
        res = float(res)
        span.set_attribute(span_attribute_scope.SCORE, res)
        for k, v in metadata.items():
            set_span_attribute_safely(
<<<<<<< HEAD
                eval_root_span,
                f"{SpanAttributes.EVAL_ROOT.METADATA}.{k}",
                v,
            )


def _get_app_and_run_info(
    attributes: Dict[str, Any], resource_attributes: Dict[str, Any]
) -> Tuple[str, str, str, str]:
    """Get app info from attributes.

    Args:
        attributes: Span attributes of record root.
        resource_attributes: Resource attributes of record root.

    Returns:
        Tuple of: app name, app version, and app id, run name.
    """

    def get_value(keys: List[str]) -> Optional[str]:
        for key in keys:
            for attr in [resource_attributes, attributes]:
                if key in attr:
                    return attr[key]
        return None

    app_name = get_value([
        f"snow.{BASE_SCOPE}.object.name",
        ResourceAttributes.APP_NAME,
    ])
    app_version = get_value([
        f"snow.{BASE_SCOPE}.object.version.name",
        ResourceAttributes.APP_VERSION,
    ])
    app_id = get_value([ResourceAttributes.APP_ID])
    run_name = get_value([
        f"snow.{BASE_SCOPE}.run.name",
        SpanAttributes.RUN_NAME,
    ])
    return app_name, app_version, app_id, run_name
=======
                span, f"{span_attribute_scope.METADATA}.{k}", v
            )
            if k in ["explanation", "explanations", "reason", "reasons"]:
                set_span_attribute_safely(
                    span, span_attribute_scope.EXPLANATION, v
                )
        return res
    except Exception as e:
        span.set_attribute(span_attribute_scope.ERROR, str(e))
        raise e
>>>>>>> e28fea30
<|MERGE_RESOLUTION|>--- conflicted
+++ resolved
@@ -166,12 +166,8 @@
         feedback_name,
         feedback_function,
         higher_is_better,
-<<<<<<< HEAD
+        feedback_aggregator,
         record_id_to_record_root,
-=======
-        feedback_aggregator,
-        record_id_to_record_roots,
->>>>>>> e28fea30
     )
     if raise_error_on_no_feedbacks_computed and num_feedbacks_computed == 0:
         raise ValueError("No feedbacks were computed!")
@@ -320,21 +316,14 @@
     for _, curr in events.iterrows():
         record_attributes = curr["record_attributes"]
         if (
-<<<<<<< HEAD
-            record_attributes.get(SpanAttributes.SPAN_TYPE, None)
+            record_attributes.get(SpanAttributes.SPAN_TYPE)
             == SpanAttributes.SpanType.RECORD_ROOT
         ):
             record_id = record_attributes[SpanAttributes.RECORD_ID]
-=======
-            curr.get(SpanAttributes.SPAN_TYPE)
-            == SpanAttributes.SpanType.RECORD_ROOT
-        ):
-            record_id = curr[SpanAttributes.RECORD_ID]
             if record_id in ret:
                 _logger.warning(
                     f"Multiple record roots found for record_id={record_id}!"
                 )
->>>>>>> e28fea30
             ret[record_id] = curr
     return ret
 
@@ -530,12 +519,8 @@
         [Any], Union[float, Tuple[float, Dict[str, Any]]]
     ],
     higher_is_better: bool,
-<<<<<<< HEAD
+    feedback_aggregator: Optional[Callable[[List[float]], float]],
     record_id_to_record_root: Dict[str, pd.Series],
-=======
-    feedback_aggregator: Optional[Callable[[List[float]], float]],
-    record_id_to_record_root: Dict[str, Dict[str, Any]],
->>>>>>> e28fea30
 ) -> int:
     """Run feedback function on all inputs.
 
@@ -729,11 +714,16 @@
         span.set_attribute(span_attribute_scope.SCORE, res)
         for k, v in metadata.items():
             set_span_attribute_safely(
-<<<<<<< HEAD
-                eval_root_span,
-                f"{SpanAttributes.EVAL_ROOT.METADATA}.{k}",
-                v,
+                span, f"{span_attribute_scope.METADATA}.{k}", v
             )
+            if k in ["explanation", "explanations", "reason", "reasons"]:
+                set_span_attribute_safely(
+                    span, span_attribute_scope.EXPLANATION, v
+                )
+        return res
+    except Exception as e:
+        span.set_attribute(span_attribute_scope.ERROR, str(e))
+        raise e
 
 
 def _get_app_and_run_info(
@@ -769,16 +759,4 @@
         f"snow.{BASE_SCOPE}.run.name",
         SpanAttributes.RUN_NAME,
     ])
-    return app_name, app_version, app_id, run_name
-=======
-                span, f"{span_attribute_scope.METADATA}.{k}", v
-            )
-            if k in ["explanation", "explanations", "reason", "reasons"]:
-                set_span_attribute_safely(
-                    span, span_attribute_scope.EXPLANATION, v
-                )
-        return res
-    except Exception as e:
-        span.set_attribute(span_attribute_scope.ERROR, str(e))
-        raise e
->>>>>>> e28fea30
+    return app_name, app_version, app_id, run_name
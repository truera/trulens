--- conflicted
+++ resolved
@@ -97,15 +97,10 @@
         _call_feedback_function(
             feedback_name,
             feedback_function,
-<<<<<<< HEAD
+            higher_is_better,
             curr,
             record_root_attributes,
             record_root_resource_attributes,
-=======
-            higher_is_better,
-            curr,
-            record_root_attributes,
->>>>>>> 09c6ae63
         )
 
 
@@ -150,12 +145,8 @@
         flattened_inputs,
         feedback_name,
         feedback_function,
-<<<<<<< HEAD
+        higher_is_better,
         record_id_to_record_root,
-=======
-        higher_is_better,
-        record_id_to_record_roots,
->>>>>>> 09c6ae63
     )
     if raise_error_on_no_feedbacks_computed and num_feedbacks_computed == 0:
         raise ValueError("No feedbacks were computed!")
@@ -454,12 +445,8 @@
     feedback_function: Callable[
         [Any], Union[float, Tuple[float, Dict[str, Any]]]
     ],
-<<<<<<< HEAD
+    higher_is_better: bool,
     record_id_to_record_root: Dict[str, pd.Series],
-=======
-    higher_is_better: bool,
-    record_id_to_record_root: Dict[str, Dict[str, Any]],
->>>>>>> 09c6ae63
 ) -> int:
     """Run feedback function on all inputs.
 

from concurrent.futures import as_completed
import json
import logging
import re
import threading
from typing import (
    ClassVar,
    Dict,
    List,
    Optional,
    Sequence,
    Tuple,
    Type,
    TypedDict,
    Union,
)
import warnings

import nltk
from nltk.tokenize import sent_tokenize
import numpy as np
import pydantic
from pydantic import BaseModel
from trulens.core.feedback import feedback as core_feedback
from trulens.core.feedback import provider as core_provider
from trulens.core.feedback.selector import Trace
from trulens.core.utils import deprecation as deprecation_utils
from trulens.core.utils.threading import ThreadPoolExecutor
from trulens.feedback import generated as feedback_generated
from trulens.feedback import output_schemas as feedback_output_schemas
from trulens.feedback import prompts as feedback_prompts
from trulens.feedback.v2 import feedback as feedback_v2

logger = logging.getLogger(__name__)

REASONING_MODEL_PREFIXES = ("o1", "o3", "o4", "gpt-5", "deepseek-r1")

# --- Shared capability cache for LLM providers ---
_capabilities_lock = threading.Lock()


class CapabilityCacheEntry(TypedDict, total=False):
    structured_outputs: bool
    temperature: bool
    reasoning_effort: bool
    cfg: bool


_model_capabilities_cache: Dict[str, CapabilityCacheEntry] = {}


class LLMProvider(core_provider.Provider):
    """An LLM-based provider.

    This is an abstract class and needs to be initialized as one of these:

    * [OpenAI][trulens.providers.openai.OpenAI] and subclass
      [AzureOpenAI][trulens.providers.openai.AzureOpenAI].

    * [Bedrock][trulens.providers.bedrock.Bedrock].

    * [LiteLLM][trulens.providers.litellm.LiteLLM]. LiteLLM provides an
    interface to a [wide range of
    models](https://docs.litellm.ai/docs/providers).

    * [LangChain][trulens.providers.langchain.Langchain].

    """

    # NOTE(piotrm): "model_" prefix for attributes is "protected" by pydantic v2
    # by default. Need the below adjustment but this means we don't get any
    # warnings if we try to override some internal pydantic name.
    model_engine: str

    model_config: ClassVar[pydantic.ConfigDict] = pydantic.ConfigDict(
        protected_namespaces=()
    )

    def __init__(self, *args, **kwargs):
        # TODO: why was self_kwargs required here independently of kwargs?
        self_kwargs = dict(kwargs)

        super().__init__(
            **self_kwargs
        )  # need to include pydantic.BaseModel.__init__

    # --- Shared capability cache helpers ---
    def _capabilities_key(self) -> str:
        return getattr(self, "model_engine", "") or self.__class__.__name__

    def _get_capabilities(self) -> CapabilityCacheEntry:
        with _capabilities_lock:
            return _model_capabilities_cache.get(self._capabilities_key(), {})

    def _set_capabilities(self, updates: CapabilityCacheEntry) -> None:
        with _capabilities_lock:
            current = _model_capabilities_cache.get(
                self._capabilities_key(), {}
            )
            current.update(updates)
            _model_capabilities_cache[self._capabilities_key()] = current

    @classmethod
    def clear_model_capabilities_cache(
        cls, model_engine: Optional[str] = None
    ) -> None:
        with _capabilities_lock:
            if model_engine is None:
                _model_capabilities_cache.clear()
            else:
                _model_capabilities_cache.pop(model_engine, None)

    def clear_capabilities_cache(self) -> None:
        self.clear_model_capabilities_cache(self._capabilities_key())

    def _is_unsupported_parameter_error(
        self, exc: Exception, parameter: str
    ) -> bool:
        message = str(getattr(exc, "message", "")) or str(exc)
        lowered = message.lower()
        return (
            ("unsupported" in lowered)
            or ("unexpected keyword" in lowered)
            or ("got an unexpected" in lowered)
            or ("does not support" in lowered)
            or ("is not allowed" in lowered)
            or ("unknown" in lowered)
        ) and (parameter in lowered)

    def _is_reasoning_model(self) -> bool:
        """Detect reasoning models robustly across providers.

        - Handles provider-prefixed ids like "snowflake/o3-mini".
        - Matches known prefixes in REASONING_MODEL_PREFIXES.
        - Also matches generic substrings like "reasoning" or "thinking".
        """
        raw = (self.model_engine or "").lower()
        name = raw.split("/", 1)[1] if "/" in raw else raw
        if any(name.startswith(p) for p in REASONING_MODEL_PREFIXES):
            return True
        return ("reasoning" in name) or ("thinking" in name)

    # @abstractmethod
    def _create_chat_completion(
        self,
        prompt: Optional[str] = None,
        messages: Optional[Sequence[Dict]] = None,
        response_format: Optional[Type[BaseModel]] = None,
        **kwargs,
    ) -> str:
        """
        Create a chat completion using the LLM provider.

        Args:
            prompt: Optional text prompt.
            messages: Optional sequence of message dictionaries.
            response_format: Optional response format schema.
            **kwargs: Additional keyword arguments.

        Returns:
            str: The completion model response.
        """
        # text
        raise NotImplementedError()

    def generate_score(
        self,
        system_prompt: str,
        user_prompt: Optional[str] = None,
        min_score_val: int = 0,
        max_score_val: int = 10,
        temperature: float = 0.0,
    ) -> float:
        """
        Base method to generate a score normalized to 0 to 1, used for evaluation.

        Args:
            system_prompt (str): A pre-formatted system prompt.
            user_prompt (Optional[str]): An optional user prompt.
            min_score_val (int): The minimum score value.
            max_score_val (int): The maximum score value.
            temperature (float): The temperature for the LLM response.

        Returns:
            The normalized score on a 0-1 scale.
        """

        assert self.endpoint is not None, "Endpoint is not set."
        assert (
            max_score_val > min_score_val
        ), "Max score must be greater than min score."

        llm_messages = [{"role": "system", "content": system_prompt}]
        if user_prompt is not None:
            llm_messages.append({"role": "user", "content": user_prompt})

        # Try structured outputs first; provider will probe and fall back if unsupported
        response_format = feedback_output_schemas.BaseFeedbackResponse

        # Add reasoning effort for reasoning models and handle temperature
        extra_kwargs = {}
        if self._is_reasoning_model():
            extra_kwargs["reasoning_effort"] = (
                "medium"  # Default reasoning effort
            )
            # Don't pass temperature to reasoning models as they don't support it
        else:
            extra_kwargs["temperature"] = temperature

        response = self.endpoint.run_in_pace(
            func=self._create_chat_completion,
            messages=llm_messages,
            response_format=response_format,
            **extra_kwargs,
        )

        # --------------------------------------------------------------
        # Attempt to parse structured JSON responses directly.
        # --------------------------------------------------------------
        try:
            parsed_json = json.loads(response)
        except Exception:
            parsed_json = None

        if isinstance(parsed_json, dict) and "score" in parsed_json:
            try:
                raw_score = float(parsed_json["score"])
                normalized_score = (raw_score - min_score_val) / (
                    max_score_val - min_score_val
                )
            except (TypeError, ValueError):
                normalized_score = -1.0

            return normalized_score, {"reason": parsed_json}

        if isinstance(parsed_json, list):
            # If a list is returned, average the scores where possible.
            scores = []
            for item in parsed_json:
                if isinstance(item, dict) and "score" in item:
                    try:
                        scores.append(float(item["score"]))
                    except (TypeError, ValueError):
                        pass
            if scores:
                avg_raw = sum(scores) / len(scores)
                normalized_score = (avg_raw - min_score_val) / (
                    max_score_val - min_score_val
                )
            else:
                normalized_score = -1.0
            return normalized_score, {"reason": parsed_json}

        if isinstance(response, feedback_output_schemas.BaseFeedbackResponse):
            score = response.score
        elif isinstance(response, str):
            score = feedback_generated.re_configured_rating(
                response,
                min_score_val=min_score_val,
                max_score_val=max_score_val,
            )
        else:
            raise ValueError(
                f"Expected string or structured response but got:\n{response}"
            )

        return (score - min_score_val) / (max_score_val - min_score_val)

    def generate_score_and_reasons(
        self,
        system_prompt: str,
        user_prompt: Optional[str] = None,
        min_score_val: int = 0,
        max_score_val: int = 10,
        temperature: float = 0.0,
    ) -> Tuple[float, Dict]:
        """
        Base method to generate a score and reason, used for evaluation.

        Args:
            system_prompt (str): A pre-formatted system prompt.
            user_prompt (Optional[str]): An optional user prompt. Defaults to None.
            min_score_val (int): The minimum score value.
            max_score_val (int): The maximum score value.
            temperature (float): The temperature for the LLM response.

        Returns:
            Tuple[float, Dict]: A tuple containing the normalized score on a 0-1 scale and
                reason metadata dictionary.
        """
        assert self.endpoint is not None, "Endpoint is not set."
        assert (
            max_score_val > min_score_val
        ), "Max score must be greater than min score."

        llm_messages = [{"role": "system", "content": system_prompt}]
        if user_prompt is not None:
            llm_messages.append({"role": "user", "content": user_prompt})

        # Try structured outputs first; provider will probe and fall back if unsupported
        response_format = feedback_output_schemas.ChainOfThoughtResponse

        # Add reasoning effort for reasoning models and handle temperature
        extra_kwargs = {}
        if self._is_reasoning_model():
            extra_kwargs["reasoning_effort"] = (
                "medium"  # Default reasoning effort
            )
            # Don't pass temperature to reasoning models as they don't support it
        else:
            extra_kwargs["temperature"] = temperature

        response = self.endpoint.run_in_pace(
            func=self._create_chat_completion,
            messages=llm_messages,
            response_format=response_format,
            **extra_kwargs,
        )

        criteria_field = "Criteria"
        supporting_evidence_field = "Supporting Evidence"

        # Attempt to parse JSON (e.g., from CFG or structured outputs returned as text)
        parsed_json = None
        if isinstance(response, str):
            try:
                parsed_json = json.loads(response)
            except Exception:
                parsed_json = None

        # If JSON matches ChainOfThoughtResponse shape, use it directly
        if isinstance(parsed_json, dict):
            json_score = parsed_json.get("score")
            json_criteria = parsed_json.get("criteria")
            json_evidence = parsed_json.get("supporting_evidence")
            if json_score is not None and (
                json_criteria is not None and json_evidence is not None
            ):
                try:
                    score_val = float(json_score)
                except (TypeError, ValueError):
                    score_val = -1.0
                reasons = {
                    "reason": (
                        f"{criteria_field}: {json_criteria}\n"
                        f"{supporting_evidence_field}: {json_evidence}"
                    )
                }
                score_val = (score_val - min_score_val) / (
                    max_score_val - min_score_val
                )
                return score_val, reasons

        if isinstance(response, feedback_output_schemas.ChainOfThoughtResponse):
            score = response.score
            if score is None:
                raise ValueError("Expected 'score' in response dictionary.")
            criteria = response.criteria
            supporting_evidence = response.supporting_evidence

            reasons = {
                "reason": (
                    f"{criteria_field}: {criteria}\n"
                    f"{supporting_evidence_field}: {supporting_evidence}"
                )
            }

        # Last-chance structured reformat: if we still don't have reasons, try a quick
        # coercion call that forces the ChainOfThoughtResponse schema.
        elif isinstance(response, str):
            try:
                reformat_messages = [
                    {
                        "role": "system",
                        "content": (
                            "Convert the following text into a strict JSON object with keys "
                            '"criteria", "supporting_evidence", and "score" (integer). '
                            "Use concise but non-empty values for criteria and supporting_evidence. "
                            "Output ONLY the JSON, no extra text."
                        ),
                    },
                    {"role": "user", "content": response},
                ]
                logger.debug(
                    "Reformatting LLM output text to JSON with an LLM: %s",
                    reformat_messages,
                )

                ref = self.endpoint.run_in_pace(
                    func=self._create_chat_completion,
                    messages=reformat_messages,
                    response_format=feedback_output_schemas.ChainOfThoughtResponse,
                    **extra_kwargs,
                )

                if isinstance(
                    ref, feedback_output_schemas.ChainOfThoughtResponse
                ):
                    score = ref.score
                    criteria = ref.criteria
                    supporting_evidence = ref.supporting_evidence
                    reasons = {
                        "reason": (
                            f"{criteria_field}: {criteria}\n"
                            f"{supporting_evidence_field}: {supporting_evidence}"
                        )
                    }
                    score = (score - min_score_val) / (
                        max_score_val - min_score_val
                    )
                    return score, reasons
                elif isinstance(ref, str):
                    try:
                        ref_json = json.loads(ref)
                        if (
                            isinstance(ref_json, dict)
                            and "criteria" in ref_json
                            and "supporting_evidence" in ref_json
                            and "score" in ref_json
                        ):
                            score_val = float(ref_json["score"])
                            reasons = {
                                "reason": (
                                    f"{criteria_field}: {ref_json['criteria']}\n"
                                    f"{supporting_evidence_field}: {ref_json['supporting_evidence']}"
                                )
                            }
                            score_val = (score_val - min_score_val) / (
                                max_score_val - min_score_val
                            )
                            return score_val, reasons
                    except Exception:
                        pass
            except Exception:
                # Ignore reformat failures and fall through to existing parsing
                pass

            if "Supporting Evidence" in response:
                score = -1
                supporting_evidence = None
                criteria = None
                lines = response.split("\n")
                for i, line in enumerate(lines):
                    if (
                        "Score:" in line
                    ):  # TODO: find a more robust way to generate and extract score
                        # If the next line exists and appears to be a numeric score, use it.
                        if (
                            i + 1 < len(lines)
                            and lines[i + 1]
                            .strip()
                            .replace(".", "", 1)
                            .isdigit()
                        ):
                            score_line = lines[i + 1]
                        else:
                            score_line = line
                        score = feedback_generated.re_configured_rating(
                            score_line,
                            min_score_val=min_score_val,
                            max_score_val=max_score_val,
                        )

                    criteria_lines = []
                    supporting_evidence_lines = []
                    collecting_criteria = False
                    collecting_evidence = False

                    for line in response.split("\n"):
                        if f"{criteria_field}:" in line:
                            criteria_lines.append(
                                line.split(f"{criteria_field}:", 1)[1].strip()
                            )
                            collecting_criteria = True
                            collecting_evidence = False
                        elif f"{supporting_evidence_field}:" in line:
                            supporting_evidence_lines.append(
                                line.split(f"{supporting_evidence_field}:", 1)[
                                    1
                                ].strip()
                            )
                            collecting_evidence = True
                            collecting_criteria = False
                        elif collecting_criteria:
                            if f"{supporting_evidence_field}:" not in line:
                                criteria_lines.append(line.strip())
                            else:
                                collecting_criteria = False
                        elif collecting_evidence:
                            if f"{criteria_field}:" not in line:
                                supporting_evidence_lines.append(line.strip())
                            else:
                                collecting_evidence = False

                    criteria = "\n".join(criteria_lines).strip()
                    supporting_evidence = "\n".join(
                        supporting_evidence_lines
                    ).strip()
                reasons = {
                    "reason": (
                        f"{criteria_field}: {criteria}\n"
                        f"{supporting_evidence_field}: {supporting_evidence}"
                    )
                }

            else:
                score = feedback_generated.re_configured_rating(
                    response,
                    min_score_val=min_score_val,
                    max_score_val=max_score_val,
                )
                reasons = {}
                warnings.warn(
                    "No supporting evidence provided. Returning score only.",
                    UserWarning,
                )
        else:
            raise ValueError(
                f"Expected string or structured response but got:\n{response}"
            )

        # Normalize score to [0, 1] range
        score = (score - min_score_val) / (max_score_val - min_score_val)
        return score, reasons

    def _determine_output_space(
        self, min_score_val: int, max_score_val: int
    ) -> str:
        """
        Determines the output space based on min_score_val and max_score_val.

        Args:
            min_score_val (int): Minimum value for the score range.
            max_score_val (int): Maximum value for the score range.

        Returns:
            str: The corresponding output space.
        """
        for output in feedback_v2.OutputSpace:
            if output.value == (min_score_val, max_score_val):
                return output.name
        raise ValueError(
            f"Invalid score range: [{min_score_val}, {max_score_val}]. Must match one of the predefined output spaces."
        )

    def context_relevance(
        self,
        question: str,
        context: str,
        criteria: Optional[str] = None,
        examples: Optional[List[str]] = None,
        min_score_val: int = 0,
        max_score_val: int = 3,
        temperature: float = 0.0,
    ) -> float:
        """
        Uses chat completion model. A function that completes a template to
        check the relevance of the context to the question.

        Example:
            ```python
            from trulens.apps.langchain import TruChain
            context = TruChain.select_context(rag_app)
            feedback = (
                Feedback(provider.context_relevance)
                .on_input()
                .on(context)
                .aggregate(np.mean)
                )
            ```

        Args:
            question (str): A question being asked.
            context (str): Context related to the question.
            criteria (Optional[str]): If provided, overrides the default criteria for evaluation. Defaults to None.
            min_score_val (int): The minimum score value. Defaults to 0.
            max_score_val (int): The maximum score value. Defaults to 3.
            temperature (float): The temperature for the LLM response, which might have impact on the confidence level of the evaluation. Defaults to 0.0.
        Returns:
            float: A value between 0.0 (not relevant) and 1.0 (relevant).
        """

        output_space = self._determine_output_space(
            min_score_val, max_score_val
        )

        system_prompt = feedback_v2.ContextRelevance.generate_system_prompt(
            min_score=min_score_val,
            max_score=max_score_val,
            criteria=criteria,
            examples=examples,
            output_space=output_space,
        )

        return self.generate_score(
            system_prompt=system_prompt,
            user_prompt=str.format(
                feedback_prompts.CONTEXT_RELEVANCE_USER,
                question=question,
                context=context,
            ),
            min_score_val=min_score_val,
            max_score_val=max_score_val,
            temperature=temperature,
        )

    def context_relevance_with_cot_reasons(
        self,
        question: str,
        context: str,
        criteria: Optional[str] = None,
        examples: Optional[List[str]] = None,
        min_score_val: int = 0,
        max_score_val: int = 3,
        temperature: float = 0.0,
    ) -> Tuple[float, Dict]:
        """
        Uses chat completion model. A function that completes a
        template to check the relevance of the context to the question.
        Also uses chain of thought methodology and emits the reasons.

        Example:
            ```python
            from trulens.apps.langchain import TruChain
            context = TruChain.select_context(rag_app)
            feedback = (
                Feedback(provider.context_relevance_with_cot_reasons)
                .on_input()
                .on(context)
                .aggregate(np.mean)
                )
            ```

        Args:
            question (str): A question being asked.
            context (str): Context related to the question.
            criteria (Optional[str]): If provided, overrides the default criteria for evaluation. Defaults to None.
            min_score_val (int): The minimum score value. Defaults to 0.
            max_score_val (int): The maximum score value. Defaults to 3.
            temperature (float): The temperature for the LLM response, which might have impact on the confidence level of the evaluation. Defaults to 0.0.

        Returns:
            float: A value between 0 and 1. 0 being "not relevant" and 1 being "relevant".
        """

        user_prompt = str.format(
            feedback_prompts.CONTEXT_RELEVANCE_USER,
            question=question,
            context=context,
        )
        user_prompt = user_prompt.replace(
            "RELEVANCE:", feedback_prompts.COT_REASONS_TEMPLATE
        )
        if criteria is None:
            system_prompt = feedback_v2.ContextRelevance.default_cot_prompt
        else:
            output_space = self._determine_output_space(
                min_score_val, max_score_val
            )

            system_prompt = feedback_v2.ContextRelevance.generate_system_prompt(
                min_score=min_score_val,
                max_score=max_score_val,
                criteria=criteria,
                examples=examples,
                output_space=output_space,
            )

        return self.generate_score_and_reasons(
            system_prompt=system_prompt,
            user_prompt=user_prompt,
            min_score_val=min_score_val,
            max_score_val=max_score_val,
            temperature=temperature,
        )

    def relevance(
        self,
        prompt: str,
        response: str,
        criteria: Optional[str] = None,
        examples: Optional[List[str]] = None,
        min_score_val: int = 0,
        max_score_val: int = 3,
        temperature: float = 0.0,
    ) -> float:
        """
        Uses chat completion model. A function that completes a
        template to check the relevance of the response to a prompt.

        Example:
            ```python
            feedback = Feedback(provider.relevance).on_input_output()
            ```

        Usage on RAG Contexts:
            ```python
            feedback = Feedback(provider.relevance).on_input().on(
                TruLlama.select_source_nodes().node.text # See note below
            ).aggregate(np.mean)
            ```

        Args:
            prompt (str): A text prompt to an agent.
            response (str): The agent's response to the prompt.
            criteria (Optional[str]): If provided, overrides the default criteria for evaluation. Defaults to None.
            min_score_val (int): The minimum score value used by the LLM before normalization. Defaults to 0.
            max_score_val (int): The maximum score value used by the LLM before normalization. Defaults to 3.
            temperature (float): The temperature for the LLM response, which might have impact on the confidence level of the evaluation. Defaults to 0.0.

        Returns:
            float: A value between 0 and 1. 0 being "not relevant" and 1 being "relevant".
        """

        output_space = self._determine_output_space(
            min_score_val, max_score_val
        )

        system_prompt = (
            feedback_v2.PromptResponseRelevance.generate_system_prompt(
                min_score=min_score_val,
                max_score=max_score_val,
                criteria=criteria,
                examples=examples,
                output_space=output_space,
            )
        )

        return self.generate_score(
            system_prompt=system_prompt,
            user_prompt=str.format(
                feedback_prompts.ANSWER_RELEVANCE_USER,
                prompt=prompt,
                response=response,
            ),
            max_score_val=max_score_val,
            min_score_val=min_score_val,
            temperature=temperature,
        )

    def relevance_with_cot_reasons(
        self,
        prompt: str,
        response: str,
        criteria: Optional[str] = None,
        examples: Optional[List[str]] = None,
        min_score_val: int = 0,
        max_score_val: int = 3,
        temperature: float = 0.0,
    ) -> Tuple[float, Dict]:
        """
        Uses chat completion Model. A function that completes a template to
        check the relevance of the response to a prompt. Also uses chain of
        thought methodology and emits the reasons.

        Example:
            ```python
            feedback = (
                Feedback(provider.relevance_with_cot_reasons)
                .on_input()
                .on_output()
            ```

        Args:
            prompt (str): A text prompt to an agent.
            response (str): The agent's response to the prompt.
            criteria (Optional[str]): If provided, overrides the default criteria for evaluation. Defaults to None.
            min_score_val (int): The minimum score value used by the LLM before normalization. Defaults to 0.
            max_score_val (int): The maximum score value used by the LLM before normalization. Defaults to 3.
            temperature (float): The temperature for the LLM response, which might have impact on the confidence level of the evaluation. Defaults to 0.0.

        Returns:
            float: A value between 0 and 1. 0 being "not relevant" and 1 being
                "relevant".
        """

        output_space = self._determine_output_space(
            min_score_val, max_score_val
        )

        system_prompt = (
            feedback_v2.PromptResponseRelevance.generate_system_prompt(
                min_score=min_score_val,
                max_score=max_score_val,
                criteria=criteria,
                examples=examples,
                output_space=output_space,
            )
        )

        user_prompt = str.format(
            feedback_prompts.ANSWER_RELEVANCE_USER,
            prompt=prompt,
            response=response,
        )
        user_prompt = user_prompt.replace(
            "RELEVANCE:", feedback_prompts.COT_REASONS_TEMPLATE
        )
        logger.debug(system_prompt)
        logger.debug(user_prompt)
        return self.generate_score_and_reasons(
            system_prompt=system_prompt,
            user_prompt=user_prompt,
            min_score_val=min_score_val,
            max_score_val=max_score_val,
            temperature=temperature,
        )

    def sentiment(
        self,
        text: str,
        criteria: Optional[str] = None,
        examples: Optional[List[str]] = None,
        min_score_val: int = 0,
        max_score_val: int = 3,
        temperature: float = 0.0,
    ) -> float:
        """
        Uses chat completion model. A function that completes a template to
        check the sentiment of some text.

        Example:
            ```python
            feedback = Feedback(provider.sentiment).on_output()
            ```

        Args:
            text (str): The text to evaluate sentiment of.
            min_score_val (int): The minimum score value used by the LLM before normalization. Defaults to 0.
            max_score_val (int): The maximum score value used by the LLM before normalization. Defaults to 3.

        Returns:
            float: A value between 0 and 1. 0 being "negative sentiment" and 1
                being "positive sentiment".
        """

        output_space = self._determine_output_space(
            min_score_val=min_score_val, max_score_val=max_score_val
        )

        system_prompt = feedback_v2.Sentiment.generate_system_prompt(
            min_score=min_score_val,
            max_score=max_score_val,
            criteria=criteria,
            examples=examples,
            output_space=output_space,
        )

        user_prompt = feedback_prompts.SENTIMENT_USER + text
        return self.generate_score(
            system_prompt,
            user_prompt,
            min_score_val=min_score_val,
            max_score_val=max_score_val,
            temperature=temperature,
        )

    def sentiment_with_cot_reasons(
        self,
        text: str,
        criteria: Optional[str] = None,
        examples: Optional[List[str]] = None,
        min_score_val: int = 0,
        max_score_val: int = 3,
        temperature: float = 0.0,
    ) -> Tuple[float, Dict]:
        """
        Uses chat completion model. A function that completes a
        template to check the sentiment of some text.
        Also uses chain of thought methodology and emits the reasons.

        Example:
            ```python
            feedback = Feedback(provider.sentiment_with_cot_reasons).on_output()
            ```

        Args:
            text (str): Text to evaluate.
            min_score_val (int): The minimum score value used by the LLM before normalization. Defaults to 0.
            max_score_val (int): The maximum score value used by the LLM before normalization. Defaults to 3.
            temperature (float): The temperature for the LLM response, which might have impact on the confidence level of the evaluation. Defaults to 0.0.

        Returns:
            float: A value between 0.0 (negative sentiment) and 1.0 (positive sentiment).
        """
        output_space = self._determine_output_space(
            min_score_val=min_score_val, max_score_val=max_score_val
        )

        system_prompt = feedback_v2.Sentiment.generate_system_prompt(
            min_score=min_score_val,
            max_score=max_score_val,
            criteria=criteria,
            examples=examples,
            output_space=output_space,
        )
        user_prompt = (
            feedback_prompts.SENTIMENT_USER
            + text
            + feedback_prompts.COT_REASONS_TEMPLATE
        )
        return self.generate_score_and_reasons(
            system_prompt,
            user_prompt,
            min_score_val=min_score_val,
            max_score_val=max_score_val,
            temperature=temperature,
        )

    def model_agreement(self, prompt: str, response: str) -> float:
        """
        Uses chat completion model. A function that gives a chat completion model the same
        prompt and gets a response, encouraging truthfulness. A second template
        is given to the model with a prompt that the original response is
        correct, and measures whether previous chat completion response is similar.

        Example:
            ```python
            feedback = Feedback(provider.model_agreement).on_input_output()
            ```

        Args:
            prompt (str): A text prompt to an agent.

            response (str): The agent's response to the prompt.

        Returns:
            float: A value between 0.0 (not in agreement) and 1.0 (in agreement).
        """
        warnings.warn(
            "`model_agreement` has been deprecated. "
            "Use `GroundTruthAgreement(ground_truth, provider)` instead.",
            DeprecationWarning,
        )
        chat_response = self._create_chat_completion(
            prompt=feedback_prompts.CORRECT_SYSTEM
        )
        agreement_txt = self._get_answer_agreement(
            prompt, response, chat_response
        )
        return (
            feedback_generated.re_configured_rating(
                agreement_txt, min_score_val=0, max_score_val=3
            )
            / 3
        )

    def _langchain_evaluate(
        self,
        text: str,
        criteria: str,
        min_score_val: int = 0,
        max_score_val: int = 3,
        temperature: float = 0.0,
    ) -> float:
        """
        Uses chat completion model. A general function that completes a template
        to evaluate different aspects of some text. Prompt credit to Langchain.

        Args:
            text (str): A prompt to an agent.
            criteria (str): The specific criteria for evaluation.
            min_score_val (int): The minimum score value used by the LLM before normalization. Defaults to 0.
            max_score_val (int): The maximum score value used by the LLM before normalization. Defaults to 3.

        Returns:
            float: A value between 0.0 and 1.0, representing the specified
                evaluation.
        """

        output_space = self._determine_output_space(
            min_score_val=min_score_val, max_score_val=max_score_val
        )

        criteria = criteria.format(
            min_score=min_score_val, max_score=max_score_val
        )

        validated = feedback_v2.CriteriaOutputSpaceMixin.validate_criteria_and_output_space(
            criteria=criteria, output_space=output_space
        )

        output_space_prompt = (
            "Respond only as a number from "
            + validated.get_output_scale_prompt()
            + "\n"
        )

        system_prompt = output_space_prompt + str.format(
            feedback_prompts.LANGCHAIN_PROMPT_TEMPLATE_SYSTEM,
            criteria=validated.criteria,
        )
        user_prompt = str.format(
            feedback_prompts.LANGCHAIN_PROMPT_TEMPLATE_USER, submission=text
        )

        return self.generate_score(
            system_prompt,
            user_prompt,
            min_score_val=min_score_val,
            max_score_val=max_score_val,
            temperature=temperature,
        )

    def _langchain_evaluate_with_cot_reasons(
        self,
        text: str,
        criteria: str,
        min_score_val: int = 0,
        max_score_val: int = 3,
        temperature: float = 0.0,
    ) -> Tuple[float, Dict]:
        """
        Uses chat completion model. A general function that completes a template
        to evaluate different aspects of some text. Prompt credit to Langchain.

        Args:
            text (str): A prompt to an agent.
            criteria (str): The specific criteria for evaluation.
            min_score_val (int): The minimum score value used by the LLM before normalization. Defaults to 0.
            max_score_val (int): The maximum score value used by the LLM before normalization. Defaults to 3.
            temperature (float): The temperature for the LLM response, which might have impact on the confidence level of the evaluation. Defaults to 0.0.

        Returns:
            Tuple[float, Dict]: A tuple containing a value between 0.0 and 1.0, representing the specified evaluation, and a dictionary containing the reasons for the evaluation.
        """

        output_space = self._determine_output_space(
            min_score_val=min_score_val, max_score_val=max_score_val
        )

        criteria = criteria.format(
            min_score=min_score_val, max_score=max_score_val
        )

        validated = feedback_v2.CriteriaOutputSpaceMixin.validate_criteria_and_output_space(
            criteria=criteria, output_space=output_space
        )

        output_space_prompt = (
            "Respond only as a number from "
            + validated.get_output_scale_prompt()
            + "\n"
        )

        system_prompt = output_space_prompt + str.format(
            feedback_prompts.LANGCHAIN_PROMPT_TEMPLATE_WITH_COT_REASONS_SYSTEM,
            criteria=validated.criteria,
        )

        user_prompt = str.format(
            feedback_prompts.LANGCHAIN_PROMPT_TEMPLATE_USER, submission=text
        )
        return self.generate_score_and_reasons(
            system_prompt,
            user_prompt,
            min_score_val=min_score_val,
            max_score_val=max_score_val,
            temperature=temperature,
        )

    def conciseness(
        self,
        text: str,
        criteria: Optional[str] = None,
        min_score_val: int = 0,
        max_score_val: int = 3,
        temperature: float = 0.0,
    ) -> float:
        """
        Uses chat completion model. A function that completes a template to
        check the conciseness of some text. Prompt credit to LangChain Eval.

        Example:
            ```python
            feedback = Feedback(provider.conciseness).on_output()
            ```

        Args:
            text (str): The text to evaluate the conciseness of.
            criteria (Optional[str]): If provided, overrides the default criteria for evaluation. Defaults to None.
            min_score_val (int): The minimum score value used by the LLM before normalization. Defaults to 0.
            max_score_val (int): The maximum score value used by the LLM before normalization. Defaults to 3.
            temperature (float): The temperature for the LLM response, which might have impact on the confidence level of the evaluation. Defaults to 0.0.

        Returns:
            float: A value between 0.0 (not concise) and 1.0 (concise).

        """
        if criteria is None:
            criteria = feedback_prompts.LANGCHAIN_CONCISENESS_SYSTEM_PROMPT
        return self._langchain_evaluate(
            text=text,
            criteria=criteria,
            min_score_val=min_score_val,
            max_score_val=max_score_val,
            temperature=temperature,
        )

    def conciseness_with_cot_reasons(
        self,
        text: str,
        criteria: Optional[str] = None,
        min_score_val: int = 0,
        max_score_val: int = 3,
        temperature: float = 0.0,
    ) -> Tuple[float, Dict]:
        """
        Uses chat completion model. A function that completes a template to
        check the conciseness of some text. Prompt credit to LangChain Eval.

        Example:
            ```python
            feedback = Feedback(provider.conciseness_with_cot_reasons).on_output()
            ```
        Args:
            text (str): The text to evaluate the conciseness of.
            criteria (Optional[str]): If provided, overrides the default criteria for evaluation. Defaults to None.
            min_score_val (int): The minimum score value used by the LLM before normalization. Defaults to 0.
            max_score_val (int): The maximum score value used by the LLM before normalization. Defaults to 3.
            temperature (float): The temperature for the LLM response, which might have impact on the confidence level of the evaluation. Defaults to 0.0.

        Returns:
            Tuple[float, Dict]: A tuple containing a value between 0.0 (not concise) and 1.0 (concise) and a dictionary containing the reasons for the evaluation.
        """
        if criteria is None:
            criteria = feedback_prompts.LANGCHAIN_CONCISENESS_SYSTEM_PROMPT
        return self._langchain_evaluate_with_cot_reasons(
            text=text,
            criteria=criteria,
            min_score_val=min_score_val,
            max_score_val=max_score_val,
            temperature=temperature,
        )

    def correctness(
        self,
        text: str,
        criteria: Optional[str] = None,
        min_score_val: int = 0,
        max_score_val: int = 3,
        temperature: float = 0.0,
    ) -> float:
        """
        Uses chat completion model. A function that completes a template to
        check the correctness of some text. Prompt credit to LangChain Eval.

        Example:
            ```python
            feedback = Feedback(provider.correctness).on_output()
            ```

        Args:
            text (str): A prompt to an agent.
            criteria (Optional[str]): If provided, overrides the default criteria for evaluation. Defaults to None.
            min_score_val (int): The minimum score value used by the LLM before normalization. Defaults to 0.
            max_score_val (int): The maximum score value used by the LLM before normalization. Defaults to 3.
            temperature (float): The temperature for the LLM response, which might have impact on the confidence level of the evaluation. Defaults to 0.0.

        Returns:
            float: A value between 0.0 (not correct) and 1.0 (correct).
        """
        if criteria is None:
            criteria = feedback_prompts.LANGCHAIN_CORRECTNESS_SYSTEM_PROMPT
        return self._langchain_evaluate(
            text=text,
            criteria=criteria,
            min_score_val=min_score_val,
            max_score_val=max_score_val,
            temperature=temperature,
        )

    def correctness_with_cot_reasons(
        self,
        text: str,
        criteria: Optional[str] = None,
        min_score_val: int = 0,
        max_score_val: int = 3,
        temperature: float = 0.0,
    ) -> Tuple[float, Dict]:
        """
        Uses chat completion model. A function that completes a template to
        check the correctness of some text. Prompt credit to LangChain Eval.
        Also uses chain of thought methodology and emits the reasons.

        Example:
            ```python
            feedback = Feedback(provider.correctness_with_cot_reasons).on_output()
            ```

        Args:
            text (str): Text to evaluate.
            criteria (Optional[str]): If provided, overrides the default criteria for evaluation. Defaults to None.
            min_score_val (int): The minimum score value used by the LLM before normalization. Defaults to 0.
            max_score_val (int): The maximum score value used by the LLM before normalization. Defaults to 3.
            temperature (float): The temperature for the LLM response, which might have impact on the confidence level of the evaluation. Defaults to 0.0.

        Returns:
            Tuple[float, Dict]: A tuple containing a value between 0.0 (not correct) and 1.0 (correct) and a dictionary containing the reasons for the evaluation.
        """
        if criteria is None:
            criteria = feedback_prompts.LANGCHAIN_CORRECTNESS_SYSTEM_PROMPT
        return self._langchain_evaluate_with_cot_reasons(
            text=text,
            criteria=criteria,
            min_score_val=min_score_val,
            max_score_val=max_score_val,
            temperature=temperature,
        )

    def coherence(
        self,
        text: str,
        criteria: Optional[str] = None,
        min_score_val: int = 0,
        max_score_val: int = 3,
        temperature: float = 0.0,
    ) -> float:
        """
        Uses chat completion model. A function that completes a
        template to check the coherence of some text. Prompt credit to LangChain Eval.

        Example:
            ```python
            feedback = Feedback(provider.coherence).on_output()
            ```

        Args:
            text (str): The text to evaluate.
            criteria (Optional[str]): If provided, overrides the default criteria for evaluation. Defaults to None.
            min_score_val (int): The minimum score value used by the LLM before normalization. Defaults to 0.
            max_score_val (int): The maximum score value used by the LLM before normalization. Defaults to 3.
            temperature (float): The temperature for the LLM response, which might have impact on the confidence level of the evaluation. Defaults to 0.0.

        Returns:
            float: A value between 0.0 (not coherent) and 1.0 (coherent).
        """
        if criteria is None:
            criteria = feedback_prompts.LANGCHAIN_COHERENCE_SYSTEM_PROMPT
        return self._langchain_evaluate(
            text=text,
            criteria=criteria,
            min_score_val=min_score_val,
            max_score_val=max_score_val,
            temperature=temperature,
        )

    def coherence_with_cot_reasons(
        self,
        text: str,
        criteria: Optional[str] = None,
        min_score_val: int = 0,
        max_score_val: int = 3,
        temperature: float = 0.0,
    ) -> Tuple[float, Dict]:
        """
        Uses chat completion model. A function that completes a template to
        check the coherence of some text. Prompt credit to LangChain Eval. Also
        uses chain of thought methodology and emits the reasons.

        Example:
            ```python
            feedback = Feedback(provider.coherence_with_cot_reasons).on_output()
            ```

        Args:
            text (str): The text to evaluate.
            criteria (Optional[str]): If provided, overrides the default criteria for evaluation. Defaults to None.
            min_score_val (int): The minimum score value used by the LLM before normalization. Defaults to 0.
            max_score_val (int): The maximum score value used by the LLM before normalization. Defaults to 3.
            temperature (float): The temperature for the LLM response, which might have impact on the confidence level of the evaluation. Defaults to 0.0.

        Returns:
            Tuple[float, Dict]: A tuple containing a value between 0.0 (not coherent) and 1.0 (coherent) and a dictionary containing the reasons for the evaluation.
        """
        if criteria is None:
            criteria = feedback_prompts.LANGCHAIN_COHERENCE_SYSTEM_PROMPT
        return self._langchain_evaluate_with_cot_reasons(
            text=text,
            criteria=criteria,
            min_score_val=min_score_val,
            max_score_val=max_score_val,
            temperature=temperature,
        )

    def harmfulness(
        self,
        text: str,
        criteria: Optional[str] = None,
        min_score_val: int = 0,
        max_score_val: int = 3,
        temperature: float = 0.0,
    ) -> float:
        """
        Uses chat completion model. A function that completes a template to
        check the harmfulness of some text. Prompt credit to LangChain Eval.

        Example:
            ```python
            feedback = Feedback(provider.harmfulness).on_output()
            ```

        Args:
            text (str): The text to evaluate.

        Returns:
            float: A value between 0.0 (not harmful) and 1.0 (harmful)".
        """
        if criteria is None:
            criteria = feedback_prompts.LANGCHAIN_HARMFULNESS_SYSTEM_PROMPT
        return self._langchain_evaluate(
            text=text,
            criteria=criteria,
            min_score_val=min_score_val,
            max_score_val=max_score_val,
            temperature=temperature,
        )

    def harmfulness_with_cot_reasons(
        self,
        text: str,
        criteria: Optional[str] = None,
        min_score_val: int = 0,
        max_score_val: int = 3,
        temperature: float = 0.0,
    ) -> Tuple[float, Dict]:
        """
        Uses chat completion model. A function that completes a template to
        check the harmfulness of some text. Prompt credit to LangChain Eval.
        Also uses chain of thought methodology and emits the reasons.

        Example:
            ```python
            feedback = Feedback(provider.harmfulness_with_cot_reasons).on_output()
            ```

        Args:
            text (str): The text to evaluate.
            criteria (Optional[str]): If provided, overrides the default criteria for evaluation. Defaults to None.
            min_score_val (int): The minimum score value used by the LLM before normalization. Defaults to 0.
            max_score_val (int): The maximum score value used by the LLM before normalization. Defaults to 3.
            temperature (float): The temperature for the LLM response, which might have impact on the confidence level of the evaluation. Defaults to 0.0.

        Returns:
            Tuple[float, Dict]: A tuple containing a value between 0.0 (not harmful) and 1.0 (harmful) and a dictionary containing the reasons for the evaluation.
        """

        if criteria is None:
            criteria = feedback_prompts.LANGCHAIN_HARMFULNESS_SYSTEM_PROMPT
        return self._langchain_evaluate_with_cot_reasons(
            text=text,
            criteria=criteria,
            min_score_val=min_score_val,
            max_score_val=max_score_val,
            temperature=temperature,
        )

    def maliciousness(
        self,
        text: str,
        criteria: Optional[str] = None,
        min_score_val: int = 0,
        max_score_val: int = 3,
        temperature: float = 0.0,
    ) -> float:
        """
        Uses chat completion model. A function that completes a template to
        check the maliciousness of some text. Prompt credit to LangChain Eval.

        Example:
            ```python
            feedback = Feedback(provider.maliciousness).on_output()
            ```

        Args:
            text (str): The text to evaluate.

        Returns:
            float: A value between 0.0 (not malicious) and 1.0 (malicious).
        """

        if criteria is None:
            criteria = feedback_prompts.LANGCHAIN_MALICIOUSNESS_SYSTEM_PROMPT
        return self._langchain_evaluate(
            text=text,
            criteria=criteria,
            min_score_val=min_score_val,
            max_score_val=max_score_val,
            temperature=temperature,
        )

    def maliciousness_with_cot_reasons(
        self,
        text: str,
        criteria: Optional[str] = None,
        min_score_val: int = 0,
        max_score_val: int = 3,
        temperature: float = 0.0,
    ) -> Tuple[float, Dict]:
        """
        Uses chat completion model. A function that completes a
        template to check the maliciousness of some text. Prompt credit to LangChain Eval.
        Also uses chain of thought methodology and emits the reasons.

        Example:
            ```python
            feedback = Feedback(provider.maliciousness_with_cot_reasons).on_output()
            ```

        Args:
            text (str): The text to evaluate.
            criteria (Optional[str]): If provided, overrides the default criteria for evaluation. Defaults to None.
            min_score_val (int): The minimum score value used by the LLM before normalization. Defaults to 0.
            max_score_val (int): The maximum score value used by the LLM before normalization. Defaults to 3.
            temperature (float): The temperature for the LLM response, which might have impact on the confidence level of the evaluation. Defaults to 0.0.

        Returns:
            Tuple[float, Dict]: A tuple containing a value between 0.0 (not malicious) and 1.0 (malicious) and a dictionary containing the reasons for the evaluation.
        """
        if criteria is None:
            criteria = feedback_prompts.LANGCHAIN_MALICIOUSNESS_SYSTEM_PROMPT
        return self._langchain_evaluate_with_cot_reasons(
            text=text,
            criteria=criteria,
            min_score_val=min_score_val,
            max_score_val=max_score_val,
            temperature=temperature,
        )

    def helpfulness(
        self,
        text: str,
        criteria: Optional[str] = None,
        min_score_val: int = 0,
        max_score_val: int = 3,
        temperature: float = 0.0,
    ) -> float:
        """
        Uses chat completion model. A function that completes a template to
        check the helpfulness of some text. Prompt credit to LangChain Eval.

        Example:
            ```python
            feedback = Feedback(provider.helpfulness).on_output()
            ```

        Args:
            text (str): The text to evaluate.
            criteria (Optional[str]): If provided, overrides the default criteria for evaluation. Defaults to None.
            min_score_val (int): The minimum score value used by the LLM before normalization. Defaults to 0.
            max_score_val (int): The maximum score value used by the LLM before normalization. Defaults to 3.
            temperature (float): The temperature for the LLM response, which might have impact on the confidence level of the evaluation. Defaults to 0.0.

        Returns:
            float: A value between 0.0 (not helpful) and 1.0 (helpful).
        """
        if criteria is None:
            criteria = feedback_prompts.LANGCHAIN_HELPFULNESS_SYSTEM_PROMPT
        return self._langchain_evaluate(
            text=text,
            criteria=criteria,
            min_score_val=min_score_val,
            max_score_val=max_score_val,
            temperature=temperature,
        )

    def helpfulness_with_cot_reasons(
        self,
        text: str,
        criteria: Optional[str] = None,
        min_score_val: int = 0,
        max_score_val: int = 3,
        temperature: float = 0.0,
    ) -> Tuple[float, Dict]:
        """
        Uses chat completion model. A function that completes a template to
        check the helpfulness of some text. Prompt credit to LangChain Eval.
        Also uses chain of thought methodology and emits the reasons.

        Example:
            ```python
            feedback = Feedback(provider.helpfulness_with_cot_reasons).on_output()
            ```

        Args:
            text (str): The text to evaluate.
            criteria (Optional[str]): If provided, overrides the default criteria for evaluation. Defaults to None.
            min_score_val (int): The minimum score value used by the LLM before normalization. Defaults to 0.
            max_score_val (int): The maximum score value used by the LLM before normalization. Defaults to 3.
            temperature (float): The temperature for the LLM response, which might have impact on the confidence level of the evaluation. Defaults to 0.0.

        Returns:
            Tuple[float, Dict]: A tuple containing a value between 0.0 (not helpful) and 1.0 (helpful) and a dictionary containing the reasons for the evaluation.
        """
        if criteria is None:
            criteria = feedback_prompts.LANGCHAIN_HELPFULNESS_SYSTEM_PROMPT
        return self._langchain_evaluate_with_cot_reasons(
            text=text,
            criteria=criteria,
            min_score_val=min_score_val,
            max_score_val=max_score_val,
            temperature=temperature,
        )

    def controversiality(
        self,
        text: str,
        criteria: Optional[str] = None,
        min_score_val: int = 0,
        max_score_val: int = 3,
        temperature: float = 0.0,
    ) -> float:
        """
        Uses chat completion model. A function that completes a template to
        check the controversiality of some text. Prompt credit to Langchain
        Eval.

        Example:
            ```python
            feedback = Feedback(provider.controversiality).on_output()
            ```

        Args:
            text (str): The text to evaluate.
            criteria (Optional[str]): If provided, overrides the default criteria for evaluation. Defaults to None.
            min_score_val (int): The minimum score value used by the LLM before normalization. Defaults to 0.
            max_score_val (int): The maximum score value used by the LLM before normalization. Defaults to 3.
            temperature (float): The temperature for the LLM response, which might have impact on the confidence level of the evaluation. Defaults to 0.0.

        Returns:
            float: A value between 0.0 (not controversial) and 1.0
                (controversial).
        """
        if criteria is None:
            criteria = feedback_prompts.LANGCHAIN_CONTROVERSIALITY_SYSTEM_PROMPT

        return self._langchain_evaluate(
            text=text,
            criteria=criteria,
            min_score_val=min_score_val,
            max_score_val=max_score_val,
            temperature=temperature,
        )

    def controversiality_with_cot_reasons(
        self,
        text: str,
        criteria: Optional[str] = None,
        min_score_val: int = 0,
        max_score_val: int = 3,
        temperature: float = 0.0,
    ) -> Tuple[float, Dict]:
        """
        Uses chat completion model. A function that completes a template to
        check the controversiality of some text. Prompt credit to Langchain
        Eval. Also uses chain of thought methodology and emits the reasons.

        Example:
            ```python
            feedback = Feedback(provider.controversiality_with_cot_reasons).on_output()
            ```

        Args:
            text (str): The text to evaluate.
            criteria (Optional[str]): If provided, overrides the default criteria for evaluation. Defaults to None.
            min_score_val (int): The minimum score value used by the LLM before normalization. Defaults to 0.
            max_score_val (int): The maximum score value used by the LLM before normalization. Defaults to 3.
            temperature (float): The temperature for the LLM response, which might have impact on the confidence level of the evaluation. Defaults to 0.0.

        Returns:
            Tuple[float, Dict]: A tuple containing a value between 0.0 (not controversial) and 1.0 (controversial) and a dictionary containing the reasons for the evaluation.
        """
        if criteria is None:
            criteria = feedback_prompts.LANGCHAIN_CONTROVERSIALITY_SYSTEM_PROMPT
        return self._langchain_evaluate_with_cot_reasons(
            text=text,
            criteria=criteria,
            min_score_val=min_score_val,
            max_score_val=max_score_val,
            temperature=temperature,
        )

    def misogyny(
        self,
        text: str,
        criteria: Optional[str] = None,
        min_score_val: int = 0,
        max_score_val: int = 3,
        temperature: float = 0.0,
    ) -> float:
        """
        Uses chat completion model. A function that completes a template to
        check the misogyny of some text. Prompt credit to LangChain Eval.

        Example:
            ```python
            feedback = Feedback(provider.misogyny).on_output()
            ```

        Args:
            text (str): The text to evaluate.
            criteria (Optional[str]): If provided, overrides the default criteria for evaluation. Defaults to None.
            min_score_val (int): The minimum score value used by the LLM before normalization. Defaults to 0.
            max_score_val (int): The maximum score value used by the LLM before normalization. Defaults to 3.
            temperature (float): The temperature for the LLM response, which might have impact on the confidence level of the evaluation. Defaults to 0.0.

        Returns:
            float: A value between 0.0 (not misogynistic) and 1.0 (misogynistic).
        """
        if criteria is None:
            criteria = feedback_prompts.LANGCHAIN_MISOGYNY_SYSTEM_PROMPT
        return self._langchain_evaluate(
            text=text,
            criteria=criteria,
            min_score_val=min_score_val,
            max_score_val=max_score_val,
            temperature=temperature,
        )

    def misogyny_with_cot_reasons(
        self,
        text: str,
        criteria: Optional[str] = None,
        min_score_val: int = 0,
        max_score_val: int = 3,
        temperature: float = 0.0,
    ) -> Tuple[float, Dict]:
        """
        Uses chat completion model. A function that completes a template to
        check the misogyny of some text. Prompt credit to LangChain Eval. Also
        uses chain of thought methodology and emits the reasons.

        Example:
            ```python
            feedback = Feedback(provider.misogyny_with_cot_reasons).on_output()
            ```

        Args:
            text (str): The text to evaluate.
            criteria (Optional[str]): If provided, overrides the default criteria for evaluation. Defaults to None.
            min_score_val (int): The minimum score value used by the LLM before normalization. Defaults to 0.
            max_score_val (int): The maximum score value used by the LLM before normalization. Defaults to 3.
            temperature (float): The temperature for the LLM response, which might have impact on the confidence level of the evaluation. Defaults to 0.0.

        Returns:
            Tuple[float, Dict]: A tuple containing a value between 0.0 (not misogynistic) and 1.0 (misogynistic) and a dictionary containing the reasons for the evaluation.
        """
        if criteria is None:
            criteria = feedback_prompts.LANGCHAIN_MISOGYNY_SYSTEM_PROMPT
        return self._langchain_evaluate_with_cot_reasons(
            text=text,
            criteria=criteria,
            min_score_val=min_score_val,
            max_score_val=max_score_val,
            temperature=temperature,
        )

    def criminality(
        self,
        text: str,
        criteria: Optional[str] = None,
        min_score_val: int = 0,
        max_score_val: int = 3,
        temperature: float = 0.0,
    ) -> float:
        """
        Uses chat completion model. A function that completes a template to
        check the criminality of some text. Prompt credit to LangChain Eval.

        Example:
            ```python
            feedback = Feedback(provider.criminality).on_output()
            ```

        Args:
            text (str): The text to evaluate.
            criteria (Optional[str]): If provided, overrides the default criteria for evaluation. Defaults to None.
            min_score_val (int): The minimum score value used by the LLM before normalization. Defaults to 0.
            max_score_val (int): The maximum score value used by the LLM before normalization. Defaults to 3.
            temperature (float): The temperature for the LLM response, which might have impact on the confidence level of the evaluation. Defaults to 0.0.

        Returns:
            float: A value between 0.0 (not criminal) and 1.0 (criminal).

        """
        if criteria is None:
            criteria = feedback_prompts.LANGCHAIN_CRIMINALITY_SYSTEM_PROMPT
        return self._langchain_evaluate(
            text=text,
            criteria=criteria,
            min_score_val=min_score_val,
            max_score_val=max_score_val,
            temperature=temperature,
        )

    def criminality_with_cot_reasons(
        self,
        text: str,
        criteria: Optional[str] = None,
        min_score_val: int = 0,
        max_score_val: int = 3,
        temperature: float = 0.0,
    ) -> Tuple[float, Dict]:
        """
        Uses chat completion model. A function that completes a template to
        check the criminality of some text. Prompt credit to LangChain Eval.
        Also uses chain of thought methodology and emits the reasons.

        Example:
            ```python
            feedback = Feedback(provider.criminality_with_cot_reasons).on_output()
            ```

        Args:
            text (str): The text to evaluate.
            criteria (Optional[str]): If provided, overrides the default criteria for evaluation. Defaults to None.
            min_score_val (int): The minimum score value used by the LLM before normalization. Defaults to 0.
            max_score_val (int): The maximum score value used by the LLM before normalization. Defaults to 3.
            temperature (float): The temperature for the LLM response, which might have impact on the confidence level of the evaluation. Defaults to 0.0.

        Returns:
            Tuple[float, Dict]: A tuple containing a value between 0.0 (not criminal) and 1.0 (criminal) and a dictionary containing the reasons for the evaluation.
        """
        if criteria is None:
            criteria = feedback_prompts.LANGCHAIN_CRIMINALITY_SYSTEM_PROMPT
        return self._langchain_evaluate_with_cot_reasons(
            text=text,
            criteria=criteria,
            min_score_val=min_score_val,
            max_score_val=max_score_val,
            temperature=temperature,
        )

    def insensitivity(
        self,
        text: str,
        criteria: Optional[str] = None,
        min_score_val: int = 0,
        max_score_val: int = 3,
        temperature: float = 0.0,
    ) -> float:
        """
        Uses chat completion model. A function that completes a template to
        check the insensitivity of some text. Prompt credit to LangChain Eval.

        Example:
            ```python
            feedback = Feedback(provider.insensitivity).on_output()
            ```

        Args:
            text (str): The text to evaluate.
            criteria (Optional[str]): If provided, overrides the default criteria for evaluation. Defaults to None.
            min_score_val (int): The minimum score value used by the LLM before normalization. Defaults to 0.
            max_score_val (int): The maximum score value used by the LLM before normalization. Defaults to 3.
            temperature (float): The temperature for the LLM response, which might have impact on the confidence level of the evaluation. Defaults to 0.0.

        Returns:
            float: A value between 0.0 (not insensitive) and 1.0 (insensitive).
        """
        if criteria is None:
            criteria = feedback_prompts.LANGCHAIN_INSENSITIVITY_SYSTEM_PROMPT
        return self._langchain_evaluate(
            text=text,
            criteria=criteria,
            min_score_val=min_score_val,
            max_score_val=max_score_val,
            temperature=temperature,
        )

    def insensitivity_with_cot_reasons(
        self,
        text: str,
        criteria: Optional[str] = None,
        min_score_val: int = 0,
        max_score_val: int = 3,
        temperature: float = 0.0,
    ) -> Tuple[float, Dict]:
        """
        Uses chat completion model. A function that completes a template to
        check the insensitivity of some text. Prompt credit to LangChain Eval.
        Also uses chain of thought methodology and emits the reasons.

        Example:
            ```python
            feedback = Feedback(provider.insensitivity_with_cot_reasons).on_output()
            ```

        Args:
            text (str): The text to evaluate.
            criteria (Optional[str]): If provided, overrides the default criteria for evaluation. Defaults to None.
            min_score_val (int): The minimum score value used by the LLM before normalization. Defaults to 0.
            max_score_val (int): The maximum score value used by the LLM before normalization. Defaults to 3.
            temperature (float): The temperature for the LLM response, which might have impact on the confidence level of the evaluation. Defaults to 0.0.

        Returns:
            Tuple[float, Dict]: A tuple containing a value between 0.0 (not insensitive) and 1.0 (insensitive) and a dictionary containing the reasons for the evaluation.
        """
        if criteria is None:
            criteria = feedback_prompts.LANGCHAIN_INSENSITIVITY_SYSTEM_PROMPT
        return self._langchain_evaluate_with_cot_reasons(
            text=text,
            criteria=criteria,
            min_score_val=min_score_val,
            max_score_val=max_score_val,
            temperature=temperature,
        )

    def _get_answer_agreement(
        self, prompt: str, response: str, check_response: str
    ) -> str:
        """
        Uses chat completion model. A function that completes a template to
        check if two answers agree.

        Args:
            prompt (str): A text prompt to an agent.
            response (str): The agent's response to the prompt.
            check_response (str): The response to check against.

        Returns:
            str: The agreement assessment result.
        """

        assert self.endpoint is not None, "Endpoint is not set."

        return self.endpoint.run_in_pace(
            func=self._create_chat_completion,
            prompt=(
                feedback_prompts.AGREEMENT_SYSTEM % (prompt, check_response)
            )
            + response,
        )

    def _generate_key_points(
        self, source: str, temperature: float = 0.0
    ) -> str:
        """
        Uses chat completion model. A function that tries to distill main points
        to be used by the comprehensiveness feedback function.

        Args:
            source (str): Text corresponding to source material.
            temperature (float): The temperature for the LLM response. Defaults to 0.0.

        Returns:
            str: Key points of the source text.
        """
        assert self.endpoint is not None, "Endpoint is not set."
        llm_messages = [
            {
                "role": "system",
                "content": feedback_prompts.GENERATE_KEY_POINTS_SYSTEM_PROMPT,
            },
            {
                "role": "user",
                "content": str.format(
                    feedback_prompts.GENERATE_KEY_POINTS_USER_PROMPT,
                    source=source,
                ),
            },
        ]

        return self.endpoint.run_in_pace(
            func=self._create_chat_completion,
            messages=llm_messages,
            temperature=temperature,
        )

    def _assess_key_point_inclusion(
        self,
        key_points: str,
        summary: str,
        min_score_val: int = 0,
        max_score_val: int = 3,
        criteria: Optional[str] = None,
        temperature: float = 0.0,
    ) -> List:
        """
        Splits key points by newlines and assesses if each one is included in the summary.

        Args:
            key_points (str): Key points separated by newlines.
            summary (str): The summary text to check for inclusion of key points.
            min_score_val (int): The minimum score value. Defaults to 0.
            max_score_val (int): The maximum score value. Defaults to 3.
            criteria (Optional[str]): If provided, overrides the default criteria for assessment. Defaults to None.
            temperature (float): The temperature for the LLM response. Defaults to 0.0.

        Returns:
            List[str]: A list of strings indicating whether each key point is included in the summary.
        """
        assert self.endpoint is not None, "Endpoint is not set."
        key_points_list = [
            point.strip() for point in key_points.split("\n") if point.strip()
        ]

        output_space = self._determine_output_space(
            min_score_val, max_score_val
        )

        system_prompt = feedback_v2.Comprehensiveness.generate_system_prompt(
            min_score=min_score_val,
            max_score=max_score_val,
            criteria=criteria,
            output_space=output_space,
        )

        inclusion_assessments = []
        for key_point in key_points_list:
            user_prompt = str.format(
                feedback_prompts.COMPREHENSIVENESS_USER_PROMPT,
                key_point=key_point,
                summary=summary,
            )

            llm_messages = [
                {"role": "system", "content": system_prompt},
                {"role": "user", "content": user_prompt},
            ]

            inclusion_assessment = self.endpoint.run_in_pace(
                func=self._create_chat_completion,
                messages=llm_messages,
                temperature=temperature,
            )
            inclusion_assessments.append(inclusion_assessment)

        return inclusion_assessments

    def comprehensiveness_with_cot_reasons(
        self,
        source: str,
        summary: str,
        criteria: Optional[str] = None,
        min_score_val: int = 0,
        max_score_val: int = 3,
        temperature: float = 0.0,
    ) -> Tuple[float, Dict]:
        """
        Uses chat completion model. A function that tries to distill main points
        and compares a summary against those main points. This feedback function
        only has a chain of thought implementation as it is extremely important
        in function assessment.

        Example:
            ```python
            feedback = Feedback(provider.comprehensiveness_with_cot_reasons).on_input_output()
            ```

        Args:
            source (str): Text corresponding to source material.
            summary (str): Text corresponding to a summary.
            criteria (Optional[str]): If provided, overrides the default criteria for evaluation. Defaults to None.
            min_score_val (int): The minimum score value used by the LLM before normalization. Defaults to 0.
            max_score_val (int): The maximum score value used by the LLM before normalization. Defaults to 3.
            temperature (float): The temperature for the LLM response, which might have impact on the confidence level of the evaluation. Defaults to 0.0.

        Returns:
            Tuple[float, Dict]: A tuple containing a value between 0.0 (not comprehensive) and 1.0 (comprehensive) and a dictionary containing the reasons for the evaluation.
        """

        key_points = self._generate_key_points(source)
        key_point_inclusion_assessments = self._assess_key_point_inclusion(
            key_points,
            summary,
            criteria=criteria,
            min_score_val=min_score_val,
            max_score_val=max_score_val,
            temperature=temperature,
        )
        scores = []
        reasons = ""
        for assessment in key_point_inclusion_assessments:
            reasons += assessment + "\n\n"
            if assessment:
                first_line = assessment.split("\n")[0]
                score = feedback_generated.re_configured_rating(
                    first_line,
                    min_score_val=min_score_val,
                    max_score_val=max_score_val,
                ) / (max_score_val - min_score_val)
                scores.append(score)

        score = sum(scores) / len(scores) if scores else 0
        return score, {"reasons": reasons}

    @deprecation_utils.method_renamed("comprehensiveness_with_cot_reasons")
    def summarization_with_cot_reasons(
        self, source: str, summary: str
    ) -> Tuple[float, Dict]:
        """
        Summarization is deprecated in place of comprehensiveness. This function is no longer implemented.
        """
        raise NotImplementedError(
            "summarization_with_cot_reasons is deprecated and not implemented. Please use comprehensiveness_with_cot_reasons instead."
        )

    def stereotypes(
        self,
        prompt: str,
        response: str,
        criteria: Optional[str] = None,
        min_score_val: int = 0,
        max_score_val: int = 3,
        temperature: float = 0.0,
    ) -> float:
        """
        Uses chat completion model. A function that completes a template to
        check adding assumed stereotypes in the response when not present in the
        prompt.

        Example:
            ```python
            feedback = Feedback(provider.stereotypes).on_input_output()
            ```

        Args:
            prompt (str): A text prompt to an agent.
            response (str): The agent's response to the prompt.
            criteria (Optional[str]): If provided, overrides the default criteria for evaluation. Defaults to None.
            min_score_val (int): The minimum score value used by the LLM before normalization. Defaults to 0.
            max_score_val (int): The maximum score value used by the LLM before normalization. Defaults to 3.
            temperature (float): The temperature for the LLM response, which might have impact on the confidence level of the evaluation. Defaults to 0.0.

        Returns:
            float: A value between 0.0 (no stereotypes assumed) and 1.0 (stereotypes assumed).
        """

        output_space = self._determine_output_space(
            min_score_val, max_score_val
        )

        system_prompt = feedback_v2.Stereotypes.generate_system_prompt(
            min_score=min_score_val,
            max_score=max_score_val,
            criteria=criteria,
            output_space=output_space,
        )
        user_prompt = str.format(
            feedback_prompts.STEREOTYPES_USER_PROMPT,
            prompt=prompt,
            response=response,
        )
        return self.generate_score(
            system_prompt,
            user_prompt,
            min_score_val=min_score_val,
            max_score_val=max_score_val,
            temperature=temperature,
        )

    def stereotypes_with_cot_reasons(
        self,
        prompt: str,
        response: str,
        criteria: Optional[str] = None,
        min_score_val: int = 0,
        max_score_val: int = 3,
        temperature: float = 0.0,
    ) -> Tuple[float, Dict]:
        """
        Uses chat completion model. A function that completes a template to
        check adding assumed stereotypes in the response when not present in the
        prompt. Also uses chain of thought methodology and emits the reasons.

        Example:
            ```python
            feedback = Feedback(provider.stereotypes_with_cot_reasons).on_input_output()
            ```

        Args:
            prompt (str): A text prompt to an agent.
            response (str): The agent's response to the prompt.
            criteria (Optional[str]): If provided, overrides the default criteria for evaluation. Defaults to None.
            min_score_val (int): The minimum score value used by the LLM before normalization. Defaults to 0.
            max_score_val (int): The maximum score value used by the LLM before normalization. Defaults to 3.
            temperature (float): The temperature for the LLM response, which might have impact on the confidence level of the evaluation. Defaults to 0.0.

        Returns:
            Tuple[float, Dict]: A tuple containing a value between 0.0 (no stereotypes assumed) and 1.0 (stereotypes assumed) and a dictionary containing the reasons for the evaluation.
        """
        output_space = self._determine_output_space(
            min_score_val, max_score_val
        )

        system_prompt = feedback_v2.Stereotypes.generate_system_prompt(
            min_score=min_score_val,
            max_score=max_score_val,
            criteria=criteria,
            output_space=output_space,
        )

        user_prompt = str.format(
            feedback_prompts.STEREOTYPES_USER_PROMPT,
            prompt=prompt,
            response=response,
        )

        user_prompt = user_prompt.replace(
            "SCORE:", feedback_prompts.COT_REASONS_TEMPLATE
        )

        return self.generate_score_and_reasons(
            system_prompt,
            user_prompt,
            min_score_val=min_score_val,
            max_score_val=max_score_val,
            temperature=temperature,
        )

    def _remove_trivial_statements(self, statements: List[str]) -> List[str]:
        """
        Removes trivial statements from a list of statements.

        Args:
            statements (List[str]): A list of statements.

        Returns:
            List[str]: A list of statements with trivial statements removed.
        """
        assert self.endpoint is not None, "Endpoint is not set."
        system_prompt = feedback_prompts.LLM_TRIVIAL_SYSTEM

        user_prompt = feedback_prompts.LLM_TRIVIAL_USER.format(
            statements=str(statements)
        )

        llm_messages = [{"role": "system", "content": system_prompt}]
        llm_messages.append({"role": "user", "content": user_prompt})

        try:
            result = eval(
                self.endpoint.run_in_pace(
                    func=self._create_chat_completion, messages=llm_messages
                )
            )
            if isinstance(result, list):
                return result
        except Exception:
            warnings.warn(
                "Failed to process and remove trivial statements. Proceeding with all statements."
            )
            pass

        return statements

    def groundedness_measure_with_cot_reasons(
        self,
        source: str,
        statement: str,
        criteria: Optional[str] = None,
        examples: Optional[str] = None,
        groundedness_configs: Optional[
            core_feedback.GroundednessConfigs
        ] = None,
        min_score_val: int = 0,
        max_score_val: int = 3,
        temperature: float = 0.0,
    ) -> Tuple[float, dict]:
        """A measure to track if the source material supports each sentence in
        the statement using an LLM provider.

        The statement will first be split by a tokenizer into its component sentences.

        Then, trivial statements are eliminated so as to not dilute the evaluation. Note that if all statements are filtered out as trivial, returns 0.0 with a reason indicating no non-trivial statements were found.

        The LLM will process each statement, using chain of thought methodology to emit the reasons.

        Abstentions will be considered as grounded.

        Example:
            ```python
            from trulens.core import Feedback
            from trulens.providers.openai import OpenAI

            provider = OpenAI()

            f_groundedness = (
                Feedback(provider.groundedness_measure_with_cot_reasons)
                .on(context.collect())
                .on_output()
                )
            ```

        To further explain how the function works under the hood, consider the statement:

        "Hi. I'm here to help. The university of Washington is a public research university. UW's connections to major corporations in Seattle contribute to its reputation as a hub for innovation and technology"

        The function will split the statement into its component sentences:

        1. "Hi."
        2. "I'm here to help."
        3. "The university of Washington is a public research university."
        4. "UW's connections to major corporations in Seattle contribute to its reputation as a hub for innovation and technology"

        Next, trivial statements are removed, leaving only:

        3. "The university of Washington is a public research university."
        4. "UW's connections to major corporations in Seattle contribute to its reputation as a hub for innovation and technology"

        The LLM will then process the statement, to assess the groundedness of the statement.

        For the sake of this example, the LLM will grade the groundedness of one statement as 10, and the other as 0.

        Then, the scores are normalized, and averaged to give a final groundedness score of 0.5.

        Args:
            source (str): The source that should support the statement.
            statement (str): The statement to check groundedness.
            criteria (Optional[str]): If provided, overrides the default criteria for evaluation. Defaults to None.
            examples (Optional[str]): Optional examples to guide the evaluation. Defaults to None.
            groundedness_configs (Optional[core_feedback.GroundednessConfigs]): Configuration for groundedness evaluation. Defaults to None.
            min_score_val (int): The minimum score value used by the LLM before normalization. Defaults to 0.
            max_score_val (int): The maximum score value used by the LLM before normalization. Defaults to 3.
            temperature (float): The temperature for the LLM response, which might have impact on the confidence level of the evaluation. Defaults to 0.0.

        Returns:
            Tuple[float, dict]: A tuple containing a value between 0.0 (not grounded) and 1.0 (grounded) and a dictionary containing the reasons for the evaluation.
        """

        assert self.endpoint is not None, "Endpoint is not set."

        groundedness_scores = {}
        reasons_list = []

        use_sent_tokenize = (
            groundedness_configs.use_sent_tokenize
            if groundedness_configs
            else True
        )
        filter_trivial_statements = (
            groundedness_configs.filter_trivial_statements
            if groundedness_configs
            else True
        )

        if use_sent_tokenize:
            nltk.download("punkt_tab", quiet=True)
            hypotheses = sent_tokenize(statement)
        else:
            llm_messages = [
                {
                    "role": "system",
                    "content": feedback_prompts.LLM_GROUNDEDNESS_SENTENCES_SPLITTER,
                },
                {"role": "user", "content": statement},
            ]

            hypotheses = self.endpoint.run_in_pace(
                func=self._create_chat_completion,
                messages=llm_messages,
                temperature=temperature,
            ).split("\n")

        # Remove simple numeric list markers such as "1." or "2)"
        hypotheses = [
            h for h in hypotheses if not re.match(r"^\s*\d+[\.)]?\s*$", h)
        ]

        if filter_trivial_statements:
            hypotheses = self._remove_trivial_statements(hypotheses)

            if not hypotheses:
                return 0.0, {"reason": "No non-trivial statements to evaluate"}

        output_space = self._determine_output_space(
            min_score_val, max_score_val
        )

        system_prompt = feedback_v2.Groundedness.generate_system_prompt(
            min_score=min_score_val,
            max_score=max_score_val,
            criteria=criteria,
            examples=examples,
            output_space=output_space,
        )

        def evaluate_hypothesis(index, hypothesis):
            user_prompt = feedback_prompts.LLM_GROUNDEDNESS_USER.format(
                premise=f"{source}", hypothesis=f"{hypothesis}"
            )
            score, reason = self.generate_score_and_reasons(
                system_prompt=system_prompt,
                user_prompt=user_prompt,
                min_score_val=min_score_val,
                max_score_val=max_score_val,
                temperature=temperature,
            )

            # Build structured reason dict to ensure criteria, evidence, and score present
            structured = {
                "criteria": hypothesis,
                "supporting_evidence": reason.get("reason", ""),
                "score": score,
            }
            return index, score, structured

        results = []

        with ThreadPoolExecutor() as executor:
            futures = [
                executor.submit(evaluate_hypothesis, i, hypothesis)
                for i, hypothesis in enumerate(hypotheses)
            ]

            for future in as_completed(futures):
                results.append(future.result())

        results.sort(key=lambda x: x[0])  # Sort results by index

        for i, score, reason in results:
            groundedness_scores[f"statement_{i}"] = score
            reasons_list.append(reason)

        # Calculate the average groundedness score from the scores dictionary
        average_groundedness_score = float(
            np.mean(list(groundedness_scores.values()))
        )

        return average_groundedness_score, {"reasons": reasons_list}

    @deprecation_utils.method_renamed("relevance")
    def qs_relevance(self, *args, **kwargs):
        """
        Deprecated. Use `relevance` instead.
        """
        return self.relevance(*args, **kwargs)

    @deprecation_utils.method_renamed("relevance_with_cot_reasons")
    def qs_relevance_with_cot_reasons(self, *args, **kwargs):
        """
        Deprecated. Use `relevance_with_cot_reasons` instead.
        """
        return self.relevance_with_cot_reasons(*args, **kwargs)

    def groundedness_measure_with_cot_reasons_consider_answerability(
        self,
        source: str,
        statement: str,
        question: str,
        criteria: Optional[str] = None,
        examples: Optional[List[str]] = None,
        groundedness_configs: Optional[
            core_feedback.GroundednessConfigs
        ] = None,
        min_score_val: int = 0,
        max_score_val: int = 3,
        temperature: float = 0.0,
    ) -> Tuple[float, dict]:
        """A measure to track if the source material supports each sentence in
        the statement using an LLM provider.

        The statement will first be split by a tokenizer into its component sentences.

        Then, trivial statements are eliminated so as to not dilute the evaluation. Note that if all statements are filtered out as trivial, returns 0.0 with a reason indicating no non-trivial statements were found.

        The LLM will process each statement, using chain of thought methodology to emit the reasons.

        In the case of abstentions, such as 'I do not know', the LLM will be asked to consider the answerability of the question given the source material.

        If the question is considered answerable, abstentions will be considered as not grounded and punished with low scores. Otherwise, unanswerable abstentions will be considered grounded.

        Example:
            ```python
            from trulens.core import Feedback
            from trulens.providers.openai import OpenAI

            provider = OpenAI()

            f_groundedness = (
                Feedback(provider.groundedness_measure_with_cot_reasons_consider_answerability)
                .on(context.collect())
                .on_output()
                .on_input()
                )
            ```

        Args:
            source (str): The source that should support the statement.
            statement (str): The statement to check groundedness.
            question (str): The question to check answerability.
            criteria (Optional[str]): If provided, overrides the default criteria for evaluation. Defaults to None.
            examples (Optional[List[str]]): Optional examples to guide the evaluation. Defaults to None.
            groundedness_configs (Optional[core_feedback.GroundednessConfigs]): Configuration for groundedness evaluation. Defaults to None.
            min_score_val (int): The minimum score value used by the LLM before normalization. Defaults to 0.
            max_score_val (int): The maximum score value used by the LLM before normalization. Defaults to 3.
            temperature (float): The temperature for the LLM response, which might have impact on the confidence level of the evaluation. Defaults to 0.0.

        Returns:
            Tuple[float, dict]: A tuple containing a value between 0.0 (not grounded) and 1.0 (grounded) and a dictionary containing the reasons for the evaluation.
        """

        use_sent_tokenize = (
            groundedness_configs.use_sent_tokenize
            if groundedness_configs
            else True
        )
        filter_trivial_statements = (
            groundedness_configs.filter_trivial_statements
            if groundedness_configs
            else True
        )

        assert self.endpoint is not None, "Endpoint is not set."
        if use_sent_tokenize:
            nltk.download("punkt_tab", quiet=True)
            hypotheses = sent_tokenize(statement)
        else:
            llm_messages = [
                {
                    "role": "system",
                    "content": feedback_prompts.LLM_GROUNDEDNESS_SENTENCES_SPLITTER,
                },
                {"role": "user", "content": statement},
            ]

            hypotheses = self.endpoint.run_in_pace(
                func=self._create_chat_completion,
                messages=llm_messages,
                temperature=temperature,
            ).split("\n")

        # Remove numeric list markers
        hypotheses = [
            h for h in hypotheses if not re.match(r"^\s*\d+[\.)]?\s*$", h)
        ]

        groundedness_scores = {}
        reasons_list = []

        def evaluate_abstention(statement):
            user_prompt = feedback_prompts.LLM_ABSTENTION_USER.format(
                statement=statement
            )
            try:
                score = self.generate_score(
                    feedback_prompts.LLM_ABSTENTION_SYSTEM.format(
                        min_score=0, max_score=1
                    ),
                    user_prompt,
                    min_score_val=0,
                    max_score_val=1,
                )
            except Exception:
                score = 0  # assume not abstention if abstention scoring fails
            return score

        def evaluate_answerability(question, source):
            user_prompt = feedback_prompts.LLM_ANSWERABILITY_USER.format(
                question=question, source=source
            )
            score = self.generate_score(
                feedback_prompts.LLM_ANSWERABILITY_SYSTEM.format(
                    min_score=0, max_score=1
                ),
                user_prompt,
                min_score_val=0,
                max_score_val=1,
            )
            return score

        if filter_trivial_statements:
            hypotheses = self._remove_trivial_statements(hypotheses)

            if not hypotheses:
                return 0.0, {"reason": "No non-trivial statements to evaluate"}

        output_space = self._determine_output_space(
            min_score_val, max_score_val
        )

        system_prompt = feedback_v2.Groundedness.generate_system_prompt(
            min_score=min_score_val,
            max_score=max_score_val,
            criteria=criteria,
            examples=examples,
            output_space=output_space,
        )

        def evaluate_hypothesis(index, hypothesis):
            abstention_score = evaluate_abstention(hypothesis)
            if abstention_score > 0.5:
                answerability_score = evaluate_answerability(question, source)
                if answerability_score > 0.5:
                    return index, 0.0, {"reason": "Answerable abstention"}
                else:
                    return index, 1.0, {"reason": "Unanswerable abstention"}
            else:
                user_prompt = feedback_prompts.LLM_GROUNDEDNESS_USER.format(
                    premise=f"{source}", hypothesis=f"{hypothesis}"
                )
                score, reason = self.generate_score_and_reasons(
                    system_prompt=system_prompt,
                    user_prompt=user_prompt,
                    min_score_val=min_score_val,
                    max_score_val=max_score_val,
                    temperature=temperature,
                )

                # Build structured reason dict to ensure criteria, evidence, and score present
                structured = {
                    "criteria": hypothesis,
                    "supporting_evidence": reason.get("reason", ""),
                    "score": score,
                }
                return index, score, structured

        results = []

        with ThreadPoolExecutor() as executor:
            futures = [
                executor.submit(evaluate_hypothesis, i, hypothesis)
                for i, hypothesis in enumerate(hypotheses)
            ]

            for future in as_completed(futures):
                results.append(future.result())

        results.sort(key=lambda x: x[0])  # Sort results by index

        for i, score, reason in results:
            groundedness_scores[f"statement_{i}"] = score
            reasons_list.append(reason)

        # Calculate the average groundedness score from the scores dictionary
        average_groundedness_score = float(
            np.mean(list(groundedness_scores.values()))
        )

        return average_groundedness_score, {"reasons": reasons_list}

    def logical_consistency_with_cot_reasons(
        self,
        # TODO: Temporarily support both Trace and str, but switch to Trace only in the future to avoid confusion and improve type safety/consistency.
        trace: Union[Trace, str],
        criteria: Optional[str] = None,
        custom_instructions: Optional[str] = None,
        examples: Optional[List[Tuple[Dict[str, str], int]]] = None,
        min_score_val: int = 0,
        max_score_val: int = 3,
        temperature: float = 0.0,
        enable_trace_compression: bool = True,
    ) -> Tuple[float, Dict]:
        """
        Evaluate the quality of an agentic trace using a rubric focused on logical consistency and reasoning.

        Example:
            ```python
            from trulens.core import Feedback
            from trulens.providers.openai import OpenAI

            provider = OpenAI()

            f_logical_consistency = (
                Feedback(provider.logical_consistency_with_cot_reasons)
                .on({
                    "trace": Selector(trace_level=True),
                })
            ```

        Args:
            trace (Union[Trace, str]): The trace to evaluate (e.g., as a JSON string or formatted log).
            criteria (Optional[str]): Optional custom criteria for evaluation. Defaults to None.
            custom_instructions (Optional[str]): Optional custom instructions for evaluation. Defaults to None.
            examples (Optional[List[Tuple[Dict[str, str], int]]]): Optional few-shot examples for evaluation. Defaults to None.
            min_score_val (int): The minimum score value used by the LLM before normalization. Defaults to 0.
            max_score_val (int): The maximum score value used by the LLM before normalization. Defaults to 3.
            temperature (float): The temperature for the LLM response, which might have impact on the confidence level of the evaluation. Defaults to 0.0.
            enable_trace_compression (bool): Whether to compress the trace data to reduce token usage. When True (default),
                traces are compressed to preserve essential information while removing redundant data. Set to False to use
                full, uncompressed traces. This parameter is only available for feedback functions that take 'trace' as input.
                Defaults to True.
        Returns:
            Tuple[float, Dict]: A tuple containing a value between 0.0 (no logical consistency) and 1.0 (complete logical consistency) and a dictionary containing the reasons for the evaluation.
        """
        output_space = self._determine_output_space(
            min_score_val, max_score_val
        )

        system_prompt = feedback_v2.LogicalConsistency.generate_system_prompt(
            min_score=min_score_val,
            max_score=max_score_val,
            criteria=criteria,
            custom_instructions=custom_instructions,
            output_space=output_space,
            examples=examples,
        )
        if isinstance(trace, Trace):
            if enable_trace_compression:
                trace = trace.to_compressed_json(default_handler=str)
            else:
                # Use regular JSON if compression is disabled
                trace = (
                    trace.events.to_json(default_handler=str)
                    if trace.events is not None
                    else "{}"
                )
        elif isinstance(trace, str):
            trace = trace
        else:
            raise ValueError(
                f"Invalid trace type: {type(trace)}. Must be a Trace or a string."
            )

        user_prompt = feedback_v2.LogicalConsistency.user_prompt.format(
            trace=trace
        )

        user_prompt = user_prompt.replace(
            "LOGICAL CONSISTENCY SCORE:", feedback_prompts.COT_REASONS_TEMPLATE
        )

        return self.generate_score_and_reasons(
            system_prompt=system_prompt,
            user_prompt=user_prompt,
            min_score_val=min_score_val,
            max_score_val=max_score_val,
            temperature=temperature,
        )

    def execution_efficiency_with_cot_reasons(
        self,
        # TODO: Temporarily support both Trace and str, but switch to Trace only in the future to avoid confusion and improve type safety/consistency.
        trace: Union[Trace, str],
        criteria: Optional[str] = None,
        custom_instructions: Optional[str] = None,
        examples: Optional[List[Tuple[Dict[str, str], int]]] = None,
        min_score_val: int = 0,
        max_score_val: int = 3,
        temperature: float = 0.0,
        enable_trace_compression: bool = True,
    ) -> Tuple[float, Dict]:
        """
        Evaluate the quality of an agentic execution using a rubric focused on execution efficiency.

        Example:
            ```python
            from trulens.core import Feedback
            from trulens.providers.openai import OpenAI

            provider = OpenAI()

            f_execution_efficiency = (
                Feedback(provider.execution_efficiency_with_cot_reasons)
                .on({
                    "trace": Selector(trace_level=True),
                })
            ```

        Args:
            trace (Union[Trace, str]): The trace to evaluate (e.g., as a JSON string or formatted log).
            criteria (Optional[str]): Optional custom criteria for evaluation. Defaults to None.
            custom_instructions (Optional[str]): Optional custom instructions for evaluation. Defaults to None.
            examples (Optional[List[Tuple[Dict[str, str], int]]): Optional few-shot examples for evaluation. Defaults to None.
            min_score_val (int): The minimum score value used by the LLM before normalization. Defaults to 0.
            max_score_val (int): The maximum score value used by the LLM before normalization. Defaults to 3.
            temperature (float): The temperature for the LLM response, which might have impact on the confidence level of the evaluation. Defaults to 0.0.
            enable_trace_compression (bool): Whether to compress the trace data to reduce token usage. When True (default),
                traces are compressed to preserve essential information while removing redundant data. Set to False to use
                full, uncompressed traces. This parameter is only available for feedback functions that take 'trace' as input.
                Defaults to True.
        Returns:
            Tuple[float, Dict]: A tuple containing a value between 0.0 (highly inefficient workflow) and 1.0 (highly streamlined/optimized workflow) and a dictionary containing the reasons for the evaluation.
        """
        output_space = self._determine_output_space(
            min_score_val, max_score_val
        )

        system_prompt = feedback_v2.ExecutionEfficiency.generate_system_prompt(
            min_score=min_score_val,
            max_score=max_score_val,
            criteria=criteria,
            custom_instructions=custom_instructions,
            output_space=output_space,
            examples=examples,
        )

        if isinstance(trace, Trace):
            if enable_trace_compression:
                trace = trace.to_compressed_json(default_handler=str)
            else:
                # Use regular JSON if compression is disabled
                trace = (
                    trace.events.to_json(default_handler=str)
                    if trace.events is not None
                    else "{}"
                )
        elif isinstance(trace, str):
            trace = trace
        else:
            raise ValueError(
                f"Invalid trace type: {type(trace)}. Must be a Trace or a string."
            )

        user_prompt = feedback_v2.ExecutionEfficiency.user_prompt.format(
            trace=trace
        )

        user_prompt = user_prompt.replace(
            "EXECUTION EFFICIENCY SCORE:", feedback_prompts.COT_REASONS_TEMPLATE
        )

        score, reasons = self.generate_score_and_reasons(
            system_prompt=system_prompt,
            user_prompt=user_prompt,
            min_score_val=min_score_val,
            max_score_val=max_score_val,
            temperature=temperature,
        )

        # Add custom instructions to the output if provided
        if custom_instructions is not None:
            current_reason = reasons.get("reason", "")
            reasons["reason"] = (
                f"Custom Instructions: {custom_instructions}\n{current_reason}"
            )

        return score, reasons

    def plan_adherence_with_cot_reasons(
        self,
        # TODO: Temporarily support both Trace and str, but switch to Trace only in the future to avoid confusion and improve type safety/consistency.
        trace: Union[Trace, str],
        criteria: Optional[str] = None,
        custom_instructions: Optional[str] = None,
        examples: Optional[List[Tuple[Dict[str, str], int]]] = None,
        min_score_val: int = 0,
        max_score_val: int = 3,
        temperature: float = 0.0,
        enable_trace_compression: bool = True,
    ) -> Tuple[float, Dict]:
        """
        Evaluate the quality of an agentic trace using a rubric focused on execution adherence to the plan.

        Example:
            ```python
            from trulens.core import Feedback
            from trulens.providers.openai import OpenAI

            provider = OpenAI()

            f_plan_adherence = (
                Feedback(provider.plan_adherence_with_cot_reasons)
                .on({
                    "trace": Selector(trace_level=True),
                })
            ```

        Args:
            trace (Union[Trace, str]): The trace to evaluate (e.g., as a JSON string or formatted log).
            criteria (Optional[str]): Optional custom criteria for evaluation. Defaults to None.
            custom_instructions (Optional[str]): Optional custom instructions for evaluation. Defaults to None.
            examples (Optional[List[Tuple[Dict[str, str], int]]): Optional few-shot examples for evaluation. Defaults to None.
            min_score_val (int): The minimum score value used by the LLM before normalization. Defaults to 0.
            max_score_val (int): The maximum score value used by the LLM before normalization. Defaults to 3.
            temperature (float): The temperature for the LLM response, which might have impact on the confidence level of the evaluation. Defaults to 0.0.
            enable_trace_compression (bool): Whether to compress the trace data to reduce token usage. When True (default),
                traces are compressed to preserve essential information while removing redundant data. Set to False to use
                full, uncompressed traces. This parameter is only available for feedback functions that take 'trace' as input.
                Defaults to True.
        Returns:
            Tuple[float, Dict]: A tuple containing a value between 0.0 (execution did not follow plan) and 1.0 (execution followed plan exactly) and a dictionary containing the reasons for the evaluation.
        """
        output_space = self._determine_output_space(
            min_score_val, max_score_val
        )

        system_prompt = feedback_v2.PlanAdherence.generate_system_prompt(
            min_score=min_score_val,
            max_score=max_score_val,
            criteria=criteria,
            custom_instructions=custom_instructions,
            output_space=output_space,
            examples=examples,
        )

        if isinstance(trace, Trace):
            if enable_trace_compression:
                trace = trace.to_compressed_json(default_handler=str)
            else:
                # Use regular JSON if compression is disabled
                trace = (
                    trace.events.to_json(default_handler=str)
                    if trace.events is not None
                    else "{}"
                )
        elif isinstance(trace, str):
            trace = trace
        else:
            raise ValueError(
                f"Invalid trace type: {type(trace)}. Must be a Trace or a string."
            )

        user_prompt = feedback_v2.PlanAdherence.user_prompt.format(trace=trace)

        user_prompt = user_prompt.replace(
            "PLAN ADHERENCE SCORE:", feedback_prompts.COT_REASONS_TEMPLATE
        )

        return self.generate_score_and_reasons(
            system_prompt=system_prompt,
            user_prompt=user_prompt,
            min_score_val=min_score_val,
            max_score_val=max_score_val,
            temperature=temperature,
        )

    def plan_quality_with_cot_reasons(
        self,
        # TODO: Temporarily support both Trace and str, but switch to Trace only in the future to avoid confusion and improve type safety/consistency.
        trace: Union[Trace, str],
        criteria: Optional[str] = None,
        custom_instructions: Optional[str] = None,
        examples: Optional[List[Tuple[Dict[str, str], int]]] = None,
        min_score_val: int = 0,
        max_score_val: int = 3,
        temperature: float = 0.0,
        enable_trace_compression: bool = True,
    ) -> Tuple[float, Dict]:
        """
        Evaluate the quality of an agentic system's plan.

        Example:
            ```python
            from trulens.core import Feedback
            from trulens.providers.openai import OpenAI

            provider = OpenAI()

            f_plan_quality = (
                Feedback(provider.plan_quality_with_cot_reasons)
                .on({
                    "trace": Selector(trace_level=True),
                })
            ```

        Args:
            trace (Union[Trace, str]): The trace to evaluate (e.g., as a JSON string or formatted log).
            criteria (Optional[str]): Optional custom criteria for evaluation. Defaults to None.
            custom_instructions (Optional[str]): Optional custom instructions for evaluation. Defaults to None.
            examples (Optional[List[Tuple[Dict[str, str], int]]): Optional few-shot examples for evaluation. Defaults to None.
            min_score_val (int): The minimum score value used by the LLM before normalization. Defaults to 0.
            max_score_val (int): The maximum score value used by the LLM before normalization. Defaults to 3.
            temperature (float): The temperature for the LLM response, which might have impact on the confidence level of the evaluation. Defaults to 0.0.
            enable_trace_compression (bool): Whether to compress the trace data to reduce token usage. When True (default),
                traces are compressed to preserve essential information while removing redundant data. Set to False to use
                full, uncompressed traces. This parameter is only available for feedback functions that take 'trace' as input.
                Defaults to True.
        Returns:
            Tuple[float, Dict]: A tuple containing a value between 0.0 (poor plan quality) and 1.0 (excellent plan quality) and a dictionary containing the reasons for the evaluation.
        """
        output_space = self._determine_output_space(
            min_score_val, max_score_val
        )

        system_prompt = feedback_v2.PlanQuality.generate_system_prompt(
            min_score=min_score_val,
            max_score=max_score_val,
            criteria=criteria,
            custom_instructions=custom_instructions,
            output_space=output_space,
            examples=examples,
        )

        if isinstance(trace, Trace):
            if enable_trace_compression:
                trace = trace.to_compressed_json(default_handler=str)
            else:
                # Use regular JSON if compression is disabled
                trace = (
                    trace.events.to_json(default_handler=str)
                    if trace.events is not None
                    else "{}"
                )
        elif isinstance(trace, str):
            trace = trace
        else:
            raise ValueError(
                f"Invalid trace type: {type(trace)}. Must be a Trace or a string."
            )

        user_prompt = feedback_v2.PlanQuality.user_prompt.format(trace=trace)

        user_prompt = user_prompt.replace(
            "PLAN QUALITY SCORE:", feedback_prompts.COT_REASONS_TEMPLATE
        )

        return self.generate_score_and_reasons(
            system_prompt=system_prompt,
            user_prompt=user_prompt,
            min_score_val=min_score_val,
            max_score_val=max_score_val,
            temperature=temperature,
        )

<<<<<<< HEAD
    def trail_with_cot_reasons(
        self,
        # TODO: Temporarily support both Trace and str, but switch to Trace only in the future to avoid confusion and improve type safety/consistency.
=======
    def tool_selection_with_cot_reasons(
        self,
>>>>>>> 887a6695
        trace: Union[Trace, str],
        criteria: Optional[str] = None,
        custom_instructions: Optional[str] = None,
        examples: Optional[List[Tuple[Dict[str, str], int]]] = None,
        min_score_val: int = 0,
        max_score_val: int = 3,
        temperature: float = 0.0,
<<<<<<< HEAD
    ) -> Tuple[float, Dict]:
        """
        Evaluate the quality of an agentic system's plan.

=======
        enable_trace_compression: bool = True,
    ) -> Tuple[float, Dict]:
        """
        Evaluate the quality of an agentic trace using a rubric focused on tool selection.
        Example:
            ```python
            from trulens.core import Feedback
            from trulens.providers.openai import OpenAI

            provider = OpenAI()

            f_tool_selection = (
                Feedback(provider.tool_selection_with_cot_reasons)
                .on({
                    "trace": Selector(trace_level=True),
                })
            ```

        Args:
            trace (Union[Trace, str]): The trace to evaluate (e.g., as a JSON string or formatted log).
            criteria (Optional[str]): Optional custom criteria for evaluation. Defaults to None.
            custom_instructions (Optional[str]): Optional custom instructions for evaluation. Defaults to None.
            examples (Optional[List[Tuple[Dict[str, str], int]]]): Optional few-shot examples for evaluation. Defaults to None.
            min_score_val (int): The minimum score value used by the LLM before normalization. Defaults to 0.
            max_score_val (int): The maximum score value used by the LLM before normalization. Defaults to 3.
            temperature (float): The temperature for the LLM response, which might have impact on the confidence level of the evaluation. Defaults to 0.0.
            enable_trace_compression (bool): Whether to compress the trace data to reduce token usage. When True (default),
                traces are compressed to preserve essential information while removing redundant data. Set to False to use
                full, uncompressed traces. This parameter is only available for feedback functions that take 'trace' as input.
                Defaults to True.
        Returns:
            Tuple[float, Dict]: A tuple containing a value between 0.0 (poor tool selection) and 1.0 (excellent tool selection) and a dictionary containing the reasons for the evaluation.
        """
        output_space = self._determine_output_space(
            min_score_val, max_score_val
        )

        system_prompt = feedback_v2.ToolSelection.generate_system_prompt(
            min_score=min_score_val,
            max_score=max_score_val,
            criteria=criteria,
            custom_instructions=custom_instructions,
            output_space=output_space,
            examples=examples,
        )

        if isinstance(trace, Trace):
            if enable_trace_compression:
                trace = trace.to_compressed_json(default_handler=str)
            else:
                # Use regular JSON if compression is disabled
                trace = (
                    trace.events.to_json(default_handler=str)
                    if trace.events is not None
                    else "{}"
                )
        elif isinstance(trace, str):
            trace = trace
        else:
            raise ValueError(
                f"Invalid trace type: {type(trace)}. Must be a Trace or a string."
            )

        user_prompt = feedback_v2.ToolSelection.user_prompt.format(trace=trace)

        user_prompt = user_prompt.replace(
            "TOOL SELECTION SCORE:", feedback_prompts.COT_REASONS_TEMPLATE
        )

        return self.generate_score_and_reasons(
            system_prompt=system_prompt,
            user_prompt=user_prompt,
            min_score_val=min_score_val,
            max_score_val=max_score_val,
            temperature=temperature,
        )

    def tool_calling_with_cot_reasons(
        self,
        trace: Union[Trace, str],
        criteria: Optional[str] = None,
        custom_instructions: Optional[str] = None,
        examples: Optional[List[Tuple[Dict[str, str], int]]] = None,
        min_score_val: int = 0,
        max_score_val: int = 3,
        temperature: float = 0.0,
        enable_trace_compression: bool = True,
    ) -> Tuple[float, Dict]:
        """
        Evaluate the quality of an agentic trace using a rubric focused on tool calling.
>>>>>>> 887a6695
        Example:
            ```python
            from trulens.core import Feedback
            from trulens.providers.openai import OpenAI

            provider = OpenAI()

<<<<<<< HEAD
            f_trail = (
                Feedback(provider.trail_with_cot_reasons)
=======
            f_tool_calling = (
                Feedback(provider.tool_calling_with_cot_reasons)
>>>>>>> 887a6695
                .on({
                    "trace": Selector(trace_level=True),
                })
            ```

        Args:
            trace (Union[Trace, str]): The trace to evaluate (e.g., as a JSON string or formatted log).
            criteria (Optional[str]): Optional custom criteria for evaluation. Defaults to None.
<<<<<<< HEAD
=======
            custom_instructions (Optional[str]): Optional custom instructions for evaluation. Defaults to None.
>>>>>>> 887a6695
            examples (Optional[List[Tuple[Dict[str, str], int]]): Optional few-shot examples for evaluation. Defaults to None.
            min_score_val (int): The minimum score value used by the LLM before normalization. Defaults to 0.
            max_score_val (int): The maximum score value used by the LLM before normalization. Defaults to 3.
            temperature (float): The temperature for the LLM response, which might have impact on the confidence level of the evaluation. Defaults to 0.0.
<<<<<<< HEAD
        Returns:
            Tuple[float, Dict]: A tuple containing a value between 0.0 (poor plan quality) and 1.0 (excellent plan quality) and a dictionary containing the reasons for the evaluation.
=======
            enable_trace_compression (bool): Whether to compress the trace data to reduce token usage. When True (default),
                traces are compressed to preserve essential information while removing redundant data. Set to False to use
                full, uncompressed traces. This parameter is only available for feedback functions that take 'trace' as input.
                Defaults to True.
        Returns:
            Tuple[float, Dict]: A tuple containing a value between 0.0 (poor tool calling) and 1.0 (excellent tool calling) and a dictionary containing the reasons for the evaluation.
>>>>>>> 887a6695
        """
        output_space = self._determine_output_space(
            min_score_val, max_score_val
        )

<<<<<<< HEAD
        system_prompt = feedback_v2.TRAIL.generate_system_prompt(
=======
        system_prompt = feedback_v2.ToolCalling.generate_system_prompt(
>>>>>>> 887a6695
            min_score=min_score_val,
            max_score=max_score_val,
            criteria=criteria,
            custom_instructions=custom_instructions,
            output_space=output_space,
            examples=examples,
        )
<<<<<<< HEAD
        if isinstance(trace, Trace):
            trace = trace.events.to_json(default_handler=str)
=======

        if isinstance(trace, Trace):
            if enable_trace_compression:
                trace = trace.to_compressed_json(default_handler=str)
            else:
                # Use regular JSON if compression is disabled
                trace = (
                    trace.events.to_json(default_handler=str)
                    if trace.events is not None
                    else "{}"
                )
        elif isinstance(trace, str):
            trace = trace
        else:
            raise ValueError(
                f"Invalid trace type: {type(trace)}. Must be a Trace or a string."
            )

        user_prompt = feedback_v2.ToolCalling.user_prompt.format(trace=trace)

        user_prompt = user_prompt.replace(
            "TOOL CALLING SCORE:", feedback_prompts.COT_REASONS_TEMPLATE
        )

        return self.generate_score_and_reasons(
            system_prompt=system_prompt,
            user_prompt=user_prompt,
            min_score_val=min_score_val,
            max_score_val=max_score_val,
            temperature=temperature,
        )

    def tool_quality_with_cot_reasons(
        self,
        trace: Union[Trace, str],
        criteria: Optional[str] = None,
        custom_instructions: Optional[str] = None,
        examples: Optional[List[Tuple[Dict[str, str], int]]] = None,
        min_score_val: int = 0,
        max_score_val: int = 3,
        temperature: float = 0.0,
        enable_trace_compression: bool = True,
    ) -> Tuple[float, Dict]:
        """
        Evaluate the quality of an agentic trace using a rubric focused on tool quality.
        Example:
            ```python
            from trulens.core import Feedback
            from trulens.providers.openai import OpenAI

            provider = OpenAI()

            f_tool_quality = (
                Feedback(provider.tool_quality_with_cot_reasons)
                .on({
                    "trace": Selector(trace_level=True),
                })
            ```

        Args:
            trace (Union[Trace, str]): The trace to evaluate (e.g., as a JSON string or formatted log).
            criteria (Optional[str]): Optional custom criteria for evaluation. Defaults to None.
            custom_instructions (Optional[str]): Optional custom instructions for evaluation. Defaults to None.
            examples (Optional[List[Tuple[Dict[str, str], int]]): Optional few-shot examples for evaluation. Defaults to None.
            min_score_val (int): The minimum score value used by the LLM before normalization. Defaults to 0.
            max_score_val (int): The maximum score value used by the LLM before normalization. Defaults to 3.
            temperature (float): The temperature for the LLM response, which might have impact on the confidence level of the evaluation. Defaults to 0.0.
            enable_trace_compression (bool): Whether to compress the trace data to reduce token usage. When True (default),
                traces are compressed to preserve essential information while removing redundant data. Set to False to use
                full, uncompressed traces. This parameter is only available for feedback functions that take 'trace' as input.
                Defaults to True.
        Returns:
            Tuple[float, Dict]: A tuple containing a value between 0.0 (poor tool quality) and 1.0 (excellent tool quality) and a dictionary containing the reasons for the evaluation.
        """
        output_space = self._determine_output_space(
            min_score_val, max_score_val
        )

        system_prompt = feedback_v2.ToolQuality.generate_system_prompt(
            min_score=min_score_val,
            max_score=max_score_val,
            criteria=criteria,
            custom_instructions=custom_instructions,
            output_space=output_space,
            examples=examples,
        )

        if isinstance(trace, Trace):
            if enable_trace_compression:
                trace = trace.to_compressed_json(default_handler=str)
            else:
                # Use regular JSON if compression is disabled
                trace = (
                    trace.events.to_json(default_handler=str)
                    if trace.events is not None
                    else "{}"
                )
>>>>>>> 887a6695
        elif isinstance(trace, str):
            trace = trace
        else:
            raise ValueError(
                f"Invalid trace type: {type(trace)}. Must be a Trace or a string."
            )

<<<<<<< HEAD
        user_prompt = feedback_v2.TRAIL.user_prompt.format(trace=trace)

        user_prompt = user_prompt.replace(
            "TRAIL SCORE:", feedback_prompts.COT_REASONS_TEMPLATE
=======
        user_prompt = feedback_v2.ToolQuality.user_prompt.format(trace=trace)

        user_prompt = user_prompt.replace(
            "TOOL QUALITY SCORE:", feedback_prompts.COT_REASONS_TEMPLATE
>>>>>>> 887a6695
        )

        return self.generate_score_and_reasons(
            system_prompt=system_prompt,
            user_prompt=user_prompt,
            min_score_val=min_score_val,
            max_score_val=max_score_val,
            temperature=temperature,
        )<|MERGE_RESOLUTION|>--- conflicted
+++ resolved
@@ -2709,13 +2709,6 @@
             temperature=temperature,
         )
 
-        # Add custom instructions to the output if provided
-        if custom_instructions is not None:
-            current_reason = reasons.get("reason", "")
-            reasons["reason"] = (
-                f"Custom Instructions: {custom_instructions}\n{current_reason}"
-            )
-
         return score, reasons
 
     def plan_adherence_with_cot_reasons(
@@ -2894,14 +2887,8 @@
             temperature=temperature,
         )
 
-<<<<<<< HEAD
-    def trail_with_cot_reasons(
-        self,
-        # TODO: Temporarily support both Trace and str, but switch to Trace only in the future to avoid confusion and improve type safety/consistency.
-=======
     def tool_selection_with_cot_reasons(
         self,
->>>>>>> 887a6695
         trace: Union[Trace, str],
         criteria: Optional[str] = None,
         custom_instructions: Optional[str] = None,
@@ -2909,12 +2896,6 @@
         min_score_val: int = 0,
         max_score_val: int = 3,
         temperature: float = 0.0,
-<<<<<<< HEAD
-    ) -> Tuple[float, Dict]:
-        """
-        Evaluate the quality of an agentic system's plan.
-
-=======
         enable_trace_compression: bool = True,
     ) -> Tuple[float, Dict]:
         """
@@ -3005,7 +2986,6 @@
     ) -> Tuple[float, Dict]:
         """
         Evaluate the quality of an agentic trace using a rubric focused on tool calling.
->>>>>>> 887a6695
         Example:
             ```python
             from trulens.core import Feedback
@@ -3013,13 +2993,8 @@
 
             provider = OpenAI()
 
-<<<<<<< HEAD
-            f_trail = (
-                Feedback(provider.trail_with_cot_reasons)
-=======
             f_tool_calling = (
                 Feedback(provider.tool_calling_with_cot_reasons)
->>>>>>> 887a6695
                 .on({
                     "trace": Selector(trace_level=True),
                 })
@@ -3028,35 +3003,23 @@
         Args:
             trace (Union[Trace, str]): The trace to evaluate (e.g., as a JSON string or formatted log).
             criteria (Optional[str]): Optional custom criteria for evaluation. Defaults to None.
-<<<<<<< HEAD
-=======
             custom_instructions (Optional[str]): Optional custom instructions for evaluation. Defaults to None.
->>>>>>> 887a6695
             examples (Optional[List[Tuple[Dict[str, str], int]]): Optional few-shot examples for evaluation. Defaults to None.
             min_score_val (int): The minimum score value used by the LLM before normalization. Defaults to 0.
             max_score_val (int): The maximum score value used by the LLM before normalization. Defaults to 3.
             temperature (float): The temperature for the LLM response, which might have impact on the confidence level of the evaluation. Defaults to 0.0.
-<<<<<<< HEAD
-        Returns:
-            Tuple[float, Dict]: A tuple containing a value between 0.0 (poor plan quality) and 1.0 (excellent plan quality) and a dictionary containing the reasons for the evaluation.
-=======
             enable_trace_compression (bool): Whether to compress the trace data to reduce token usage. When True (default),
                 traces are compressed to preserve essential information while removing redundant data. Set to False to use
                 full, uncompressed traces. This parameter is only available for feedback functions that take 'trace' as input.
                 Defaults to True.
         Returns:
             Tuple[float, Dict]: A tuple containing a value between 0.0 (poor tool calling) and 1.0 (excellent tool calling) and a dictionary containing the reasons for the evaluation.
->>>>>>> 887a6695
         """
         output_space = self._determine_output_space(
             min_score_val, max_score_val
         )
 
-<<<<<<< HEAD
-        system_prompt = feedback_v2.TRAIL.generate_system_prompt(
-=======
         system_prompt = feedback_v2.ToolCalling.generate_system_prompt(
->>>>>>> 887a6695
             min_score=min_score_val,
             max_score=max_score_val,
             criteria=criteria,
@@ -3064,10 +3027,6 @@
             output_space=output_space,
             examples=examples,
         )
-<<<<<<< HEAD
-        if isinstance(trace, Trace):
-            trace = trace.events.to_json(default_handler=str)
-=======
 
         if isinstance(trace, Trace):
             if enable_trace_compression:
@@ -3165,7 +3124,6 @@
                     if trace.events is not None
                     else "{}"
                 )
->>>>>>> 887a6695
         elif isinstance(trace, str):
             trace = trace
         else:
@@ -3173,17 +3131,10 @@
                 f"Invalid trace type: {type(trace)}. Must be a Trace or a string."
             )
 
-<<<<<<< HEAD
-        user_prompt = feedback_v2.TRAIL.user_prompt.format(trace=trace)
-
-        user_prompt = user_prompt.replace(
-            "TRAIL SCORE:", feedback_prompts.COT_REASONS_TEMPLATE
-=======
         user_prompt = feedback_v2.ToolQuality.user_prompt.format(trace=trace)
 
         user_prompt = user_prompt.replace(
             "TOOL QUALITY SCORE:", feedback_prompts.COT_REASONS_TEMPLATE
->>>>>>> 887a6695
         )
 
         return self.generate_score_and_reasons(

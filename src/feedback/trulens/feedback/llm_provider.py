from concurrent.futures import ThreadPoolExecutor
from concurrent.futures import as_completed
import logging
import re
from typing import ClassVar, Dict, List, Optional, Sequence, Tuple
import warnings

import nltk
from nltk.tokenize import sent_tokenize
import numpy as np
from trulens.core.feedback import provider as mod_provider
from trulens.core.utils import deprecation as deprecation_utils
from trulens.feedback import generated as mod_generated
from trulens.feedback import prompts as mod_prompts
from trulens.feedback.v2 import feedback as mod_v2feedback

logger = logging.getLogger(__name__)


class LLMProvider(mod_provider.Provider):
    """An LLM-based provider.

    This is an abstract class and needs to be initialized as one of these:

    * [OpenAI][trulens.providers.openai.OpenAI] and subclass
      [AzureOpenAI][trulens.providers.openai.AzureOpenAI].

    * [Bedrock][trulens.providers.bedrock.Bedrock].

    * [LiteLLM][trulens.providers.litellm.LiteLLM]. LiteLLM provides an
    interface to a [wide range of
    models](https://docs.litellm.ai/docs/providers).

    * [Langchain][trulens.providers.langchain.Langchain].

    """

    # NOTE(piotrm): "model_" prefix for attributes is "protected" by pydantic v2
    # by default. Need the below adjustment but this means we don't get any
    # warnings if we try to override some internal pydantic name.
    model_engine: str

    model_config: ClassVar[dict] = dict(protected_namespaces=())

    def __init__(self, *args, **kwargs):
        # TODO: why was self_kwargs required here independently of kwargs?
        self_kwargs = dict(kwargs)

        super().__init__(
            **self_kwargs
        )  # need to include pydantic.BaseModel.__init__

    # @abstractmethod
    def _create_chat_completion(
        self,
        prompt: Optional[str] = None,
        messages: Optional[Sequence[Dict]] = None,
        **kwargs,
    ) -> str:
        """
        Chat Completion Model

        Returns:
            str: Completion model response.
        """
        # text
        raise NotImplementedError()

    def generate_score(
        self,
        system_prompt: str,
        user_prompt: Optional[str] = None,
        min_score_val: int = 0,
        max_score_val: int = 10,
        temperature: float = 0.0,
    ) -> float:
        """
        Base method to generate a score normalized to 0 to 1, used for evaluation.

        Args:
            system_prompt: A pre-formatted system prompt.

            user_prompt: An optional user prompt.

            min_score_val: The minimum score value.

            max_score_val: The maximum score value.

            temperature: The temperature for the LLM response.

        Returns:
            The score on a 0-1 scale.
        """

        assert self.endpoint is not None, "Endpoint is not set."
        assert (
            max_score_val > min_score_val
        ), "Max score must be greater than min score."

        llm_messages = [{"role": "system", "content": system_prompt}]
        if user_prompt is not None:
            llm_messages.append({"role": "user", "content": user_prompt})

        response = self.endpoint.run_in_pace(
            func=self._create_chat_completion,
            messages=llm_messages,
            temperature=temperature,
        )

        return (
            mod_generated.re_configured_rating(
                response,
                min_score_val=min_score_val,
                max_score_val=max_score_val,
            )
            - min_score_val
        ) / (max_score_val - min_score_val)

    def generate_confidence_score(
        self,
        verb_confidence_prompt: str,
        user_prompt: Optional[str] = None,
        min_score_val: int = 0,
        max_score_val: int = 10,
        temperature: float = 0.0,
    ) -> Tuple[float, Dict[str, float]]:
        """
        Base method to generate a score normalized to 0 to 1, used for evaluation.

        Args:
            verb_confidence_prompt: A pre-formatted system prompt.

            user_prompt: An optional user prompt.

            min_score_val: The minimum score value.

            max_score_val: The maximum score value.

            temperature: The temperature for the LLM response.

        Returns:
            The feedback score on a 0-1 scale and the confidence score.
        """
        assert self.endpoint is not None, "Endpoint is not set."
        assert (
            max_score_val > min_score_val
        ), "Max score must be greater than min score."

        llm_messages = [{"role": "system", "content": verb_confidence_prompt}]
        if user_prompt is not None:
            llm_messages.append({"role": "user", "content": user_prompt})

        response = self.endpoint.run_in_pace(
            func=self._create_chat_completion,
            messages=llm_messages,
            temperature=temperature,
        )
        relevance_score = re.search(r"\d+", response)

        confidence_score = re.search(
            r"CONFIDENCE: (\d+)", response
        )  # TODO: refactor this to use a more general pattern
        if (
            confidence_score
            and relevance_score
            and 0 <= float(confidence_score.group(1)) <= 1
            and min_score_val
            <= float(relevance_score.group(0))
            <= max_score_val
        ):
            confidence = float(confidence_score.group(1))
            relevance_score = float(relevance_score.group(0))

            return (
                (relevance_score - min_score_val)
                / (max_score_val - min_score_val),
                {"confidence_score": confidence},
            )
        else:
            raise ValueError("Confidence score not found in response.")

    def generate_score_and_reasons(
        self,
        system_prompt: str,
        user_prompt: Optional[str] = None,
        min_score_val: int = 0,
        max_score_val: int = 10,
        temperature: float = 0.0,
    ) -> Tuple[float, Dict]:
        """
        Base method to generate a score and reason, used for evaluation.

        Args:
            system_prompt: A pre-formatted system prompt.

            user_prompt: An optional user prompt. Defaults to None.

            min_score_val: The minimum score value.

            max_score_val: The maximum score value.

            temperature: The temperature for the LLM response.

        Returns:
            The score on a 0-1 scale.

            Reason metadata if returned by the LLM.
        """
        assert self.endpoint is not None, "Endpoint is not set."
        assert (
            max_score_val > min_score_val
        ), "Max score must be greater than min score."

        llm_messages = [{"role": "system", "content": system_prompt}]
        if user_prompt is not None:
            llm_messages.append({"role": "user", "content": user_prompt})
        response = self.endpoint.run_in_pace(
            func=self._create_chat_completion,
            messages=llm_messages,
            temperature=temperature,
        )
        if "Supporting Evidence" in response:
            score = -1
            supporting_evidence = None
            criteria = None
            for line in response.split("\n"):
                if "Score" in line:
                    score = (
                        mod_generated.re_configured_rating(
                            line,
                            min_score_val=min_score_val,
                            max_score_val=max_score_val,
                        )
                        - min_score_val
                    ) / (max_score_val - min_score_val)
                criteria_lines = []
                supporting_evidence_lines = []
                collecting_criteria = False
                collecting_evidence = False

                for line in response.split("\n"):
                    if "Criteria:" in line:
                        criteria_lines.append(
                            line.split("Criteria:", 1)[1].strip()
                        )
                        collecting_criteria = True
                        collecting_evidence = False
                    elif "Supporting Evidence:" in line:
                        supporting_evidence_lines.append(
                            line.split("Supporting Evidence:", 1)[1].strip()
                        )
                        collecting_evidence = True
                        collecting_criteria = False
                    elif collecting_criteria:
                        if "Supporting Evidence:" not in line:
                            criteria_lines.append(line.strip())
                        else:
                            collecting_criteria = False
                    elif collecting_evidence:
                        if "Criteria:" not in line:
                            supporting_evidence_lines.append(line.strip())
                        else:
                            collecting_evidence = False

                criteria = "\n".join(criteria_lines).strip()
                supporting_evidence = "\n".join(
                    supporting_evidence_lines
                ).strip()
            reasons = {
                "reason": (
                    f"{'Criteria: ' + str(criteria)}\n"
                    f"{'Supporting Evidence: ' + str(supporting_evidence)}"
                )
            }
            return score, reasons

        else:
            score = (
                mod_generated.re_configured_rating(
                    response,
                    min_score_val=min_score_val,
                    max_score_val=max_score_val,
                )
                - min_score_val
            ) / (max_score_val - min_score_val)
            warnings.warn(
                "No supporting evidence provided. Returning score only.",
                UserWarning,
            )
            return score, {}

    def _determine_output_space(
        self, min_score_val: int, max_score_val: int
    ) -> str:
        """
        Determines the output space based on min_score_val and max_score_val.

        Args:
            min_score_val (int): Minimum value for the score range.
            max_score_val (int): Maximum value for the score range.

        Returns:
            str: The corresponding output space.
        """
        for output in mod_v2feedback.OutputSpace:
            if output.value == (min_score_val, max_score_val):
                return output.name
        raise ValueError(
            f"Invalid score range: [{min_score_val}, {max_score_val}]. Must match one of the predefined output spaces."
        )

    def context_relevance(
        self,
        question: str,
        context: str,
        criteria: Optional[str] = None,
        min_score_val: int = 0,
        max_score_val: int = 3,
        temperature: float = 0.0,
    ) -> float:
        """
        Uses chat completion model. A function that completes a template to
        check the relevance of the context to the question.

        Example:
            ```python
            from trulens.apps.langchain import TruChain
            context = TruChain.select_context(rag_app)
            feedback = (
                Feedback(provider.context_relevance)
                .on_input()
                .on(context)
                .aggregate(np.mean)
                )
            ```

        Args:
            question (str): A question being asked.
            context (str): Context related to the question.
            criteria (Optional[str]): If provided, overrides the evaluation criteria for evaluation. Defaults to None.
            min_score_val (int): The minimum score value. Defaults to 0.
            max_score_val (int): The maximum score value. Defaults to 3.
            temperature (float): The temperature for the LLM response, which might have impact on the confidence level of the evaluation. Defaults to 0.0.
        Returns:
            float: A value between 0.0 (not relevant) and 1.0 (relevant).
        """
        output_space = self._determine_output_space(
            min_score_val, max_score_val
        )

        if criteria or output_space:
            system_prompt = (
                mod_v2feedback.ContextRelevance.generate_system_prompt(
                    min_score=min_score_val,
                    max_score=max_score_val,
                    criteria=criteria,
                    output_space=output_space,
                )
            )
        else:
            system_prompt = mod_v2feedback.ContextRelevance.system_prompt

        return self.generate_score(
            system_prompt=system_prompt,
            user_prompt=str.format(
                mod_prompts.CONTEXT_RELEVANCE_USER,
                question=question,
                context=context,
            ),
            min_score_val=min_score_val,
            max_score_val=max_score_val,
            temperature=temperature,
        )

    def context_relevance_with_cot_reasons(
        self,
        question: str,
        context: str,
        criteria: Optional[str] = None,
        min_score_val: int = 0,
        max_score_val: int = 3,
        temperature: float = 0.0,
    ) -> Tuple[float, Dict]:
        """
        Uses chat completion model. A function that completes a
        template to check the relevance of the context to the question.
        Also uses chain of thought methodology and emits the reasons.

        Example:
            ```python
            from trulens.apps.langchain import TruChain
            context = TruChain.select_context(rag_app)
            feedback = (
                Feedback(provider.context_relevance_with_cot_reasons)
                .on_input()
                .on(context)
                .aggregate(np.mean)
                )
            ```

        Args:
            question (str): A question being asked.
            context (str): Context related to the question.
            criteria (Optional[str]): If provided, overrides the evaluation criteria for evaluation. Defaults to None.
            min_score_val (int): The minimum score value. Defaults to 0.
            max_score_val (int): The maximum score value. Defaults to 3.
            temperature (float): The temperature for the LLM response, which might have impact on the confidence level of the evaluation. Defaults to 0.0.

        Returns:
            float: A value between 0 and 1. 0 being "not relevant" and 1 being "relevant".
        """

        user_prompt = str.format(
            mod_prompts.CONTEXT_RELEVANCE_USER,
            question=question,
            context=context,
        )
        user_prompt = user_prompt.replace(
            "RELEVANCE:", mod_prompts.COT_REASONS_TEMPLATE
        )

        output_space = self._determine_output_space(
            min_score_val, max_score_val
        )

        if criteria or output_space:
            system_prompt = (
                mod_v2feedback.ContextRelevance.generate_system_prompt(
                    min_score=min_score_val,
                    max_score=max_score_val,
                    criteria=criteria,
                    output_space=output_space,
                )
            )
        else:
            system_prompt = mod_v2feedback.ContextRelevance.system_prompt

        return self.generate_score_and_reasons(
            system_prompt=system_prompt,
            user_prompt=user_prompt,
            min_score_val=min_score_val,
            max_score_val=max_score_val,
            temperature=temperature,
        )

    def context_relevance_verb_confidence(
        self,
        question: str,
        context: str,
        criteria: Optional[str] = None,
        min_score_val: int = 0,
        max_score_val: int = 3,
        temperature: float = 0.0,
    ) -> Tuple[float, Dict[str, float]]:
        """
        Uses chat completion model. A function that completes a
        template to check the relevance of the context to the question.
        Also uses chain of thought methodology and emits the reasons.

        Example:
            ```python
            from trulens.apps.llamaindex import TruLlama
            context = TruLlama.select_context(llamaindex_rag_app)
            feedback = (
                Feedback(provider.context_relevance_with_cot_reasons)
                .on_input()
                .on(context)
                .aggregate(np.mean)
                )
            ```

        Args:
            question (str): A question being asked.
            context (str): Context related to the question.
            criteria (Optional[str]): If provided, overrides the evaluation criteria for evaluation. Defaults to None.
            min_score_val (int): The minimum score value. Defaults to 0.
            max_score_val (int): The maximum score value. Defaults to 3.
            temperature (float): The temperature for the LLM response, which might have impact on the confidence level of the evaluation. Defaults to 0.0.
        Returns:
            float: A value between 0 and 1. 0 being "not relevant" and 1 being "relevant".
            Dict[str, float]: A dictionary containing the confidence score.
        """

        output_space = self._determine_output_space(
            min_score_val, max_score_val
        )

        if criteria or output_space:
            system_prompt = (
                mod_v2feedback.ContextRelevance.generate_system_prompt(
                    min_score=min_score_val,
                    max_score=max_score_val,
                    criteria=criteria,
                    output_space=output_space,
                )
            )
        else:
            system_prompt = mod_v2feedback.ContextRelevance.system_prompt

        try:
            return self.generate_confidence_score(
                verb_confidence_prompt=system_prompt
                + mod_v2feedback.ContextRelevance.verb_confidence_prompt,
                user_prompt=str.format(
                    mod_prompts.CONTEXT_RELEVANCE_USER,
                    question=question,
                    context=context,
                ),
                min_score_val=min_score_val,
                max_score_val=max_score_val,
                temperature=temperature,
            )
        except ValueError as e:
            logger.error(e)
            return None, None

    def relevance(
        self,
        prompt: str,
        response: str,
        criteria: Optional[str] = None,
        min_score_val: int = 0,
        max_score_val: int = 3,
        temperature: float = 0.0,
    ) -> float:
        """
        Uses chat completion model. A function that completes a
        template to check the relevance of the response to a prompt.

        Example:
            ```python
            feedback = Feedback(provider.relevance).on_input_output()
            ```

        Usage on RAG Contexts:
            ```python
            feedback = Feedback(provider.relevance).on_input().on(
                TruLlama.select_source_nodes().node.text # See note below
            ).aggregate(np.mean)
            ```

        Args:
            prompt (str): A text prompt to an agent.
            response (str): The agent's response to the prompt.
            criteria (Optional[str]): If provided, overrides the evaluation criteria for evaluation. Defaults to None.
            min_score_val (int): The minimum score value used by the LLM before normalization. Defaults to 0.
            max_score_val (int): The maximum score value used by the LLM before normalization. Defaults to 3.
            temperature (float): The temperature for the LLM response, which might have impact on the confidence level of the evaluation. Defaults to 0.0.

        Returns:
            float: A value between 0 and 1. 0 being "not relevant" and 1 being "relevant".
        """

        output_space = self._determine_output_space(
            min_score_val, max_score_val
        )

        if criteria or output_space:
            system_prompt = (
                mod_v2feedback.PromptResponseRelevance.generate_system_prompt(
                    min_score_val, max_score_val, criteria, output_space
                )
            )
        else:
            system_prompt = mod_v2feedback.PromptResponseRelevance.system_prompt

        return self.generate_score(
            system_prompt=system_prompt,
            user_prompt=str.format(
                mod_prompts.ANSWER_RELEVANCE_USER,
                prompt=prompt,
                response=response,
            ),
            max_score_val=max_score_val,
            min_score_val=min_score_val,
            temperature=temperature,
        )

    def relevance_with_cot_reasons(
        self,
        prompt: str,
        response: str,
        criteria: Optional[str] = None,
        min_score_val: int = 0,
        max_score_val: int = 3,
        temperature: float = 0.0,
    ) -> Tuple[float, Dict]:
        """
        Uses chat completion Model. A function that completes a template to
        check the relevance of the response to a prompt. Also uses chain of
        thought methodology and emits the reasons.

        Example:
            ```python
            feedback = (
                Feedback(provider.relevance_with_cot_reasons)
                .on_input()
                .on_output()
            ```

        Args:
            prompt (str): A text prompt to an agent.
            response (str): The agent's response to the prompt.
            criteria (Optional[str]): If provided, overrides the evaluation criteria for evaluation. Defaults to None.
            min_score_val (int): The minimum score value used by the LLM before normalization. Defaults to 0.
            max_score_val (int): The maximum score value used by the LLM before normalization. Defaults to 3.
            temperature (float): The temperature for the LLM response, which might have impact on the confidence level of the evaluation. Defaults to 0.0.

        Returns:
            float: A value between 0 and 1. 0 being "not relevant" and 1 being
                "relevant".
        """

        output_space = self._determine_output_space(
            min_score_val, max_score_val
        )
        if criteria or output_space:
            system_prompt = (
                mod_v2feedback.PromptResponseRelevance.generate_system_prompt(
                    min_score=min_score_val,
                    max_score=max_score_val,
                    criteria=criteria,
                    output_space=output_space,
                )
            )
        else:
            system_prompt = mod_v2feedback.PromptResponseRelevance.system_prompt

        user_prompt = str.format(
            mod_prompts.ANSWER_RELEVANCE_USER, prompt=prompt, response=response
        )
        user_prompt = user_prompt.replace(
            "RELEVANCE:", mod_prompts.COT_REASONS_TEMPLATE
        )
        return self.generate_score_and_reasons(
            system_prompt=system_prompt,
            user_prompt=user_prompt,
            min_score_val=min_score_val,
            max_score_val=max_score_val,
            temperature=temperature,
        )

    def sentiment(
        self, text: str, min_score_val: int = 0, max_score_val: int = 3
    ) -> float:
        """
        Uses chat completion model. A function that completes a template to
        check the sentiment of some text.

        Example:
            ```python
            feedback = Feedback(provider.sentiment).on_output()
            ```

        Args:
            text (str): The text to evaluate sentiment of.
            min_score_val (int): The minimum score value used by the LLM before normalization. Defaults to 0.
            max_score_val (int): The maximum score value used by the LLM before normalization. Defaults to 3.

        Returns:
            A value between 0 and 1. 0 being "negative sentiment" and 1
                being "positive sentiment".
        """
<<<<<<< HEAD
        system_prompt = mod_prompts.SENTIMENT_SYSTEM
        user_prompt = mod_prompts.SENTIMENT_USER + text
        return self.generate_score(system_prompt, user_prompt)
=======
        system_prompt = prompts.SENTIMENT_SYSTEM.format(
            min_score=min_score_val, max_score=max_score_val
        )
        user_prompt = prompts.SENTIMENT_USER + text
        return self.generate_score(
            system_prompt,
            user_prompt,
            min_score_val=min_score_val,
            max_score_val=max_score_val,
        )
>>>>>>> e0693503

    def sentiment_with_cot_reasons(
        self,
        text: str,
        min_score_val: int = 0,
        max_score_val: int = 3,
        temperature: float = 0.0,
    ) -> Tuple[float, Dict]:
        """
        Uses chat completion model. A function that completes a
        template to check the sentiment of some text.
        Also uses chain of thought methodology and emits the reasons.

        Example:
            ```python
            feedback = Feedback(provider.sentiment_with_cot_reasons).on_output()
            ```

        Args:
            text (str): Text to evaluate.
            min_score_val (int): The minimum score value used by the LLM before normalization. Defaults to 0.
            max_score_val (int): The maximum score value used by the LLM before normalization. Defaults to 3.
            temperature (float): The temperature for the LLM response, which might have impact on the confidence level of the evaluation. Defaults to 0.0.

        Returns:
            float: A value between 0.0 (negative sentiment) and 1.0 (positive sentiment).
        """
        system_prompt = mod_prompts.SENTIMENT_SYSTEM
        user_prompt = (
            mod_prompts.SENTIMENT_USER + text + mod_prompts.COT_REASONS_TEMPLATE
        )
        return self.generate_score_and_reasons(
            system_prompt,
            user_prompt,
            min_score_val=min_score_val,
            max_score_val=max_score_val,
            temperature=temperature,
        )

    def model_agreement(self, prompt: str, response: str) -> float:
        """
        Uses chat completion model. A function that gives a chat completion model the same
        prompt and gets a response, encouraging truthfulness. A second template
        is given to the model with a prompt that the original response is
        correct, and measures whether previous chat completion response is similar.

        Example:
            ```python
            feedback = Feedback(provider.model_agreement).on_input_output()
            ```

        Args:
            prompt (str): A text prompt to an agent.

            response (str): The agent's response to the prompt.

        Returns:
            float: A value between 0.0 (not in agreement) and 1.0 (in agreement).
        """
        warnings.warn(
            "`model_agreement` has been deprecated. "
            "Use `GroundTruthAgreement(ground_truth, provider)` instead.",
            DeprecationWarning,
        )
        chat_response = self._create_chat_completion(
            prompt=mod_prompts.CORRECT_SYSTEM
        )
        agreement_txt = self._get_answer_agreement(
            prompt, response, chat_response
        )
        return (
            mod_generated.re_configured_rating(
                agreement_txt, min_score_val=0, max_score_val=3
            )
            / 3
        )

    def _langchain_evaluate(
        self,
        text: str,
        criteria: str,
        min_score_val: int = 0,
        max_score_val: int = 3,
    ) -> float:
        """
        Uses chat completion model. A general function that completes a template
        to evaluate different aspects of some text. Prompt credit to Langchain.

        Args:
            text (str): A prompt to an agent.
            criteria (str): The specific criteria for evaluation.
            min_score_val (int): The minimum score value used by the LLM before normalization. Defaults to 0.
            max_score_val (int): The maximum score value used by the LLM before normalization. Defaults to 3.

        Returns:
            float: A value between 0.0 and 1.0, representing the specified
                evaluation.
        """
        criteria = criteria.format(
            min_score=min_score_val, max_score=max_score_val
        )

        system_prompt = str.format(
            mod_prompts.LANGCHAIN_PROMPT_TEMPLATE_SYSTEM, criteria=criteria
        )
        user_prompt = str.format(
            mod_prompts.LANGCHAIN_PROMPT_TEMPLATE_USER, submission=text
        )

        return self.generate_score(
            system_prompt,
            user_prompt,
            min_score_val=min_score_val,
            max_score_val=max_score_val,
        )

    def _langchain_evaluate_with_cot_reasons(
        self,
        text: str,
        criteria: str,
        min_score_val: int = 0,
        max_score_val: int = 3,
        temperature: float = 0.0,
    ) -> Tuple[float, Dict]:
        """
        Uses chat completion model. A general function that completes a template
        to evaluate different aspects of some text. Prompt credit to Langchain.

        Args:
            text (str): A prompt to an agent.
            criteria (str): The specific criteria for evaluation.
            min_score_val (int): The minimum score value used by the LLM before normalization. Defaults to 0.
            max_score_val (int): The maximum score value used by the LLM before normalization. Defaults to 3.
            temperature (float): The temperature for the LLM response, which might have impact on the confidence level of the evaluation. Defaults to 0.0.

        Returns:
            Tuple[float, str]: A tuple containing a value between 0.0 and 1.0, representing the specified evaluation, and a string containing the reasons for the evaluation.
        """

        criteria = criteria.format(
            min_score=min_score_val, max_score=max_score_val
        )

        system_prompt = str.format(
            mod_prompts.LANGCHAIN_PROMPT_TEMPLATE_WITH_COT_REASONS_SYSTEM,
            criteria=criteria,
        )
        user_prompt = str.format(
            mod_prompts.LANGCHAIN_PROMPT_TEMPLATE_USER, submission=text
        )
        return self.generate_score_and_reasons(
            system_prompt,
            user_prompt,
            min_score_val=min_score_val,
            max_score_val=max_score_val,
            temperature=temperature,
        )

    def conciseness(self, text: str) -> float:
        """
        Uses chat completion model. A function that completes a template to
        check the conciseness of some text. Prompt credit to LangChain Eval.

        Example:
            ```python
            feedback = Feedback(provider.conciseness).on_output()
            ```

        Args:
            text: The text to evaluate the conciseness of.

        Returns:
            A value between 0.0 (not concise) and 1.0 (concise).

        """
        return self._langchain_evaluate(
            text=text, criteria=mod_prompts.LANGCHAIN_CONCISENESS_SYSTEM_PROMPT
        )

    def conciseness_with_cot_reasons(self, text: str) -> Tuple[float, Dict]:
        """
        Uses chat completion model. A function that completes a template to
        check the conciseness of some text. Prompt credit to LangChain Eval.

        Example:
            ```python
            feedback = Feedback(provider.conciseness).on_output()
            ```
        Args:
            text: The text to evaluate the conciseness of.

        Returns:
            Tuple[float, str]: A tuple containing a value between 0.0 (not concise) and 1.0 (concise) and a string containing the reasons for the evaluation.
        """
        return self._langchain_evaluate_with_cot_reasons(
            text=text, criteria=mod_prompts.LANGCHAIN_CONCISENESS_SYSTEM_PROMPT
        )

    def correctness(self, text: str) -> float:
        """
        Uses chat completion model. A function that completes a template to
        check the correctness of some text. Prompt credit to LangChain Eval.

        Example:
            ```python
            feedback = Feedback(provider.correctness).on_output()
            ```

        Args:
            text: A prompt to an agent.

        Returns:
            A value between 0.0 (not correct) and 1.0 (correct).
        """
        return self._langchain_evaluate(
            text=text, criteria=mod_prompts.LANGCHAIN_CORRECTNESS_SYSTEM_PROMPT
        )

    def correctness_with_cot_reasons(self, text: str) -> Tuple[float, Dict]:
        """
        Uses chat completion model. A function that completes a template to
        check the correctness of some text. Prompt credit to LangChain Eval.
        Also uses chain of thought methodology and emits the reasons.

        Example:
            ```python
            feedback = Feedback(provider.correctness_with_cot_reasons).on_output()
            ```

        Args:
            text (str): Text to evaluate.

        Returns:
            Tuple[float, str]: A tuple containing a value between 0 (not correct) and 1.0 (correct) and a string containing the reasons for the evaluation.
        """
        return self._langchain_evaluate_with_cot_reasons(
            text=text, criteria=mod_prompts.LANGCHAIN_CORRECTNESS_SYSTEM_PROMPT
        )

    def coherence(self, text: str) -> float:
        """
        Uses chat completion model. A function that completes a
        template to check the coherence of some text. Prompt credit to LangChain Eval.

        Example:
            ```python
            feedback = Feedback(provider.coherence).on_output()
            ```

        Args:
            text (str): The text to evaluate.

        Returns:
            float: A value between 0.0 (not coherent) and 1.0 (coherent).
        """
        return self._langchain_evaluate(
            text=text, criteria=mod_prompts.LANGCHAIN_COHERENCE_SYSTEM_PROMPT
        )

    def coherence_with_cot_reasons(self, text: str) -> Tuple[float, Dict]:
        """
        Uses chat completion model. A function that completes a template to
        check the coherence of some text. Prompt credit to LangChain Eval. Also
        uses chain of thought methodology and emits the reasons.

        Example:
            ```python
            feedback = Feedback(provider.coherence_with_cot_reasons).on_output()
            ```

        Args:
            text (str): The text to evaluate.

        Returns:
            Tuple[float, str]: A tuple containing a value between 0 (not coherent) and 1.0 (coherent) and a string containing the reasons for the evaluation.
        """
        return self._langchain_evaluate_with_cot_reasons(
            text=text, criteria=mod_prompts.LANGCHAIN_COHERENCE_SYSTEM_PROMPT
        )

    def harmfulness(self, text: str) -> float:
        """
        Uses chat completion model. A function that completes a template to
        check the harmfulness of some text. Prompt credit to LangChain Eval.

        Example:
            ```python
            feedback = Feedback(provider.harmfulness).on_output()
            ```

        Args:
            text (str): The text to evaluate.

        Returns:
            float: A value between 0.0 (not harmful) and 1.0 (harmful)".
        """
        return self._langchain_evaluate(
            text=text, criteria=mod_prompts.LANGCHAIN_HARMFULNESS_SYSTEM_PROMPT
        )

    def harmfulness_with_cot_reasons(self, text: str) -> Tuple[float, Dict]:
        """
        Uses chat completion model. A function that completes a template to
        check the harmfulness of some text. Prompt credit to LangChain Eval.
        Also uses chain of thought methodology and emits the reasons.

        Example:
            ```python
            feedback = Feedback(provider.harmfulness_with_cot_reasons).on_output()
            ```

        Args:
            text (str): The text to evaluate.

        Returns:
            Tuple[float, str]: A tuple containing a value between 0 (not harmful) and 1.0 (harmful) and a string containing the reasons for the evaluation.
        """

        return self._langchain_evaluate_with_cot_reasons(
            text=text, criteria=mod_prompts.LANGCHAIN_HARMFULNESS_SYSTEM_PROMPT
        )

    def maliciousness(self, text: str) -> float:
        """
        Uses chat completion model. A function that completes a template to
        check the maliciousness of some text. Prompt credit to LangChain Eval.

        Example:
            ```python
            feedback = Feedback(provider.maliciousness).on_output()
            ```

        Args:
            text (str): The text to evaluate.

        Returns:
            float: A value between 0.0 (not malicious) and 1.0 (malicious).
        """

        return self._langchain_evaluate(
            text=text,
            criteria=mod_prompts.LANGCHAIN_MALICIOUSNESS_SYSTEM_PROMPT,
        )

    def maliciousness_with_cot_reasons(self, text: str) -> Tuple[float, Dict]:
        """
        Uses chat completion model. A function that completes a
        template to check the maliciousness of some text. Prompt credit to LangChain Eval.
        Also uses chain of thought methodology and emits the reasons.

        Example:
            ```python
            feedback = Feedback(provider.maliciousness_with_cot_reasons).on_output()
            ```

        Args:
            text (str): The text to evaluate.

        Returns:
            Tuple[float, str]: A tuple containing a value between 0 (not malicious) and 1.0 (malicious) and a string containing the reasons for the evaluation.
        """
        return self._langchain_evaluate_with_cot_reasons(
            text=text,
            criteria=mod_prompts.LANGCHAIN_MALICIOUSNESS_SYSTEM_PROMPT,
        )

    def helpfulness(self, text: str) -> float:
        """
        Uses chat completion model. A function that completes a template to
        check the helpfulness of some text. Prompt credit to LangChain Eval.

        Example:
            ```python
            feedback = Feedback(provider.helpfulness).on_output()
            ```

        Args:
            text (str): The text to evaluate.

        Returns:
            float: A value between 0.0 (not helpful) and 1.0 (helpful).
        """
        return self._langchain_evaluate(
            text=text, criteria=mod_prompts.LANGCHAIN_HELPFULNESS_SYSTEM_PROMPT
        )

    def helpfulness_with_cot_reasons(self, text: str) -> Tuple[float, Dict]:
        """
        Uses chat completion model. A function that completes a template to
        check the helpfulness of some text. Prompt credit to LangChain Eval.
        Also uses chain of thought methodology and emits the reasons.

        Example:
            ```python
            feedback = Feedback(provider.helpfulness_with_cot_reasons).on_output()
            ```

        Args:
            text (str): The text to evaluate.

        Returns:
            Tuple[float, str]: A tuple containing a value between 0 (not helpful) and 1.0 (helpful) and a string containing the reasons for the evaluation.
        """
        return self._langchain_evaluate_with_cot_reasons(
            text=text, criteria=mod_prompts.LANGCHAIN_HELPFULNESS_SYSTEM_PROMPT
        )

    def controversiality(self, text: str) -> float:
        """
        Uses chat completion model. A function that completes a template to
        check the controversiality of some text. Prompt credit to Langchain
        Eval.

        Example:
            ```python
            feedback = Feedback(provider.controversiality).on_output()
            ```

        Args:
            text (str): The text to evaluate.

        Returns:
            float: A value between 0.0 (not controversial) and 1.0
                (controversial).
        """
        return self._langchain_evaluate(
            text=text,
            criteria=mod_prompts.LANGCHAIN_CONTROVERSIALITY_SYSTEM_PROMPT,
        )

    def controversiality_with_cot_reasons(
        self, text: str
    ) -> Tuple[float, Dict]:
        """
        Uses chat completion model. A function that completes a template to
        check the controversiality of some text. Prompt credit to Langchain
        Eval. Also uses chain of thought methodology and emits the reasons.

        Example:
            ```python
            feedback = Feedback(provider.controversiality_with_cot_reasons).on_output()
            ```

        Args:
            text (str): The text to evaluate.

        Returns:
            Tuple[float, str]: A tuple containing a value between 0 (not controversial) and 1.0 (controversial) and a string containing the reasons for the evaluation.
        """
        return self._langchain_evaluate_with_cot_reasons(
            text=text,
            criteria=mod_prompts.LANGCHAIN_CONTROVERSIALITY_SYSTEM_PROMPT,
        )

    def misogyny(self, text: str) -> float:
        """
        Uses chat completion model. A function that completes a template to
        check the misogyny of some text. Prompt credit to LangChain Eval.

        Example:
            ```python
            feedback = Feedback(provider.misogyny).on_output()
            ```

        Args:
            text (str): The text to evaluate.

        Returns:
            float: A value between 0.0 (not misogynistic) and 1.0 (misogynistic).
        """
        return self._langchain_evaluate(
            text=text, criteria=mod_prompts.LANGCHAIN_MISOGYNY_SYSTEM_PROMPT
        )

    def misogyny_with_cot_reasons(self, text: str) -> Tuple[float, Dict]:
        """
        Uses chat completion model. A function that completes a template to
        check the misogyny of some text. Prompt credit to LangChain Eval. Also
        uses chain of thought methodology and emits the reasons.

        Example:
            ```python
            feedback = Feedback(provider.misogyny_with_cot_reasons).on_output()
            ```

        Args:
            text (str): The text to evaluate.

        Returns:
            Tuple[float, str]: A tuple containing a value between 0.0 (not misogynistic) and 1.0 (misogynistic) and a string containing the reasons for the evaluation.
        """
        return self._langchain_evaluate_with_cot_reasons(
            text=text, criteria=mod_prompts.LANGCHAIN_MISOGYNY_SYSTEM_PROMPT
        )

    def criminality(self, text: str) -> float:
        """
        Uses chat completion model. A function that completes a template to
        check the criminality of some text. Prompt credit to LangChain Eval.

        Example:
            ```python
            feedback = Feedback(provider.criminality).on_output()
            ```

        Args:
            text (str): The text to evaluate.

        Returns:
            float: A value between 0.0 (not criminal) and 1.0 (criminal).

        """
        return self._langchain_evaluate(
            text=text, criteria=mod_prompts.LANGCHAIN_CRIMINALITY_SYSTEM_PROMPT
        )

    def criminality_with_cot_reasons(self, text: str) -> Tuple[float, Dict]:
        """
        Uses chat completion model. A function that completes a template to
        check the criminality of some text. Prompt credit to LangChain Eval.
        Also uses chain of thought methodology and emits the reasons.

        Example:
            ```python
            feedback = Feedback(provider.criminality_with_cot_reasons).on_output()
            ```

        Args:
            text (str): The text to evaluate.

        Returns:
            Tuple[float, str]: A tuple containing a value between 0.0 (not criminal) and 1.0 (criminal) and a string containing the reasons for the evaluation.
        """
        return self._langchain_evaluate_with_cot_reasons(
            text=text, criteria=mod_prompts.LANGCHAIN_CRIMINALITY_SYSTEM_PROMPT
        )

    def insensitivity(self, text: str) -> float:
        """
        Uses chat completion model. A function that completes a template to
        check the insensitivity of some text. Prompt credit to LangChain Eval.

        Example:
            ```python
            feedback = Feedback(provider.insensitivity).on_output()
            ```

        Args:
            text (str): The text to evaluate.

        Returns:
            float: A value between 0.0 (not insensitive) and 1.0 (insensitive).
        """
        return self._langchain_evaluate(
            text=text,
            criteria=mod_prompts.LANGCHAIN_INSENSITIVITY_SYSTEM_PROMPT,
        )

    def insensitivity_with_cot_reasons(self, text: str) -> Tuple[float, Dict]:
        """
        Uses chat completion model. A function that completes a template to
        check the insensitivity of some text. Prompt credit to LangChain Eval.
        Also uses chain of thought methodology and emits the reasons.

        Example:
            ```python
            feedback = Feedback(provider.insensitivity_with_cot_reasons).on_output()
            ```

        Args:
            text (str): The text to evaluate.

        Returns:
            Tuple[float, str]: A tuple containing a value between 0.0 (not insensitive) and 1.0 (insensitive) and a string containing the reasons for the evaluation.
        """
        return self._langchain_evaluate_with_cot_reasons(
            text=text,
            criteria=mod_prompts.LANGCHAIN_INSENSITIVITY_SYSTEM_PROMPT,
        )

    def _get_answer_agreement(
        self, prompt: str, response: str, check_response: str
    ) -> str:
        """
        Uses chat completion model. A function that completes a template to
        check if two answers agree.

        Args:
            text (str): A prompt to an agent.
            response (str): The agent's response to the prompt.
            check_response(str): The response to check against.

        Returns:
            str
        """

        assert self.endpoint is not None, "Endpoint is not set."

        return self.endpoint.run_in_pace(
            func=self._create_chat_completion,
            prompt=(mod_prompts.AGREEMENT_SYSTEM % (prompt, check_response))
            + response,
        )

    def _generate_key_points(
        self, source: str, temperature: float = 0.0
    ) -> str:
        """
        Uses chat completion model. A function that tries to distill main points
        to be used by the comprehensiveness feedback function.

         Args:
            source (str): Text corresponding to source material.

        Returns:
            (str) key points of the source text.
        """
        assert self.endpoint is not None, "Endpoint is not set."
        llm_messages = [
            {
                "role": "system",
                "content": mod_prompts.GENERATE_KEY_POINTS_SYSTEM_PROMPT,
            },
            {
                "role": "user",
                "content": str.format(
                    mod_prompts.GENERATE_KEY_POINTS_USER_PROMPT, source=source
                ),
            },
        ]

        return self.endpoint.run_in_pace(
            func=self._create_chat_completion,
            messages=llm_messages,
            temperature=temperature,
        )

    def _assess_key_point_inclusion(
        self,
        key_points: str,
        summary: str,
        min_score: int = 0,
        max_score: int = 3,
        temperature: float = 0.0,
    ) -> List:
        """
        Splits key points by newlines and assesses if each one is included in the summary.

        Args:
            key_points (str): Key points separated by newlines.
            summary (str): The summary text to check for inclusion of key points.

        Returns:
            List[str]: A list of strings indicating whether each key point is included in the summary.
        """
        assert self.endpoint is not None, "Endpoint is not set."
        key_points_list = [
            point.strip() for point in key_points.split("\n") if point.strip()
        ]

<<<<<<< HEAD
        system_prompt = mod_prompts.COMPREHENSIVENESS_SYSTEM_PROMPT
=======
        system_prompt = prompts.COMPREHENSIVENESS_SYSTEM_PROMPT.format(
            min_score=min_score, max_score=max_score
        )
>>>>>>> e0693503
        inclusion_assessments = []
        for key_point in key_points_list:
            user_prompt = str.format(
                mod_prompts.COMPREHENSIVENESS_USER_PROMPT,
                key_point=key_point,
                summary=summary,
            )

            llm_messages = [
                {"role": "system", "content": system_prompt},
                {"role": "user", "content": user_prompt},
            ]

            inclusion_assessment = self.endpoint.run_in_pace(
                func=self._create_chat_completion,
                messages=llm_messages,
                temperature=temperature,
            )
            inclusion_assessments.append(inclusion_assessment)

        return inclusion_assessments

    def comprehensiveness_with_cot_reasons(
        self, source: str, summary: str, min_score: int = 0, max_score: int = 3
    ) -> Tuple[float, Dict]:
        """
        Uses chat completion model. A function that tries to distill main points
        and compares a summary against those main points. This feedback function
        only has a chain of thought implementation as it is extremely important
        in function assessment.

        Example:
            ```python
            feedback = Feedback(provider.comprehensiveness_with_cot_reasons).on_input_output()
            ```

        Args:
            source (str): Text corresponding to source material.
            summary (str): Text corresponding to a summary.

        Returns:
            Tuple[float, str]: A tuple containing a value between 0.0 (not comprehensive) and 1.0 (comprehensive) and a string containing the reasons for the evaluation.
        """

        key_points = self._generate_key_points(source)
        key_point_inclusion_assessments = self._assess_key_point_inclusion(
            key_points, summary, min_score=min_score, max_score=max_score
        )
        scores = []
        reasons = ""
        for assessment in key_point_inclusion_assessments:
            reasons += assessment + "\n\n"
            if assessment:
                first_line = assessment.split("\n")[0]
<<<<<<< HEAD
                score = (
                    mod_generated.re_configured_rating(
                        first_line, min_score_val=0, max_score_val=3
                    )
                    / 3
                )
=======
                score = re_configured_rating(
                    first_line, min_score_val=min_score, max_score_val=max_score
                ) / (max_score - min_score)
>>>>>>> e0693503
                scores.append(score)

        score = sum(scores) / len(scores) if scores else 0
        return score, {"reasons": reasons}

    def summarization_with_cot_reasons(
        self, source: str, summary: str
    ) -> Tuple[float, Dict]:
        """
        Summarization is deprecated in place of comprehensiveness. This function is no longer implemented.
        """
        raise NotImplementedError(
            "summarization_with_cot_reasons is deprecated and not implemented. Please use comprehensiveness_with_cot_reasons instead."
        )

    def stereotypes(
        self,
        prompt: str,
        response: str,
        min_score_val: int = 0,
        max_score_val: int = 3,
    ) -> float:
        """
        Uses chat completion model. A function that completes a template to
        check adding assumed stereotypes in the response when not present in the
        prompt.

        Example:
            ```python
            feedback = Feedback(provider.stereotypes).on_input_output()
            ```

        Args:
            prompt (str): A text prompt to an agent.
            response (str): The agent's response to the prompt.
            min_score_val (int): The minimum score value used by the LLM before normalization. Defaults to 0.
            max_score_val (int): The maximum score value used by the LLM before normalization. Defaults to 3.

        Returns:
            A value between 0.0 (no stereotypes assumed) and 1.0 (stereotypes assumed).
        """
<<<<<<< HEAD
        system_prompt = mod_prompts.STEREOTYPES_SYSTEM_PROMPT
=======
        system_prompt = prompts.STEREOTYPES_SYSTEM_PROMPT.format(
            min_score=min_score_val, max_score=max_score_val
        )
>>>>>>> e0693503
        user_prompt = str.format(
            mod_prompts.STEREOTYPES_USER_PROMPT,
            prompt=prompt,
            response=response,
        )
        return self.generate_score(system_prompt, user_prompt)

    def stereotypes_with_cot_reasons(
        self,
        prompt: str,
        response: str,
        min_score_val: int = 0,
        max_score_val: int = 3,
        temperature: float = 0.0,
    ) -> Tuple[float, Dict]:
        """
        Uses chat completion model. A function that completes a template to
        check adding assumed stereotypes in the response when not present in the
        prompt.

        Example:
            ```python
            feedback = Feedback(provider.stereotypes_with_cot_reasons).on_input_output()
            ```

        Args:
            prompt (str): A text prompt to an agent.
            response (str): The agent's response to the prompt.
            min_score_val (int): The minimum score value used by the LLM before normalization. Defaults to 0.
            max_score_val (int): The maximum score value used by the LLM before normalization. Defaults to 3.
            temperature (float): The temperature for the LLM response, which might have impact on the confidence level of the evaluation. Defaults to 0.0.

        Returns:
            Tuple[float, str]: A tuple containing a value between 0.0 (no stereotypes assumed) and 1.0 (stereotypes assumed) and a string containing the reasons for the evaluation.
        """
        system_prompt = (
            mod_prompts.STEREOTYPES_SYSTEM_PROMPT
            + mod_prompts.COT_REASONS_TEMPLATE
        )
        user_prompt = str.format(
            mod_prompts.STEREOTYPES_USER_PROMPT,
            prompt=prompt,
            response=response,
        )

        return self.generate_score_and_reasons(
            system_prompt,
            user_prompt,
            min_score_val=min_score_val,
            max_score_val=max_score_val,
            temperature=temperature,
        )

    def _remove_trivial_statements(self, statements: List[str]) -> List[str]:
        """
        Removes trivial statements from a list of statements.

        Args:
            statements (List[str]): A list of statements.

        Returns:
            List[str]: A list of statements with trivial statements removed.
        """
        assert self.endpoint is not None, "Endpoint is not set."
        system_prompt = mod_prompts.LLM_TRIVIAL_SYSTEM

        user_prompt = mod_prompts.LLM_TRIVIAL_USER.format(
            statements=str(statements)
        )

        llm_messages = [{"role": "system", "content": system_prompt}]
        llm_messages.append({"role": "user", "content": user_prompt})

        return eval(
            self.endpoint.run_in_pace(
                func=self._create_chat_completion, messages=llm_messages
            )
        )

    def groundedness_measure_with_cot_reasons(
        self,
        source: str,
        statement: str,
        criteria: Optional[str] = None,
        use_sent_tokenize: bool = True,
        min_score_val: int = 0,
        max_score_val: int = 3,
        temperature: float = 0.0,
    ) -> Tuple[float, dict]:
        """A measure to track if the source material supports each sentence in
        the statement using an LLM provider.

        The statement will first be split by a tokenizer into its component sentences.

        Then, trivial statements are eliminated so as to not dilute the evaluation.

        The LLM will process each statement, using chain of thought methodology to emit the reasons.

        Abstentions will be considered as grounded.

        Example:
            ```python
            from trulens.core import Feedback
            from trulens.providers.openai import OpenAI

            provider = OpenAI()

            f_groundedness = (
                Feedback(provider.groundedness_measure_with_cot_reasons)
                .on(context.collect()
                .on_output()
                )
            ```

        To further explain how the function works under the hood, consider the statement:

        "Hi. I'm here to help. The university of Washington is a public research university. UW's connections to major corporations in Seattle contribute to its reputation as a hub for innovation and technology"

        The function will split the statement into its component sentences:

        1. "Hi."
        2. "I'm here to help."
        3. "The university of Washington is a public research university."
        4. "UW's connections to major corporations in Seattle contribute to its reputation as a hub for innovation and technology"

        Next, trivial statements are removed, leaving only:

        3. "The university of Washington is a public research university."
        4. "UW's connections to major corporations in Seattle contribute to its reputation as a hub for innovation and technology"

        The LLM will then process the statement, to assess the groundedness of the statement.

        For the sake of this example, the LLM will grade the groundedness of one statement as 10, and the other as 0.

        Then, the scores are normalized, and averaged to give a final groundedness score of 0.5.

        Args:
            source (str): The source that should support the statement.
            statement (str): The statement to check groundedness.
            criteria (str): The specific criteria for evaluation. Defaults to None.
            use_sent_tokenize (bool): Whether to split the statement into sentences using punkt sentence tokenizer. If `False`, use an LLM to split the statement. Defaults to False. Note this might incur additional costs and reach context window limits in some cases.
            min_score_val (int): The minimum score value used by the LLM before normalization. Defaults to 0.
            max_score_val (int): The maximum score value used by the LLM before normalization. Defaults to 3.
            temperature (float): The temperature for the LLM response, which might have impact on the confidence level of the evaluation. Defaults to 0.0.

        Returns:
            Tuple[float, dict]: A tuple containing a value between 0.0 (not grounded) and 1.0 (grounded) and a dictionary containing the reasons for the evaluation.
        """

        assert self.endpoint is not None, "Endpoint is not set."

        groundedness_scores = {}
        reasons_str = ""

        if use_sent_tokenize:
            nltk.download("punkt_tab", quiet=True)
            hypotheses = sent_tokenize(statement)
        else:
            llm_messages = [
                {
                    "role": "system",
                    "content": mod_prompts.LLM_GROUNDEDNESS_SENTENCES_SPLITTER,
                },
                {"role": "user", "content": statement},
            ]

            hypotheses = self.endpoint.run_in_pace(
                func=self._create_chat_completion,
                messages=llm_messages,
                temperature=temperature,
            ).split("\n")
        try:
            hypotheses = self._remove_trivial_statements(hypotheses)
        except Exception as e:
            logger.error(
                f"Error removing trivial statements: {e}. Proceeding with all statements."
            )

        output_space = self._determine_output_space(
            min_score_val, max_score_val
        )

        if criteria or output_space:
            system_prompt = mod_v2feedback.Groundedness.generate_system_prompt(
                min_score=min_score_val,
                max_score=max_score_val,
                criteria=criteria,
                output_space=output_space,
            )
        else:
            system_prompt = mod_v2feedback.Groundedness.system_prompt

        def evaluate_hypothesis(index, hypothesis):
            user_prompt = mod_prompts.LLM_GROUNDEDNESS_USER.format(
                premise=f"{source}", hypothesis=f"{hypothesis}"
            )
            score, reason = self.generate_score_and_reasons(
                system_prompt=system_prompt,
                user_prompt=user_prompt,
                min_score_val=min_score_val,
                max_score_val=max_score_val,
                temperature=temperature,
            )

            score_pattern = re.compile(r"Score:\s*([0-9.]+)")
            match = score_pattern.search(reason["reason"])
            normalized_reason = None
            if match:
                original_reason_score = float(match.group(1))
                normalized_reason_score = (
                    original_reason_score - min_score_val
                ) / (max_score_val - min_score_val)

                # Ensure the formatting matches exactly
                original_string = f"Score: {int(original_reason_score)}"
                replacement_string = f"Score: {normalized_reason_score}"
                normalized_reason = reason.copy()
                normalized_reason["reason"] = normalized_reason[
                    "reason"
                ].replace(original_string, replacement_string)

            return index, score, normalized_reason

        results = []

        with ThreadPoolExecutor() as executor:
            futures = [
                executor.submit(evaluate_hypothesis, i, hypothesis)
                for i, hypothesis in enumerate(hypotheses)
            ]

            for future in as_completed(futures):
                results.append(future.result())

        results.sort(key=lambda x: x[0])  # Sort results by index

        for i, score, reason in results:
            groundedness_scores[f"statement_{i}"] = score
            reason_str = (
                reason["reason"]
                if reason is not None and "reason" in reason
                else "reason not generated"
            )
            reasons_str += f"STATEMENT {i}:\n{reason_str}\n"

        # Calculate the average groundedness score from the scores dictionary
        average_groundedness_score = float(
            np.mean(list(groundedness_scores.values()))
        )

        return average_groundedness_score, {"reasons": reasons_str}

    @deprecation_utils.method_renamed("relevance")
    def qs_relevance(self, *args, **kwargs):
        """
        Deprecated. Use `relevance` instead.
        """
        return self.relevance(*args, **kwargs)

    @deprecation_utils.method_renamed("relevance_with_cot_reasons")
    def qs_relevance_with_cot_reasons(self, *args, **kwargs):
        """
        Deprecated. Use `relevance_with_cot_reasons` instead.
        """
        return self.relevance_with_cot_reasons(*args, **kwargs)

    def groundedness_measure_with_cot_reasons_consider_answerability(
        self,
        source: str,
        statement: str,
        question: str,
        criteria: Optional[str] = None,
        use_sent_tokenize: bool = True,
        min_score_val: int = 0,
        max_score_val: int = 3,
        temperature: float = 0.0,
    ) -> Tuple[float, dict]:
        """A measure to track if the source material supports each sentence in
        the statement using an LLM provider.

        The statement will first be split by a tokenizer into its component sentences.

        Then, trivial statements are eliminated so as to not delete the evaluation.

        The LLM will process each statement, using chain of thought methodology to emit the reasons.

        In the case of abstentions, such as 'I do not know', the LLM will be asked to consider the answerability of the question given the source material.

        If the question is considered answerable, abstentions will be considered as not grounded and punished with low scores. Otherwise, unanswerable abstentions will be considered grounded.

        Example:
            ```python
            from trulens.core import Feedback
            from trulens.providers.openai import OpenAI

            provider = OpenAI()

            f_groundedness = (
                Feedback(provider.groundedness_measure_with_cot_reasons)
                .on(context.collect()
                .on_output()
                .on_input()
                )
            ```

        Args:
            source (str): The source that should support the statement.
            statement (str): The statement to check groundedness.
            question (str): The question to check answerability.
            criteria (str): The specific criteria for evaluation. Defaults to None.
            use_sent_tokenize (bool): Whether to split the statement into sentences using punkt sentence tokenizer. If `False`, use an LLM to split the statement. Defaults to False. Note this might incur additional costs and reach context window limits in some cases.
            min_score_val (int): The minimum score value used by the LLM before normalization. Defaults to 0.
            max_score_val (int): The maximum score value used by the LLM before normalization. Defaults to 3.
            temperature (float): The temperature for the LLM response, which might have impact on the confidence level of the evaluation. Defaults to 0.0.

        Returns:
            Tuple[float, dict]: A tuple containing a value between 0.0 (not grounded) and 1.0 (grounded) and a dictionary containing the reasons for the evaluation.
        """
        assert self.endpoint is not None, "Endpoint is not set."
        if use_sent_tokenize:
            nltk.download("punkt_tab", quiet=True)
            hypotheses = sent_tokenize(statement)
        else:
            llm_messages = [
                {
                    "role": "system",
                    "content": mod_prompts.LLM_GROUNDEDNESS_SENTENCES_SPLITTER,
                },
                {"role": "user", "content": statement},
            ]

            hypotheses = self.endpoint.run_in_pace(
                func=self._create_chat_completion,
                messages=llm_messages,
                temperature=temperature,
            ).split("\n")

        groundedness_scores = {}
        reasons_str = ""

        def evaluate_abstention(statement):
            user_prompt = mod_prompts.LLM_ABSTENTION_USER.format(
                statement=statement
            )
            score = self.generate_score(
<<<<<<< HEAD
                mod_prompts.LLM_ABSTENTION_SYSTEM, user_prompt
=======
                prompts.LLM_ABSTENTION_SYSTEM.format(min_score=0, max_score=1),
                user_prompt,
                min_score_val=0,
                max_score_val=1,
>>>>>>> e0693503
            )
            return score

        def evaluate_answerability(question, source):
            user_prompt = mod_prompts.LLM_ANSWERABILITY_USER.format(
                question=question, source=source
            )
            score = self.generate_score(
<<<<<<< HEAD
                mod_prompts.LLM_ANSWERABILITY_SYSTEM, user_prompt
=======
                prompts.LLM_ANSWERABILITY_SYSTEM.format(
                    min_score=0, max_score=1
                ),
                user_prompt,
                min_score_val=0,
                max_score_val=1,
>>>>>>> e0693503
            )
            return score

        hypotheses = self._remove_trivial_statements(hypotheses)

        output_space = self._determine_output_space(
            min_score_val, max_score_val
        )

        if criteria or output_space:
            system_prompt = mod_v2feedback.Groundedness.generate_system_prompt(
                min_score=min_score_val,
                max_score=max_score_val,
                criteria=criteria,
                output_space=output_space,
            )
        else:
            system_prompt = mod_v2feedback.Groundedness.system_prompt

        def evaluate_hypothesis(index, hypothesis):
            abstention_score = evaluate_abstention(hypothesis)
            if abstention_score > 0.5:
                answerability_score = evaluate_answerability(question, source)
                if answerability_score > 0.5:
                    return index, 0.0, {"reason": "Answerable abstention"}
                else:
                    return index, 1.0, {"reason": "Unanswerable abstention"}
            else:
                user_prompt = mod_prompts.LLM_GROUNDEDNESS_USER.format(
                    premise=f"{source}", hypothesis=f"{hypothesis}"
                )
                score, reason = self.generate_score_and_reasons(
                    system_prompt,
                    user_prompt,
                    min_score_val=min_score_val,
                    max_score_val=max_score_val,
                    temperature=temperature,
                )
                return index, score, reason

        results = []

        with ThreadPoolExecutor() as executor:
            futures = [
                executor.submit(evaluate_hypothesis, i, hypothesis)
                for i, hypothesis in enumerate(hypotheses)
            ]

            for future in as_completed(futures):
                results.append(future.result())

        results.sort(key=lambda x: x[0])  # Sort results by index

        for i, score, reason in results:
            groundedness_scores[f"statement_{i}"] = score
            reason_str = (
                reason["reason"]
                if "reason" in reason
                else "reason not generated"
            )
            reasons_str += f"STATEMENT {i}:\n{reason_str}\n"

        # Calculate the average groundedness score from the scores dictionary
        average_groundedness_score = float(
            np.mean(list(groundedness_scores.values()))
        )

        return average_groundedness_score, {"reasons": reasons_str}<|MERGE_RESOLUTION|>--- conflicted
+++ resolved
@@ -661,22 +661,16 @@
             A value between 0 and 1. 0 being "negative sentiment" and 1
                 being "positive sentiment".
         """
-<<<<<<< HEAD
-        system_prompt = mod_prompts.SENTIMENT_SYSTEM
+        system_prompt = mod_prompts.SENTIMENT_SYSTEM.format(
+            min_score=min_score_val, max_score=max_score_val
+        )
         user_prompt = mod_prompts.SENTIMENT_USER + text
-        return self.generate_score(system_prompt, user_prompt)
-=======
-        system_prompt = prompts.SENTIMENT_SYSTEM.format(
-            min_score=min_score_val, max_score=max_score_val
-        )
-        user_prompt = prompts.SENTIMENT_USER + text
         return self.generate_score(
             system_prompt,
             user_prompt,
             min_score_val=min_score_val,
             max_score_val=max_score_val,
         )
->>>>>>> e0693503
 
     def sentiment_with_cot_reasons(
         self,
@@ -1337,13 +1331,9 @@
             point.strip() for point in key_points.split("\n") if point.strip()
         ]
 
-<<<<<<< HEAD
-        system_prompt = mod_prompts.COMPREHENSIVENESS_SYSTEM_PROMPT
-=======
-        system_prompt = prompts.COMPREHENSIVENESS_SYSTEM_PROMPT.format(
+        system_prompt = mod_prompts.COMPREHENSIVENESS_SYSTEM_PROMPT.format(
             min_score=min_score, max_score=max_score
         )
->>>>>>> e0693503
         inclusion_assessments = []
         for key_point in key_points_list:
             user_prompt = str.format(
@@ -1398,18 +1388,9 @@
             reasons += assessment + "\n\n"
             if assessment:
                 first_line = assessment.split("\n")[0]
-<<<<<<< HEAD
-                score = (
-                    mod_generated.re_configured_rating(
-                        first_line, min_score_val=0, max_score_val=3
-                    )
-                    / 3
-                )
-=======
-                score = re_configured_rating(
+                score = mod_generated.re_configured_rating(
                     first_line, min_score_val=min_score, max_score_val=max_score
                 ) / (max_score - min_score)
->>>>>>> e0693503
                 scores.append(score)
 
         score = sum(scores) / len(scores) if scores else 0
@@ -1451,13 +1432,9 @@
         Returns:
             A value between 0.0 (no stereotypes assumed) and 1.0 (stereotypes assumed).
         """
-<<<<<<< HEAD
-        system_prompt = mod_prompts.STEREOTYPES_SYSTEM_PROMPT
-=======
-        system_prompt = prompts.STEREOTYPES_SYSTEM_PROMPT.format(
+        system_prompt = mod_prompts.STEREOTYPES_SYSTEM_PROMPT.format(
             min_score=min_score_val, max_score=max_score_val
         )
->>>>>>> e0693503
         user_prompt = str.format(
             mod_prompts.STEREOTYPES_USER_PROMPT,
             prompt=prompt,
@@ -1803,32 +1780,26 @@
                 statement=statement
             )
             score = self.generate_score(
-<<<<<<< HEAD
-                mod_prompts.LLM_ABSTENTION_SYSTEM, user_prompt
-=======
-                prompts.LLM_ABSTENTION_SYSTEM.format(min_score=0, max_score=1),
-                user_prompt,
-                min_score_val=0,
-                max_score_val=1,
->>>>>>> e0693503
-            )
-            return score
-
-        def evaluate_answerability(question, source):
-            user_prompt = mod_prompts.LLM_ANSWERABILITY_USER.format(
-                question=question, source=source
-            )
-            score = self.generate_score(
-<<<<<<< HEAD
-                mod_prompts.LLM_ANSWERABILITY_SYSTEM, user_prompt
-=======
-                prompts.LLM_ANSWERABILITY_SYSTEM.format(
+                mod_prompts.LLM_ABSTENTION_SYSTEM.format(
                     min_score=0, max_score=1
                 ),
                 user_prompt,
                 min_score_val=0,
                 max_score_val=1,
->>>>>>> e0693503
+            )
+            return score
+
+        def evaluate_answerability(question, source):
+            user_prompt = mod_prompts.LLM_ANSWERABILITY_USER.format(
+                question=question, source=source
+            )
+            score = self.generate_score(
+                mod_prompts.LLM_ANSWERABILITY_SYSTEM.format(
+                    min_score=0, max_score=1
+                ),
+                user_prompt,
+                min_score_val=0,
+                max_score_val=1,
             )
             return score
 

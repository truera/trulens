import type { Meta, StoryObj } from '@storybook/react';
<<<<<<< HEAD
import RecordTable from './RecordTable';
=======
import RecordTable from '@/RecordTable/RecordTable';
>>>>>>> 2f9287ee
import {
  mockSimpleNode,
  mockLongDurationNode,
  mockNestedNode,
  mockMultipleChildrenNode,
<<<<<<< HEAD
  mockNodeWithOrphanedChildren,
=======
  mockDeepNode,
>>>>>>> 2f9287ee
} from '@/__testing__/nodes';

type Story = StoryObj<typeof RecordTable>;

const meta: Meta<typeof RecordTable> = {
  title: 'Components/RecordTable',
  component: RecordTable,
  args: {
    root: mockSimpleNode,
    selectedNodeId: null,
    setSelectedNodeId: () => {},
  },
};

export default meta;

export const Default: Story = {};

export const WithNestedNodes: Story = {
  args: {
    root: mockNestedNode,
  },
};

export const WithSelectedNode: Story = {
  args: {
    root: mockNestedNode,
    selectedNodeId: 'node-2',
  },
};

export const WithLongDuration: Story = {
  args: {
    root: mockLongDurationNode,
  },
};

export const WithMultipleChildren: Story = {
  args: {
    root: mockMultipleChildrenNode,
  },
};

<<<<<<< HEAD
export const WithOrphanedNodes: Story = {
  args: {
    root: mockNodeWithOrphanedChildren,
=======
export const WithDeeplyNestedNodes: Story = {
  args: {
    root: mockDeepNode,
>>>>>>> 2f9287ee
  },
};<|MERGE_RESOLUTION|>--- conflicted
+++ resolved
@@ -1,19 +1,12 @@
 import type { Meta, StoryObj } from '@storybook/react';
-<<<<<<< HEAD
-import RecordTable from './RecordTable';
-=======
 import RecordTable from '@/RecordTable/RecordTable';
->>>>>>> 2f9287ee
 import {
   mockSimpleNode,
   mockLongDurationNode,
   mockNestedNode,
   mockMultipleChildrenNode,
-<<<<<<< HEAD
   mockNodeWithOrphanedChildren,
-=======
   mockDeepNode,
->>>>>>> 2f9287ee
 } from '@/__testing__/nodes';
 
 type Story = StoryObj<typeof RecordTable>;
@@ -57,14 +50,14 @@
   },
 };
 
-<<<<<<< HEAD
 export const WithOrphanedNodes: Story = {
   args: {
     root: mockNodeWithOrphanedChildren,
-=======
+  },
+};
+
 export const WithDeeplyNestedNodes: Story = {
   args: {
     root: mockDeepNode,
->>>>>>> 2f9287ee
   },
 };
--- conflicted
+++ resolved
@@ -130,13 +130,10 @@
             mod_experimental.Feature.SIS_COMPATIBILITY
         )
 
-<<<<<<< HEAD
     # Store the otel_tracing flag in the session state
     if args.otel_tracing:
         os.environ["TRULENS_OTEL_TRACING"] = "1"
-
-=======
->>>>>>> 321f1dc9
+        
     return session
 
 
@@ -153,14 +150,6 @@
     lms = session.connector.db
     assert lms
 
-<<<<<<< HEAD
-    # TODELETE(otel_tracing). Delete once otel_tracing is no longer
-    # experimental.
-    if use_otel is None:
-        use_otel = is_otel_tracing_enabled()
-
-=======
->>>>>>> 321f1dc9
     records_df, feedback_col_names = lms.get_records_and_feedback(
         app_ids=app_ids,
         app_name=app_name,

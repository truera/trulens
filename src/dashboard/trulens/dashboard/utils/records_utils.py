from functools import partial
import pprint as pp
from typing import Any, Dict, List, Optional, Sequence

import pandas as pd
import streamlit as st
from trulens.core.database.base import MULTI_CALL_NAME_DELIMITER
from trulens.dashboard.display import expand_groundedness_df
from trulens.dashboard.display import highlight
from trulens.dashboard.ux.styles import CATEGORY
from trulens.dashboard.ux.styles import default_direction


def df_cell_highlight(
    score: float,
    feedback_name: str,
    feedback_directions: Dict[str, bool],
    n_cells: int = 1,
) -> List[str]:
    """Returns the background color for a cell in a DataFrame based on the score and feedback name.

    Args:
        score (float): The score value to determine the background color.
        feedback_name (str): The feedback name to determine the background color.
        feedback_directions (dict): A dictionary mapping feedback names to their directions. True if higher is better, False otherwise.
        n_cells (int, optional): The number of cells to apply the background color. Defaults to 1.

    Returns:
        A list of CSS styles representing the background color.
    """
    if "distance" in feedback_name:
        return [f"background-color: {CATEGORY.UNKNOWN.color}"] * n_cells
    cat = CATEGORY.of_score(
        score,
        higher_is_better=feedback_directions.get(
            feedback_name, default_direction == "HIGHER_IS_BETTER"
        ),
    )
    return [f"background-color: {cat.color}"] * n_cells


def display_feedback_call(
    record_id: str,
    call: List[Dict[str, Any]],
    feedback_name: str,
    feedback_directions: Dict[str, bool],
):
    """Display the feedback call details in a DataFrame.

    Args:
        record_id (str): The record ID.
        call (List[Dict[str, Any]]): The feedback call details, including call metadata.
        feedback_name (str): The feedback name.
        feedback_directions (Dict[str, bool]): A dictionary mapping feedback names to their directions. True if higher is better, False otherwise.
    """
    if call is not None and len(call) > 0:
        # NOTE(piotrm for garett): converting feedback
        # function inputs to strings here as other
        # structures get rendered as [object Object] in the
        # javascript downstream. If the first input/column
        # is a list, the DataFrame.from_records does create
        # multiple rows, one for each element, but if the
        # second or other column is a list, it will not do
        # this.
        for c in call:
            args: Dict = c["args"]
            for k, v in args.items():
                if not isinstance(v, str):
                    args[k] = pp.pformat(v)

        df = pd.DataFrame.from_records(c["args"] for c in call)

        df["score"] = pd.DataFrame([
            float(call[i]["ret"]) if call[i]["ret"] is not None else -1
            for i in range(len(call))
        ])
        df["meta"] = pd.Series([call[i]["meta"] for i in range(len(call))])
        df = df.join(df.meta.apply(lambda m: pd.Series(m))).drop(
<<<<<<< HEAD
            columns="metadata"
        )

        # drop all empty columns
        df = df.replace("{}", None)
        df = df.dropna(axis=1, how="all")
=======
            columns=["meta", "output", "metadata"], errors="ignore"
        )
>>>>>>> e559d3f6

        # note: improve conditional to not rely on the feedback name
        if "groundedness" in feedback_name.lower():
            try:
                df = expand_groundedness_df(df)
            except ValueError:
                st.error(
                    "Error expanding groundedness DataFrame. "
                    "Please ensure the DataFrame is in the correct format."
                )

        if df.empty:
            st.warning("No feedback details found.")
        else:
            style_highlight_fn = partial(
                highlight,
                selected_feedback=feedback_name,
                feedback_directions=feedback_directions,
                default_direction=default_direction,
            )
            styled_df = df.style.apply(
                style_highlight_fn,
                axis=1,
            )

            # Format only numeric columns
            for col in df.select_dtypes(include=["number"]).columns:
                styled_df = styled_df.format({col: "{:.2f}"})

            st.dataframe(styled_df, hide_index=True)
    else:
        st.warning("No feedback details found.")


def _render_feedback_pills(
    feedback_col_names: Sequence[str],
    feedback_directions: Dict[str, bool],
    selected_row: Optional[pd.Series] = None,
):
    """Render each feedback as pills.

    Args:
        feedback_col_names (Sequence[str]): The name of the feedback function columns.
        feedback_directions (Dict[str, bool]): A dictionary mapping feedback names to their directions. True if higher is better, False otherwise.
        selected_row (Optional[pd.Series], optional): The selected row (if any). If provided, renders the feedback values. Defaults to None.

    Returns:
        Any: The feedback pills streamlit component.
    """
    if selected_row is not None:
        # Initialize session state for selected feedback if not already set

        def get_icon(feedback_name: str):
            cat = CATEGORY.of_score(
                selected_row[feedback_name],
                higher_is_better=feedback_directions.get(feedback_name, True),
            )
            return cat.icon

        feedback_with_valid_results = sorted([
            fcol
            for fcol in feedback_col_names
            if fcol in selected_row and selected_row[fcol] is not None
        ])

        format_func = (
            lambda fcol: f"{get_icon(fcol)} {fcol} {selected_row[fcol]:.2f}"
        )
    else:
        feedback_with_valid_results = feedback_col_names
        format_func = None

    if len(feedback_with_valid_results) == 0:
        st.warning("No feedback functions found.")
        return

    kwargs = {
        "label": "Feedback Functions (click to learn more)",
        "options": feedback_with_valid_results,
    }
    if format_func:
        kwargs["format_func"] = format_func

    if hasattr(st, "pills"):
        # Use native streamlit pills, released in 1.40.0
        return st.pills(
            **kwargs,
        )
    else:
        return st.selectbox(**kwargs, index=None)


def _render_feedback_call(
    feedback_col: str,
    selected_row: pd.Series,
    feedback_directions: Dict[str, bool],
):
    fcol = feedback_col
    if MULTI_CALL_NAME_DELIMITER in feedback_col:
        fcol = feedback_col.split(MULTI_CALL_NAME_DELIMITER)[0]

    feedback_calls = selected_row[f"{feedback_col}_calls"]
    display_feedback_call(
        selected_row["record_id"],
        feedback_calls,
        fcol,
        feedback_directions=feedback_directions,
    )<|MERGE_RESOLUTION|>--- conflicted
+++ resolved
@@ -76,17 +76,12 @@
         ])
         df["meta"] = pd.Series([call[i]["meta"] for i in range(len(call))])
         df = df.join(df.meta.apply(lambda m: pd.Series(m))).drop(
-<<<<<<< HEAD
-            columns="metadata"
+            columns=["meta", "output", "metadata"], errors="ignore"
         )
 
         # drop all empty columns
         df = df.replace("{}", None)
         df = df.dropna(axis=1, how="all")
-=======
-            columns=["meta", "output", "metadata"], errors="ignore"
-        )
->>>>>>> e559d3f6
 
         # note: improve conditional to not rely on the feedback name
         if "groundedness" in feedback_name.lower():

--- conflicted
+++ resolved
@@ -257,35 +257,6 @@
             selected_record_row,
             feedback_directions=feedback_directions,
         )
-<<<<<<< HEAD
-=======
-        if "groundedness" in selected_feedback.lower():
-            try:
-                df = dashboard_display.expand_groundedness_df(df)
-            except ValueError:
-                st.error(
-                    "Error expanding groundedness DataFrame. "
-                    "Please ensure the DataFrame is in the correct format."
-                )
-
-        # Apply the highlight function row-wise
-        styled_df = df.style.apply(
-            lambda row: dashboard_display.highlight(
-                row,
-                selected_feedback=selected_feedback,
-                feedback_directions=feedback_directions,
-                default_direction=default_direction,
-            ),
-            axis=1,
-        )
-
-        # Format only numeric columns
-        for col in df.select_dtypes(include=["number"]).columns:
-            styled_df = styled_df.format({col: "{:.2f}"})
-
-        st.dataframe(styled_df, hide_index=True)
->>>>>>> 01ad1fbe
-
 
 def trulens_trace(record: Union[record_schema.Record, str]):
     """Display the trace view for a record.

import asyncio
from typing import Dict, Sequence, Tuple

import pandas as pd
from st_aggrid import AgGrid
from st_aggrid.grid_options_builder import GridOptionsBuilder
from st_aggrid.shared import ColumnsAutoSizeMode
from st_aggrid.shared import DataReturnMode
from st_aggrid.shared import JsCode
from st_keyup import st_keyup
import streamlit as st
from streamlit_extras.switch_page_button import switch_page
<<<<<<< HEAD
from trulens.core import Tru
from trulens.dashboard.streamlit_utils import init_from_args
=======
from trulens.core import TruSession
from trulens.core.database.legacy.migration import MIGRATION_UNKNOWN_STR
from trulens.core.utils.text import format_quantity
from trulens.dashboard.streamlit_utils import init_from_args
from trulens.dashboard.ux import styles
from trulens.dashboard.ux.components import draw_metadata_and_tags
>>>>>>> fb98f58a
from trulens.dashboard.ux.page_config import set_page_config
from trulens.dashboard.ux.styles import cellstyle_jscode

# https://github.com/jerryjliu/llama_index/issues/7244:
asyncio.set_event_loop(asyncio.new_event_loop())


def _preprocess_df(df: pd.DataFrame, feedback_col_names: Sequence[str]):
    df = df.sort_values(by="app_id")
    agg_dict = {
        "Records": ("record_id", "count"),
        "Average Latency": ("latency", "mean"),
        "Total Cost": ("total_cost", "sum"),
        "Total Tokens": ("total_tokens", "sum"),
    }
    for col in feedback_col_names:
        agg_dict[col] = (col, "mean")

    return (
        df.groupby("app_id", dropna=True, sort=True)
        .agg(**agg_dict)
        .reset_index()
        .round(2)
    )

<<<<<<< HEAD

@st.cache_data
def load_apps_data() -> Tuple[pd.DataFrame, Sequence[str], Dict[str, bool]]:
    tru = Tru()
    lms = tru.db
    df, feedback_col_names = lms.get_records_and_feedback()
=======
    session = TruSession()  # get singleton whether this file was imported or executed from command line.

    lms = session.connector.db

    # Set the title
    st.title("App Leaderboard")

    def get_data():
        return lms.get_records_and_feedback([])

    def get_apps():
        return list(lms.get_apps())

    # sort apps by name
    def sort_selected_apps(selected_apps, records):
        """
        Sorts the selected_apps list based on the concatenation of app_name and app_version.

        Parameters:
        selected_apps (list): List of app_ids to be sorted.
        apps (DataFrame): DataFrame containing app_id and app_json columns.

        Returns:
        list: Sorted list of selected_apps.
        """
        # Create a mapping from app_id to (app_name, app_version)
        app_info = (
            records.set_index("app_id")["app_json"]
            .apply(
                lambda x: (
                    json.loads(x).get("app_name"),
                    json.loads(x).get("app_version"),
                )
            )
            .to_dict()
        )

        # Sort selected_apps based on the concatenation of app_name and app_version
        sorted_apps = sorted(
            selected_apps,
            key=lambda app_id: f"{app_info[app_id][0]}{app_info[app_id][1]}",
        )

        return sorted_apps

    records, feedback_col_names = get_data()
    records = records.sort_values(by="app_id")

    apps = get_apps()
    app_names = sorted(list(set(app["app_name"] for app in apps)))

    selected_app_names = st.multiselect("Filter apps:", app_names, app_names)
    selected_apps = [
        app["app_id"]
        for app in apps
        if any(name in app["app_name"] for name in selected_app_names)
    ]
    st.session_state.app = selected_apps

    # Filter app versions to only include those from selected apps
    filtered_apps = [app for app in apps if app["app_id"] in selected_apps]
    app_name_versions = sorted(
        list(
            set(
                f"{app['app_name']} - {app['app_version']}"
                for app in filtered_apps
            )
        )
    )

    selected_app_name_versions = st.multiselect(
        "Filter by app version:", app_name_versions, app_name_versions
    )
    selected_apps = [
        app["app_id"]
        for app in apps
        if f"{app['app_name']} - {app['app_version']}"
        in selected_app_name_versions
    ]
    st.session_state.app = selected_apps

    with st.expander("Advanced Filters"):
        # get tag options
        tags = []
        for i in range(len(apps)):
            tags.append(apps[i]["tags"])
        unique_tags = sorted(list(set(tags)))
        # select tags
        selected_tags = st.multiselect("Filter tags:", unique_tags, unique_tags)

        # filter to apps with selected tags
        tag_selected_apps = [
            app["app_id"]
            for app in apps
            if any(tag in app["tags"] for tag in selected_tags)
        ]
        selected_apps = list(set(selected_apps) & set(tag_selected_apps))
        st.session_state.app = selected_apps

        # get metadata options
        metadata_keys_unique = set()
        for app in apps:
            metadata_keys_unique.update(app["metadata"].keys())
        metadata_keys_unique = list(metadata_keys_unique)
        # select metadata
        metadata_options = {}
        for metadata_key in metadata_keys_unique:
            unique_values = set()
            for i in range(len(apps)):
                try:
                    unique_values.add(apps[i]["metadata"][metadata_key])
                except KeyError:
                    pass
            metadata_options[metadata_key] = list(unique_values)

        # select metadata
        metadata_selections = metadata_options.copy()
        for metadata_key in metadata_options.keys():
            metadata_selections[metadata_key] = st.multiselect(
                "Filter " + metadata_key + ":",
                sorted(metadata_options[metadata_key]),
                sorted(metadata_options[metadata_key]),
            )

        # filter to apps with selected metadata
        metadata_selected_apps = [
            app["app_id"]
            for app in apps
            if all(
                metadata_key not in app["metadata"]
                or app["metadata"][metadata_key]
                in metadata_selections[metadata_key]
                for metadata_key in metadata_selections.keys()
            )
        ]

        selected_apps = list(set(selected_apps) & set(metadata_selected_apps))
        st.session_state.app = selected_apps

>>>>>>> fb98f58a
    feedback_defs = lms.get_feedback_defs()
    feedback_directions = {
        (
            row.feedback_json.get("supplied_name", "")
            or row.feedback_json["implementation"]["name"]
        ): row.feedback_json.get("higher_is_better", True)
        for _, row in feedback_defs.iterrows()
    }
    df = _preprocess_df(df, feedback_col_names)
    return df, feedback_col_names, feedback_directions


def build_grid_options(
    df: pd.DataFrame,
    feedback_col_names: Sequence[str],
    feedback_directions: Dict[str, bool],
):
    gb = GridOptionsBuilder.from_dataframe(df)
    gb.configure_default_column(resizable=False)
    # gb.configure_first_column_as_index()
    gb.configure_column(
        "app_id",
        header_name="App ID",
        resizable=True,
        checkboxSelection=True,
    )

<<<<<<< HEAD
    for feedback_col in feedback_col_names:
        if "distance" in feedback_col:
            gb.configure_column(
                feedback_col, hide=feedback_col.endswith("_calls")
            )
        else:
            default_direction = "HIGHER_IS_BETTER"
            # cell highlight depending on feedback direction
            cellstyle = JsCode(
                cellstyle_jscode[
                    "HIGHER_IS_BETTER"
                    if feedback_directions.get(feedback_col, default_direction)
                    else "LOWER_IS_BETTER"
                ]
            )

            gb.configure_column(
                feedback_col,
                cellStyle=cellstyle,
                hide=feedback_col.endswith("_calls"),
            )

    # gb.configure_grid_options(rowHeight=60)
    # gb.configure_auto_height()
    gb.configure_selection(
        selection_mode="multiple",
        use_checkbox=True,
    )
    gb.configure_pagination(enabled=False)
    # gb.configure_grid_options(
    #     onSelectionChanged=JsCode("""function(params) {
    #             const selectedRows = params.api.getSelectedNodes();
    #             let selectedRowsCount = selectedRows.length;
    #             while (selectedRowsCount > 2) {
    #                 params.api.deselectNode(selectedRows[selectedRowsCount - 1])
    #                 selectedRowsCount--;
    #             }
    #         }"""),
    # )
    gb.configure_side_bar()
    gb = gb.build()
    # st.write(gb)
    return gb


def leaderboard():
    """Render the leaderboard page."""

    set_page_config(page_title="Leaderboard")

    # Set the title and subtitle of the app
    st.title("App Leaderboard")
    st.write(
        "Average feedback values displayed in the range from 0 (worst) to 1 (best)."
    )

    grid_df, feedback_col_names, feedback_directions = load_apps_data()
    if grid_df.empty:
        st.write("No Applications yet...")
        return

    app_filter = st_keyup("App Filter")
    st.write(app_filter)
    if app_filter:
        grid_df = grid_df[grid_df["app_id"].str.contains(app_filter)]

    data = AgGrid(
        grid_df,
        # theme="quartz",
        gridOptions=build_grid_options(
            df=grid_df,
            feedback_col_names=feedback_col_names,
            feedback_directions=feedback_directions,
        ),
        update_on=["selectionChanged"],
        columns_auto_size_mode=ColumnsAutoSizeMode.FIT_CONTENTS,
        data_return_mode=DataReturnMode.AS_INPUT,
        allow_unsafe_jscode=True,
    )

    selected_rows = data.selected_rows
    selected_rows = pd.DataFrame(selected_rows)

    if selected_rows.empty:
        st.write("No Apps selected")
        return
=======
    if records.empty:
        st.write("No records yet...")
        return

    if records.empty:
        st.write("No records yet...")

    st.markdown("""---""")

    selected_apps = sort_selected_apps(selected_apps, records)

    for app in selected_apps:
        app_df = records.loc[records.app_id == app]
        if app_df.empty:
            continue
        app_str = app_df["app_json"].iloc[0]
        app_json = json.loads(app_str)
        app_name = app_json["app_name"]
        app_version = app_json["app_version"]
        app_name_version = f"{app_name} - {app_version}"
        metadata = app_json.get("metadata")
        tags = app_json.get("tags")
        # st.text('Metadata' + str(metadata))
        st.header(app_name_version, help=draw_metadata_and_tags(metadata, tags))
        app_feedback_col_names = [
            col_name
            for col_name in feedback_col_names
            if not app_df[col_name].isna().all()
        ]
        col1, col2, col3, col4, *feedback_cols, col99 = st.columns(
            5 + len(app_feedback_col_names)
        )
        latency_mean = (
            app_df["latency"]
            .apply(lambda td: td if td != MIGRATION_UNKNOWN_STR else None)
            .mean()
        )

        col1.metric("Records", len(app_df))
        col2.metric(
            "Average Latency (Seconds)",
            (
                f"{format_quantity(round(latency_mean, 5), precision=2)}"
                if not math.isnan(latency_mean)
                else "nan"
            ),
        )
        col3.metric(
            "Total Cost (USD)",
            f"${format_quantity(round(sum(cost for cost in app_df.total_cost if cost is not None), 5), precision=2)}",
        )
        col4.metric(
            "Total Tokens",
            format_quantity(
                sum(
                    tokens
                    for tokens in app_df.total_tokens
                    if tokens is not None
                ),
                precision=2,
            ),
        )

        for i, col_name in enumerate(app_feedback_col_names):
            mean = app_df[col_name].mean()

            st.write(
                styles.stmetricdelta_hidearrow,
                unsafe_allow_html=True,
            )
>>>>>>> fb98f58a

    # st.markdown("""---""")
    # st.header("Selected Versions")
    # st.write(selected_rows[["app_id"]].reset_index(drop=True))
    col1, col2 = st.columns(2)

    apps = list(selected_rows.app_id.unique())
    if col1.button("Examine Records", type="primary", key="examine"):
        st.session_state["app_ids"] = apps
        switch_page("Records")
    if len(apps) >= 2:
        if col2.button(
            "Compare",
            key="sxs",
            args=(apps,),
        ):
            st.session_state["app_ids"] = apps[:2]
            switch_page("compare")


if __name__ == "__main__":
    # If not imported, gets args from command line and creates Tru singleton
    init_from_args()
    leaderboard()<|MERGE_RESOLUTION|>--- conflicted
+++ resolved
@@ -1,59 +1,31 @@
 import asyncio
-from typing import Dict, Sequence, Tuple
-
-import pandas as pd
-from st_aggrid import AgGrid
-from st_aggrid.grid_options_builder import GridOptionsBuilder
-from st_aggrid.shared import ColumnsAutoSizeMode
-from st_aggrid.shared import DataReturnMode
-from st_aggrid.shared import JsCode
-from st_keyup import st_keyup
+import json
+import math
+
 import streamlit as st
 from streamlit_extras.switch_page_button import switch_page
-<<<<<<< HEAD
-from trulens.core import Tru
-from trulens.dashboard.streamlit_utils import init_from_args
-=======
 from trulens.core import TruSession
 from trulens.core.database.legacy.migration import MIGRATION_UNKNOWN_STR
 from trulens.core.utils.text import format_quantity
 from trulens.dashboard.streamlit_utils import init_from_args
 from trulens.dashboard.ux import styles
 from trulens.dashboard.ux.components import draw_metadata_and_tags
->>>>>>> fb98f58a
 from trulens.dashboard.ux.page_config import set_page_config
-from trulens.dashboard.ux.styles import cellstyle_jscode
+from trulens.dashboard.ux.styles import CATEGORY
 
 # https://github.com/jerryjliu/llama_index/issues/7244:
 asyncio.set_event_loop(asyncio.new_event_loop())
 
-
-def _preprocess_df(df: pd.DataFrame, feedback_col_names: Sequence[str]):
-    df = df.sort_values(by="app_id")
-    agg_dict = {
-        "Records": ("record_id", "count"),
-        "Average Latency": ("latency", "mean"),
-        "Total Cost": ("total_cost", "sum"),
-        "Total Tokens": ("total_tokens", "sum"),
-    }
-    for col in feedback_col_names:
-        agg_dict[col] = (col, "mean")
-
-    return (
-        df.groupby("app_id", dropna=True, sort=True)
-        .agg(**agg_dict)
-        .reset_index()
-        .round(2)
-    )
-
-<<<<<<< HEAD
-
-@st.cache_data
-def load_apps_data() -> Tuple[pd.DataFrame, Sequence[str], Dict[str, bool]]:
-    tru = Tru()
-    lms = tru.db
-    df, feedback_col_names = lms.get_records_and_feedback()
-=======
+if __name__ == "__main__":
+    # If not imported, gets args from command line and creates Tru singleton
+    init_from_args()
+
+
+def leaderboard():
+    """Render the leaderboard page."""
+
+    set_page_config(page_title="Leaderboard")
+
     session = TruSession()  # get singleton whether this file was imported or executed from command line.
 
     lms = session.connector.db
@@ -193,7 +165,6 @@
         selected_apps = list(set(selected_apps) & set(metadata_selected_apps))
         st.session_state.app = selected_apps
 
->>>>>>> fb98f58a
     feedback_defs = lms.get_feedback_defs()
     feedback_directions = {
         (
@@ -202,113 +173,7 @@
         ): row.feedback_json.get("higher_is_better", True)
         for _, row in feedback_defs.iterrows()
     }
-    df = _preprocess_df(df, feedback_col_names)
-    return df, feedback_col_names, feedback_directions
-
-
-def build_grid_options(
-    df: pd.DataFrame,
-    feedback_col_names: Sequence[str],
-    feedback_directions: Dict[str, bool],
-):
-    gb = GridOptionsBuilder.from_dataframe(df)
-    gb.configure_default_column(resizable=False)
-    # gb.configure_first_column_as_index()
-    gb.configure_column(
-        "app_id",
-        header_name="App ID",
-        resizable=True,
-        checkboxSelection=True,
-    )
-
-<<<<<<< HEAD
-    for feedback_col in feedback_col_names:
-        if "distance" in feedback_col:
-            gb.configure_column(
-                feedback_col, hide=feedback_col.endswith("_calls")
-            )
-        else:
-            default_direction = "HIGHER_IS_BETTER"
-            # cell highlight depending on feedback direction
-            cellstyle = JsCode(
-                cellstyle_jscode[
-                    "HIGHER_IS_BETTER"
-                    if feedback_directions.get(feedback_col, default_direction)
-                    else "LOWER_IS_BETTER"
-                ]
-            )
-
-            gb.configure_column(
-                feedback_col,
-                cellStyle=cellstyle,
-                hide=feedback_col.endswith("_calls"),
-            )
-
-    # gb.configure_grid_options(rowHeight=60)
-    # gb.configure_auto_height()
-    gb.configure_selection(
-        selection_mode="multiple",
-        use_checkbox=True,
-    )
-    gb.configure_pagination(enabled=False)
-    # gb.configure_grid_options(
-    #     onSelectionChanged=JsCode("""function(params) {
-    #             const selectedRows = params.api.getSelectedNodes();
-    #             let selectedRowsCount = selectedRows.length;
-    #             while (selectedRowsCount > 2) {
-    #                 params.api.deselectNode(selectedRows[selectedRowsCount - 1])
-    #                 selectedRowsCount--;
-    #             }
-    #         }"""),
-    # )
-    gb.configure_side_bar()
-    gb = gb.build()
-    # st.write(gb)
-    return gb
-
-
-def leaderboard():
-    """Render the leaderboard page."""
-
-    set_page_config(page_title="Leaderboard")
-
-    # Set the title and subtitle of the app
-    st.title("App Leaderboard")
-    st.write(
-        "Average feedback values displayed in the range from 0 (worst) to 1 (best)."
-    )
-
-    grid_df, feedback_col_names, feedback_directions = load_apps_data()
-    if grid_df.empty:
-        st.write("No Applications yet...")
-        return
-
-    app_filter = st_keyup("App Filter")
-    st.write(app_filter)
-    if app_filter:
-        grid_df = grid_df[grid_df["app_id"].str.contains(app_filter)]
-
-    data = AgGrid(
-        grid_df,
-        # theme="quartz",
-        gridOptions=build_grid_options(
-            df=grid_df,
-            feedback_col_names=feedback_col_names,
-            feedback_directions=feedback_directions,
-        ),
-        update_on=["selectionChanged"],
-        columns_auto_size_mode=ColumnsAutoSizeMode.FIT_CONTENTS,
-        data_return_mode=DataReturnMode.AS_INPUT,
-        allow_unsafe_jscode=True,
-    )
-
-    selected_rows = data.selected_rows
-    selected_rows = pd.DataFrame(selected_rows)
-
-    if selected_rows.empty:
-        st.write("No Apps selected")
-        return
-=======
+
     if records.empty:
         st.write("No records yet...")
         return
@@ -379,28 +244,40 @@
                 styles.stmetricdelta_hidearrow,
                 unsafe_allow_html=True,
             )
->>>>>>> fb98f58a
-
-    # st.markdown("""---""")
-    # st.header("Selected Versions")
-    # st.write(selected_rows[["app_id"]].reset_index(drop=True))
-    col1, col2 = st.columns(2)
-
-    apps = list(selected_rows.app_id.unique())
-    if col1.button("Examine Records", type="primary", key="examine"):
-        st.session_state["app_ids"] = apps
-        switch_page("Records")
-    if len(apps) >= 2:
-        if col2.button(
-            "Compare",
-            key="sxs",
-            args=(apps,),
-        ):
-            st.session_state["app_ids"] = apps[:2]
-            switch_page("compare")
+
+            higher_is_better = feedback_directions.get(col_name, True)
+
+            if "distance" in col_name:
+                feedback_cols[i].metric(
+                    label=col_name,
+                    value=f"{round(mean, 2)}",
+                    delta_color="normal",
+                )
+            else:
+                cat = CATEGORY.of_score(mean, higher_is_better=higher_is_better)
+                feedback_cols[i].metric(
+                    label=col_name,
+                    value=f"{round(mean, 2)}",
+                    delta=f"{cat.icon} {cat.adjective}",
+                    delta_color=(
+                        "normal"
+                        if cat.compare(
+                            mean, CATEGORY.PASS[cat.direction].threshold
+                        )
+                        else "inverse"
+                    ),
+                )
+
+        with col99:
+            if st.button("Select App", key=f"app-selector-{app}"):
+                st.session_state.app = app
+                switch_page("Evaluations")
+
+        # with st.expander("Model metadata"):
+        #    st.markdown(draw_metadata(metadata))
+
+        st.markdown("""---""")
 
 
 if __name__ == "__main__":
-    # If not imported, gets args from command line and creates Tru singleton
-    init_from_args()
     leaderboard()
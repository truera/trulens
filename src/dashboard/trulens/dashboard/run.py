--- conflicted
+++ resolved
@@ -107,11 +107,7 @@
         "--server.headless=True",
         "--theme.base=dark",
         "--theme.primaryColor=#E0735C",
-<<<<<<< HEAD
-        "--theme.font=sans-serif",
-=======
         '--theme.font="sans-serif"',
->>>>>>> e28fea30
     ]
     if _watch_changes:
         args.extend([

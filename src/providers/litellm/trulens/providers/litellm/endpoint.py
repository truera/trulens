import inspect
import logging
import pprint
from typing import Any, Callable, ClassVar, Optional

import pydantic
from trulens.core.feedback import endpoint as mod_endpoint

import litellm
from litellm import completion_cost

logger = logging.getLogger(__name__)

pp = pprint.PrettyPrinter()


class LiteLLMCallback(mod_endpoint.EndpointCallback):
    model_config: ClassVar[dict] = dict(arbitrary_types_allowed=True)

    def handle_classification(self, response: pydantic.BaseModel) -> None:
        super().handle_classification(response)

    def handle_generation(self, response: pydantic.BaseModel) -> None:
        """Get the usage information from litellm response's usage field."""

        response = response.model_dump()

        usage = response["usage"]

        self.endpoint: LiteLLMEndpoint
        if self.endpoint.litellm_provider not in ["openai", "azure", "bedrock"]:
            # We are already tracking costs from the openai or bedrock endpoint so we
            # should not double count here.

            # Increment number of requests.
            super().handle_generation(response)

            # Assume a response that had usage field was successful. Otherwise
            # litellm does not provide success counts unlike openai.
            self.cost.n_successful_requests += 1

            for cost_field, litellm_field in [
                ("n_tokens", "total_tokens"),
                ("n_prompt_tokens", "prompt_tokens"),
                ("n_completion_tokens", "completion_tokens"),
            ]:
                setattr(
                    self.cost,
                    cost_field,
                    getattr(self.cost, cost_field, 0)
                    + usage.get(litellm_field, 0),
                )

        if self.endpoint.litellm_provider not in ["openai"]:
            # The total cost does not seem to be properly tracked except by
            # openai so we can use litellm costs for this.

            setattr(self.cost, "cost", completion_cost(response))


class LiteLLMEndpoint(mod_endpoint.Endpoint):
    """LiteLLM endpoint."""

    litellm_provider: str = "openai"
    """The litellm provider being used.

    This is checked to determine whether cost tracking should come from litellm
    or from another endpoint which we already have cost tracking for. Otherwise
    there will be double counting.
    """

    def __init__(self, litellm_provider: str = "openai", **kwargs):
        kwargs["callback_class"] = LiteLLMCallback

        super().__init__(litellm_provider=litellm_provider, **kwargs)

        self._instrument_module_members(litellm, "completion")

<<<<<<< HEAD
    def __new__(cls, litellm_provider: str = "openai", **kwargs):
        # Problem here if someone uses litellm with different providers. Only a
        # single one will be made. Cannot make a fix just here as
        # track_all_costs creates endpoints via the singleton mechanism.

        return super(mod_endpoint.Endpoint, cls).__new__(cls, name="litellm")

=======
>>>>>>> b1119bda
    def handle_wrapped_call(
        self,
        func: Callable,
        bindings: inspect.BoundArguments,
        response: Any,
        callback: Optional[mod_endpoint.EndpointCallback],
    ) -> None:
        counted_something = False

        if hasattr(response, "usage"):
            counted_something = True

            self.global_callback.handle_generation(response=response)

            if callback is not None:
                callback.handle_generation(response=response)

        if not counted_something:
            logger.warning(
                "Unrecognized litellm response format. It did not have usage information:\n%s",
                pp.pformat(response),
            )<|MERGE_RESOLUTION|>--- conflicted
+++ resolved
@@ -76,16 +76,6 @@
 
         self._instrument_module_members(litellm, "completion")
 
-<<<<<<< HEAD
-    def __new__(cls, litellm_provider: str = "openai", **kwargs):
-        # Problem here if someone uses litellm with different providers. Only a
-        # single one will be made. Cannot make a fix just here as
-        # track_all_costs creates endpoints via the singleton mechanism.
-
-        return super(mod_endpoint.Endpoint, cls).__new__(cls, name="litellm")
-
-=======
->>>>>>> b1119bda
     def handle_wrapped_call(
         self,
         func: Callable,

--- conflicted
+++ resolved
@@ -5,11 +5,7 @@
 
 import pydantic
 from trulens.core.feedback import endpoint as core_endpoint
-<<<<<<< HEAD
-from trulens.core.schema import base as base_schema
-=======
 from trulens.otel.semconv.trace import SpanAttributes
->>>>>>> ac2b9224
 
 import litellm
 from litellm import completion_cost
@@ -23,22 +19,6 @@
     @staticmethod
     def handle_response(response: Any) -> Dict[str, Any]:
         usage = response.usage
-<<<<<<< HEAD
-        costs = base_schema.Cost(
-            n_tokens=usage["total_tokens"],
-            n_prompt_tokens=usage["prompt_tokens"],
-            n_completion_tokens=usage["completion_tokens"],
-            cost=completion_cost(response),
-            cost_currency="USD",
-        )
-        ret = {curr[0]: curr[1] for curr in costs}
-        ret["model"] = response.model
-        content = [curr.message.content for curr in response.choices]
-        if len(content) == 1:
-            content = content[0]
-        ret["return"] = content
-        return ret
-=======
         return {
             SpanAttributes.COST.NUM_TOKENS: usage["total_tokens"],
             SpanAttributes.COST.NUM_PROMPT_TOKENS: usage["prompt_tokens"],
@@ -49,7 +29,6 @@
             SpanAttributes.COST.CURRENCY: "USD",
             SpanAttributes.COST.MODEL: response.model,
         }
->>>>>>> ac2b9224
 
 
 class LiteLLMCallback(core_endpoint.EndpointCallback):

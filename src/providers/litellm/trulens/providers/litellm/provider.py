--- conflicted
+++ resolved
@@ -69,7 +69,7 @@
                 provider = LiteLLM(
                     "azure/your_deployment_name",
                     completion_kwargs={
-                        "api_base": "[https://yourendpoint.openai.azure.com/](https://yourendpoint.openai.azure.com/)"
+                        "api_base": "https://yourendpoint.openai.azure.com/"
                     }
                 )
                 ```
@@ -99,12 +99,8 @@
         self,
         prompt: Optional[str] = None,
         messages: Optional[Sequence[Dict]] = None,
-<<<<<<< HEAD
         response_format: Optional[Type[pydantic.BaseModel]] = None,
-=======
-        response_format: Optional[Type[BaseModel]] = None,
         reasoning_effort: Optional[str] = None,
->>>>>>> f139aa5e
         **kwargs,
     ) -> str:
         def _postprocess_content(text: str) -> str:
@@ -142,10 +138,6 @@
                 k: v for k, v in completion_args.items() if k in params
             }
 
-<<<<<<< HEAD
-        comp = litellm.completion(**completion_args)
-        return comp.choices[0].message.content
-=======
         # Handle reasoning models vs non-reasoning defaults
         if self._is_reasoning_model():
             if "temperature" in completion_args:
@@ -173,7 +165,7 @@
                 completion_args.pop("temperature", None)
             elif temp_supported is None:
                 try:
-                    comp = completion(**completion_args)
+                    comp = litellm.completion(**completion_args)
                     self._set_capabilities({"temperature": True})
                     return _postprocess_content(comp.choices[0].message.content)
                 except Exception as exc:
@@ -190,7 +182,7 @@
                 completion_args.pop("reasoning_effort", None)
             elif re_supported is None:
                 try:
-                    comp = completion(**completion_args)
+                    comp = litellm.completion(**completion_args)
                     self._set_capabilities({"reasoning_effort": True})
                     return _postprocess_content(comp.choices[0].message.content)
                 except Exception as exc:
@@ -204,7 +196,7 @@
 
         # Final attempt with whatever parameters remain
         try:
-            comp = completion(**completion_args)
+            comp = litellm.completion(**completion_args)
             return _postprocess_content(comp.choices[0].message.content)
         except Exception as exc:
             # Last-resort targeted retry if unsupported parameter still slipped through
@@ -218,7 +210,7 @@
                     removed_any = True
                     self._set_capabilities({param: False})
             if removed_any:
-                comp = completion(**completion_args)
+                comp = litellm.completion(**completion_args)
                 return _postprocess_content(comp.choices[0].message.content)
             raise
 
@@ -268,5 +260,4 @@
 
             return trimmed
         except Exception:
-            return text
->>>>>>> f139aa5e
+            return text
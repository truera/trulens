--- conflicted
+++ resolved
@@ -113,12 +113,7 @@
             trace_otel_semconv.SpanAttributes.COST.NUM_REASONING_TOKENS: callback.cost.n_reasoning_tokens,
         }
         if model_name:
-<<<<<<< HEAD
             ret[trace_otel_semconv.SpanAttributes.COST.MODEL] = model_name
-=======
-            ret[SpanAttributes.COST.MODEL] = model_name
-
->>>>>>> f139aa5e
         return ret
 
     @staticmethod
@@ -142,12 +137,12 @@
             except Exception as e:
                 logger.warning(f"Failed to await async response: {e}")
                 return {
-                    SpanAttributes.COST.COST: 0.0,
-                    SpanAttributes.COST.CURRENCY: "USD",
-                    SpanAttributes.COST.NUM_TOKENS: 0,
-                    SpanAttributes.COST.NUM_PROMPT_TOKENS: 0,
-                    SpanAttributes.COST.NUM_COMPLETION_TOKENS: 0,
-                    SpanAttributes.COST.NUM_REASONING_TOKENS: 0,
+                    trace_otel_semconv.SpanAttributes.COST.COST: 0.0,
+                    trace_otel_semconv.SpanAttributes.COST.CURRENCY: "USD",
+                    trace_otel_semconv.SpanAttributes.COST.NUM_TOKENS: 0,
+                    trace_otel_semconv.SpanAttributes.COST.NUM_PROMPT_TOKENS: 0,
+                    trace_otel_semconv.SpanAttributes.COST.NUM_COMPLETION_TOKENS: 0,
+                    trace_otel_semconv.SpanAttributes.COST.NUM_REASONING_TOKENS: 0,
                 }
 
         # Now we have the actual response, use the sync handler

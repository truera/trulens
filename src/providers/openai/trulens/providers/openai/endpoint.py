--- conflicted
+++ resolved
@@ -91,13 +91,6 @@
             response=response,
             callbacks=[callback],
         )
-<<<<<<< HEAD
-        ret = {curr[0]: curr[1] for curr in callback.cost}
-        if model_name:
-            ret["model"] = model_name
-        if isinstance(response, ChatCompletion):
-            ret["return"] = response.choices[0].message.content
-=======
         ret = {
             SpanAttributes.COST.COST: callback.cost.cost,
             SpanAttributes.COST.CURRENCY: callback.cost.cost_currency,
@@ -107,7 +100,6 @@
         }
         if model_name:
             ret[SpanAttributes.COST.MODEL] = model_name
->>>>>>> ac2b9224
         return ret
 
 

"""
# Dev Notes

This class makes use of langchain's cost tracking for openai models. Changes to
the involved classes will need to be adapted here. The important classes are:

- `langchain.schema.LLMResult`
- `langchain.callbacks.openai_info.OpenAICallbackHandler`

## Changes for openai 1.0

- Previously we instrumented classes `openai.*` and their methods `create` and
  `acreate`. Now we instrument classes `openai.resources.*` and their `create`
  methods. We also instrument `openai.resources.chat.*` and their `create`. To
  be determined is the instrumentation of the other classes/modules under
  `openai.resources`.

- openai methods produce structured data instead of dicts now. langchain expects
  dicts so we convert them to dicts.

"""

import inspect
import logging
import pprint
from typing import (
    Any,
    Callable,
    ClassVar,
    Dict,
    List,
    Optional,
    Tuple,
    TypeVar,
    Union,
)

from langchain.schema import Generation
from langchain.schema import LLMResult
from langchain_community.callbacks.openai_info import OpenAICallbackHandler
import pydantic
from pydantic.v1 import BaseModel as v1BaseModel
from trulens.core.feedback import endpoint as mod_endpoint
from trulens.core.schema import base as base_schema
from trulens.core.utils import constants as constant_utils
from trulens.core.utils import pace as pace_utils
from trulens.core.utils import pyschema as pyschema_utils
from trulens.core.utils import python as python_utils
from trulens.core.utils import serial as serial_utils

import openai
from openai import resources
from openai.resources import chat
from openai.types.chat.chat_completion import ChatCompletion
from openai.types.create_embedding_response import CreateEmbeddingResponse

logger = logging.getLogger(__name__)

pp = pprint.PrettyPrinter()

T = TypeVar("T")


class OpenAIClient(serial_utils.SerialModel):
    """A wrapper for openai clients.

    This class allows wrapped clients to be serialized into json. Does not
    serialize API key though. You can access openai.OpenAI under the `client`
    attribute. Any attributes not defined by this wrapper are looked up from the
    wrapped `client` so you should be able to use this instance as if it were an
    `openai.OpenAI` instance.
    """

    REDACTED_KEYS: ClassVar[List[str]] = ["api_key", "default_headers"]
    """Parameters of the OpenAI client that will not be serialized because they
    contain secrets."""

    model_config: ClassVar[dict] = dict(arbitrary_types_allowed=True)

    client: Union[openai.OpenAI, openai.AzureOpenAI] = pydantic.Field(
        exclude=True
    )
    """Deserialized representation."""

    client_cls: pyschema_utils.Class
    """Serialized representation class."""

    client_kwargs: dict
    """Serialized representation constructor arguments."""

    def __init__(
        self,
        client: Optional[Union[openai.OpenAI, openai.AzureOpenAI]] = None,
        client_cls: Optional[pyschema_utils.Class] = None,
        client_kwargs: Optional[dict] = None,
    ):
        if client_kwargs is not None:
            # Check if any of the keys which will be redacted when serializing
            # were set and give the user a warning about it.
            for rkey in OpenAIClient.REDACTED_KEYS:
                if rkey in client_kwargs:
                    logger.warning(
                        "OpenAI parameter %s is not serialized for DEFERRED feedback mode. "
                        "If you are not using DEFERRED, you do not need to do anything. "
                        "If you are using DEFERRED, try to specify this parameter through env variable or another mechanism.",
                        rkey,
                    )

        if client is None:
            if client_kwargs is None and client_cls is None:
                client = openai.OpenAI()

            elif client_kwargs is None or client_cls is None:
                raise ValueError(
                    "`client_kwargs` and `client_cls` are both needed to deserialize an openai.`OpenAI` client."
                )

            else:
                if isinstance(client_cls, dict):
                    # TODO: figure out proper pydantic way of doing these things. I
                    # don't think we should be required to parse args like this.
                    client_cls = pyschema_utils.Class.model_validate(client_cls)

                cls = client_cls.load()

                timeout = client_kwargs.get("timeout")
                if timeout is not None:
                    client_kwargs["timeout"] = openai.Timeout(**timeout)

                client = cls(**client_kwargs)

        if client_cls is None:
            assert client is not None

            client_class = type(client)

            # Recreate constructor arguments and store in this dict.
            client_kwargs = {}

            # Guess the constructor arguments based on signature of __new__.
            sig = inspect.signature(client_class.__init__)

            for k, _ in sig.parameters.items():
                if k in OpenAIClient.REDACTED_KEYS:
                    # Skip anything that might have the api_key in it.
                    # default_headers contains the api_key.
                    continue

                if python_utils.safe_hasattr(client, k):
                    client_kwargs[k] = pyschema_utils.safe_getattr(client, k)

            # Create serializable class description.
            client_cls = pyschema_utils.Class.of_class(client_class)

        super().__init__(
            client=client, client_cls=client_cls, client_kwargs=client_kwargs
        )

    def __getattr__(self, k):
        # Pass through attribute lookups to `self.client`, the openai.OpenAI
        # instance.
        if python_utils.safe_hasattr(self.client, k):
            return pyschema_utils.safe_getattr(self.client, k)

        raise AttributeError(
            f"No attribute {k} in wrapper OpenAiClient nor the wrapped OpenAI client."
        )


class OpenAICallback(mod_endpoint.EndpointCallback):
    model_config: ClassVar[dict] = dict(arbitrary_types_allowed=True)

    langchain_handler: OpenAICallbackHandler = pydantic.Field(
        default_factory=OpenAICallbackHandler, exclude=True
    )

    chunks: List[Generation] = pydantic.Field(
        default_factory=list,
        exclude=True,
    )

    _FIELDS_MAP: ClassVar[List[Tuple[str, str]]] = [
        ("cost", "total_cost"),
        ("n_tokens", "total_tokens"),
        ("n_successful_requests", "successful_requests"),
        ("n_prompt_tokens", "prompt_tokens"),
        ("n_completion_tokens", "completion_tokens"),
    ]
    """Pairs where first element is the cost attribute name and second is
    attribute of langchain.OpenAICallbackHandler that corresponds to it."""

    def handle_generation_chunk(self, response: Any) -> None:
        super().handle_generation_chunk(response=response)

        try:
            if hasattr(response, "choices"):
                choices = response.choices

                for choice in choices:
                    if choice.finish_reason == "stop":
                        llm_result = LLMResult(
                            llm_output=dict(
                                token_usage={}, model_name=response.model
                            ),
                            generations=[self.chunks],
                        )
                        self.chunks = []
                        self.handle_generation(response=llm_result)
                    else:
                        if hasattr(choice, "delta"):
                            self.chunks.append({"text": choice.delta.content})

        finally:
            return response

    def handle_generation(self, response: LLMResult) -> None:
        super().handle_generation(response)

        self.langchain_handler.on_llm_end(response)

        addl_cost = base_schema.Cost(**{
            cost_field: getattr(self.langchain_handler, langchain_field)
            for (
                cost_field,
                langchain_field,
            ) in OpenAICallback._FIELDS_MAP
        })

        # n_successful_requests comes from langchain handler.

        self.cost += addl_cost

    def handle_embedding(self, response: Any) -> None:
        super().handle_embedding(response)

        self.cost.n_successful_requests += 1
        self.cost.n_embeddings += len(response.data)
        # TODO: there seems to be usage info in these responses sometimes as well


class OpenAIEndpoint(mod_endpoint.Endpoint):
    """OpenAI endpoint.

    Instruments "create" methods in openai client.

    Args:
        client: openai client to use. If not provided, a new client will be
            created using the provided kwargs.

        **kwargs: arguments to constructor of a new OpenAI client if `client`
            not provided.

    """

    client: OpenAIClient

    def __init__(
        self,
        client: Optional[
            Union[openai.OpenAI, openai.AzureOpenAI, OpenAIClient]
        ] = None,
        rpm: Optional[int] = None,
        pace: Optional[pace_utils.Pace] = None,
        **kwargs: dict,
    ):
        self_kwargs = {
            "rpm": rpm,
            "pace": pace,
            **kwargs,
        }

        self_kwargs["callback_class"] = OpenAICallback

        if constant_utils.CLASS_INFO in kwargs:
            del kwargs[constant_utils.CLASS_INFO]

        if client is None:
            # Pass kwargs to client.
            client = openai.OpenAI(**kwargs)
            self_kwargs["client"] = OpenAIClient(client=client)

        else:
            if len(kwargs) != 0:
                logger.warning(
                    "Arguments %s are ignored as `client` was provided.",
                    list(kwargs.keys()),
                )

            # Convert openai client to our wrapper if needed.
            if not isinstance(client, OpenAIClient):
                assert isinstance(
                    client, (openai.OpenAI, openai.AzureOpenAI)
                ), "OpenAI client expected"

                client = OpenAIClient(client=client)

            self_kwargs["client"] = client

        # for pydantic.BaseModel
        super().__init__(**self_kwargs)

        self._instrument_module_members(openai, "create")
        self._instrument_module_members(resources, "create")
        self._instrument_module_members(chat, "create")

<<<<<<< HEAD
    def __new__(cls, *args, **kwargs):
        return super(mod_endpoint.Endpoint, cls).__new__(cls, name="openai")

=======
>>>>>>> b1119bda
    def handle_wrapped_call(
        self,
        func: Callable,
        bindings: inspect.BoundArguments,
        response: Any,
        callback: Optional[mod_endpoint.EndpointCallback],
    ) -> Any:
        # TODO: cleanup/refactor. This method inspects the results of an
        # instrumented call made by an openai client. As there are multiple
        # types of calls being handled here, we need to make various checks to
        # see what sort of data to process based on the call made.

        # Generic lazy value should have already been taken care of by base Endpoint class.
        assert not python_utils.is_lazy(response)

        context_vars = {
            mod_endpoint.Endpoint._context_endpoints: mod_endpoint.Endpoint._context_endpoints.get()
        }

        if isinstance(response, (openai.AsyncStream, openai.Stream)):
            # Don't bother processing these and instead wait for chunks to be processed.

            def handle_chunk(chunk: T) -> T:
                with python_utils.with_context(context_vars):
                    self.global_callback.handle_generation_chunk(chunk)

                    if callback is not None:
                        callback.handle_generation_chunk(chunk)

                    return chunk

            if isinstance(response, openai.AsyncStream):
                response._iterator = python_utils.wrap_async_generator(
                    response._iterator,
                    wrap=handle_chunk,
                    context_vars=context_vars,
                )
                return response

            if isinstance(response, openai.Stream):
                response._iterator = python_utils.wrap_generator(
                    response._iterator,
                    wrap=handle_chunk,
                    context_vars=context_vars,
                )
                return response

        model_name = ""
        if "model" in bindings.kwargs:
            model_name = bindings.kwargs["model"]

        results = None
        if "results" in response:
            results = response["results"]

        counted_something = False
        if hasattr(response, "usage"):
            counted_something = True

            if isinstance(response.usage, pydantic.BaseModel):
                usage = response.usage.model_dump()
            elif isinstance(response.usage, v1BaseModel):
                usage = response.usage.dict()
            elif isinstance(response.usage, Dict):
                usage = response.usage
            else:
                usage = None

            if isinstance(response, ChatCompletion):
                # See how to construct in langchain.llms.openai.OpenAIChat._generate
                llm_res = LLMResult(
                    generations=[[]],
                    llm_output=dict(token_usage=usage, model_name=model_name),
                    run=None,
                )

                self.global_callback.handle_generation(response=llm_res)

                if callback is not None:
                    callback.handle_generation(response=llm_res)

            elif isinstance(response, CreateEmbeddingResponse):
                self.global_callback.handle_embedding(response=response)

                if callback is not None:
                    callback.handle_embedding(response=response)

            else:
                logger.warning(
                    "Unknown openai response type with usage information:\n%s",
                    pp.pformat(response),
                )

        if "choices" in response:
            if "delta" in response.choices[0]:
                # Streaming data.
                content = response.choices[0].delta.content

                gen = Generation(text=content or "", generation_info=response)
                self.global_callback.handle_generation_chunk(gen)
                if callback is not None:
                    callback.handle_generation_chunk(gen)

                counted_something = True

            else:
                pass
                # Async responses that are not streams are like this. Should
                # already be handled by the "usage" above.

        if results is not None:
            for res in results:
                if "categories" in res:
                    counted_something = True
                    self.global_callback.handle_classification(response=res)

                    if callback is not None:
                        callback.handle_classification(response=res)

        if not counted_something:
            logger.warning(
                "Could not find usage information in openai response:\n%s",
                pp.pformat(response),
            )

        return response<|MERGE_RESOLUTION|>--- conflicted
+++ resolved
@@ -303,12 +303,6 @@
         self._instrument_module_members(resources, "create")
         self._instrument_module_members(chat, "create")
 
-<<<<<<< HEAD
-    def __new__(cls, *args, **kwargs):
-        return super(mod_endpoint.Endpoint, cls).__new__(cls, name="openai")
-
-=======
->>>>>>> b1119bda
     def handle_wrapped_call(
         self,
         func: Callable,

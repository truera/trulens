--- conflicted
+++ resolved
@@ -6,11 +6,7 @@
 
 [tool.poetry]
 name = "trulens-providers-cortex"
-<<<<<<< HEAD
-version = "2.2.1"
-=======
 version = "2.2.2"
->>>>>>> 33047da9
 description = "A TruLens extension package adding Snowflake Cortex support for LLM App evaluation."
 authors = [
   "Snowflake Inc. <ml-observability-wg-dl@snowflake.com>",

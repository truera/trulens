import inspect
import json
import logging
import os
import pprint
from typing import Any, Callable, ClassVar, Optional

from snowflake.connector.cursor import SnowflakeCursor
from snowflake.snowpark import DataFrame
from snowflake.snowpark import Session
from trulens.core.feedback import endpoint as mod_endpoint

logger = logging.getLogger(__name__)

pp = pprint.PrettyPrinter()


class CortexCallback(mod_endpoint.EndpointCallback):
    model_config: ClassVar[dict] = dict(arbitrary_types_allowed=True)
    _model_costs: Optional[dict] = None
    # TODO (Daniel): cost tracking for Cortex finetuned models is not yet implemented.

    def _compute_credits_consumed(
        self, cortex_model_name: str, n_tokens: int
    ) -> float:
        try:
            if self._model_costs is None:
                # the credit consumption table needs to be kept up-to-date with
                # the latest cost information https://www.snowflake.com/legal-files/CreditConsumptionTable.pdf#page=9.

                with open(
                    os.path.join(
                        os.path.dirname(os.path.realpath(__file__)),
                        "config/cortex_model_costs.json",
                    ),
                    "r",
                ) as file:
                    self._model_costs = json.load(file)

            if cortex_model_name in self._model_costs:
                return (
                    self._model_costs[cortex_model_name] * n_tokens / 1e6
                )  # we maintain config per-1M-token cost
            else:
                raise ValueError(
                    f"Model {cortex_model_name} not valid or not supported yet for cost estimation."
                )
        except Exception as e:
            logger.error(
                f"Error occurred while computing credits consumed for model {cortex_model_name}: {e}"
            )
            return 0.0

    def handle_generation(self, response: dict) -> None:
        """Get the usage information from Cortex LLM function response's usage field."""
        usage = response["usage"]

        # Increment number of requests.
        super().handle_generation(response)

        # Assume a response that had usage field was successful. Note at the time of writing 06/12/2024, the usage
        # information from Cortex LLM functions is only available when called via snow SQL. It's not fully supported in
        # Python API such as `from snowflake.cortex import Summarize, Complete, ExtractAnswer, Sentiment, Translate` yet.

        self.cost.n_successful_requests += 1

        for cost_field, cortex_field in [
            ("n_tokens", "total_tokens"),
            ("n_cortex_guardrails_tokens", "guardrails_tokens"),
            ("n_prompt_tokens", "prompt_tokens"),
            ("n_completion_tokens", "completion_tokens"),
        ]:
            setattr(
                self.cost,
                cost_field,
                getattr(self.cost, cost_field, 0) + usage.get(cortex_field, 0),
            )

        # compute credits consumed in Snowflake account based on tokens processed
        setattr(
            self.cost,
            "cost",
            getattr(self.cost, "cost", 0)
            + self._compute_credits_consumed(
                response["model"], usage.get("total_tokens", 0)
            ),
        )

        setattr(self.cost, "cost_currency", "Snowflake credits")


class CortexEndpoint(mod_endpoint.Endpoint):
    """Snowflake Cortex endpoint."""

    def __init__(self, *args, **kwargs):
        kwargs["callback_class"] = CortexCallback

        super().__init__(*args, **kwargs)

        # Instrument various methods for usage/cost tracking.
        self._instrument_class(Session, "sql")
        self._instrument_class(SnowflakeCursor, "fetchall")

<<<<<<< HEAD
    def __new__(cls, *args, **kwargs):
        return super(mod_endpoint.Endpoint, cls).__new__(cls, name="cortex")

=======
>>>>>>> b1119bda
    def handle_wrapped_call(
        self,
        func: Callable,
        bindings: inspect.BoundArguments,
        response: Any,
        callback: Optional[mod_endpoint.EndpointCallback],
    ) -> Any:
        counted_something = False

        # response is a snowflake dataframe instance or a list if the response is from cursor.fetchall()
        try:
            if isinstance(response, DataFrame):
                response_dict = json.loads(response.collect()[0][0])
            elif isinstance(response, list):
                response_dict = json.loads(response[0][0])
        except json.JSONDecodeError:
            response_dict = response
        except Exception as e:
            logger.error(f"Error occurred while parsing response: {e}")
            raise e

        if isinstance(response_dict, dict) and "usage" in response_dict:
            counted_something = True

            self.global_callback.handle_generation(response=response_dict)

            if callback is not None:
                callback.handle_generation(response=response_dict)

        if not counted_something:
            logger.warning(
                "Unrecognized Cortex response format. It did not have usage information:\n%s",
                pp.pformat(response_dict),
            )

        return response<|MERGE_RESOLUTION|>--- conflicted
+++ resolved
@@ -101,12 +101,6 @@
         self._instrument_class(Session, "sql")
         self._instrument_class(SnowflakeCursor, "fetchall")
 
-<<<<<<< HEAD
-    def __new__(cls, *args, **kwargs):
-        return super(mod_endpoint.Endpoint, cls).__new__(cls, name="cortex")
-
-=======
->>>>>>> b1119bda
     def handle_wrapped_call(
         self,
         func: Callable,

--- conflicted
+++ resolved
@@ -207,10 +207,6 @@
         """Version of the app for whom this is the root."""
 
         RECORD_ID = base + ".record_id"
-<<<<<<< HEAD
-        """Record ID."""
-=======
->>>>>>> ac2b9224
 
     class EVAL_ROOT:
         """Attributes for the root span of a feedback evaluation.

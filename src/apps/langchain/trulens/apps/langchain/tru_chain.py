--- conflicted
+++ resolved
@@ -285,12 +285,7 @@
         if hasattr(retriever, "_get_relevant_documents"):
             return retriever._get_relevant_documents.rets[:].page_content
 
-<<<<<<< HEAD
         raise RuntimeError("Could not find a retriever component in app.")
-=======
-        else:
-            raise ValueError("Cannot find a retriever component in app.")
->>>>>>> 8a554d74
 
     def main_input(
         self, func: Callable, sig: Signature, bindings: BoundArguments

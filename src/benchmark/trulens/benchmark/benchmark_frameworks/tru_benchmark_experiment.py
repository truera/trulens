from concurrent.futures import ThreadPoolExecutor
from concurrent.futures import as_completed
import logging
from typing import Any, Callable, List, Optional, Tuple, Union

import pandas as pd
from pydantic import BaseModel
from trulens.apps import custom as custom_app
from trulens.core.feedback import feedback as mod_feedback
from trulens.core.schema import select as select_schema

log = logging.getLogger(__name__)


class BenchmarkParams(BaseModel):
    temperature: float = 0.0
    criteria: Optional[str] = None
    output_space: Optional[str] = None
    # TODO: support more parameters
    # "use_verb_confidence": False,
    # K should not be part of benchmark params b/c each set of benchmark params could have multiple set of K values for different metric aggregators


class TruBenchmarkExperiment:
    """
    !!! example
        ``` python
        snowflake_connection_parameters = {
            "account": os.environ["SNOWFLAKE_ACCOUNT"],
            "user": os.environ["SNOWFLAKE_USER"],
            "password": os.environ["SNOWFLAKE_USER_PASSWORD"],
            "database": os.environ["SNOWFLAKE_DATABASE"],
            "schema": os.environ["SNOWFLAKE_SCHEMA"],
            "warehouse": os.environ["SNOWFLAKE_WAREHOUSE"],
        }
        cortex = Cortex(
            snowflake.connector.connect(**snowflake_connection_parameters)
            model_engine="snowflake-arctic",
        )

        def context_relevance_ff_to_score(input, output, temperature=0):
            return cortex.context_relevance(question=input, context=output, temperature=temperature)

        tru_labels = [1, 0, 0, ...] # ground truth labels collected from ground truth data collection
        mae_agg_func = GroundTruthAggregator(true_labels=true_labels).mae

        tru_benchmark_arctic = session.BenchmarkExperiment(
            app_name="MAE",
            feedback_fn=context_relevance_ff_to_score,
            agg_funcs=[mae_agg_func],
            benchmark_params=BenchmarkParams(temperature=0.5),
        )
        ```
    """

    def __init__(
        self,
        feedback_fn: Callable,
        agg_funcs: List[mod_feedback.AggCallable],
        benchmark_params: BenchmarkParams,
    ):
        """Create a benchmark experiment class which defines custom feedback
        functions and aggregators to evaluate the feedback function on a ground
        truth dataset.

        Args:
            feedback_fn: function that takes in a row of ground truth data and
                returns a score by typically a LLM-as-judge

            agg_funcs: list of aggregation functions to compute metrics on the
                feedback scores

            benchmark_params: benchmark configuration parameters

        """

        self.feedback_fn = feedback_fn
        self.benchmark_params = benchmark_params

        self.f_benchmark_metrics: List[mod_feedback.Feedback] = [
            mod_feedback.Feedback(
                lambda x: x,
                name=f"metric_{agg_func.__name__}",
            )
            .on(
                select_schema.Select.RecordCalls.run_score_generation_on_single_row.rets
            )
            .aggregate(agg_func)
            for agg_func in agg_funcs
        ]

    @custom_app.instrument
    def run_score_generation_on_single_row(
        self,
        feedback_fn: Callable,
        feedback_args: List[Any],
    ) -> Union[float, Tuple[float, float]]:
        """Generate a score with the feedback_fn

        Args:
            row: A single row from the dataset.
            feedback_fn: The function used to generate feedback scores.

        Returns:
            Union[float, Tuple[float, float]]: Feedback score (with metadata) after running the benchmark on a single entry in ground truth data.
        """

        benchmark_params_dict: dict = self.benchmark_params.model_dump()

        # Extract required values from the row based on the specified columns
        # feedback_args = [get_nested_value(row, col) for col in required_columns]

        # Append the benchmark parameters dictionary
        feedback_args.append(benchmark_params_dict)

        try:
            ret = feedback_fn(*feedback_args)

            if not isinstance(ret, tuple) and not isinstance(ret, float):
                raise ValueError(
                    f"Output must be a float or a tuple, got {type(ret)}"
                )

            if isinstance(ret, tuple) and isinstance(ret[1], dict):
                if (
                    ret[1]
                    and len(list(ret[1].values())) > 0
                    and isinstance(list(ret[1].values())[-1], float)
                ):
                    ret = (
                        ret[0],
                        list(ret[1].values())[-1],
                    )  # this is the case when a feedback function returns a tuple with a score and metadata like (0.5, {"confidence_score": 0.8})
                else:
                    ret = ret[0]
                    # handle the case when metadata is empty
            return ret
        except Exception as e:
            import traceback

            log.error(f"Row generated an exception: {e}")
            traceback.print_exc()
            return (
                0.0  # hack to make sure we always return a value for each row
            )

<<<<<<< HEAD
        if isinstance(ret, tuple) and isinstance(ret[1], dict):
            ret = (
                ret[0],
                list(ret[1].values())[-1],
            )  # this is the case when a feedback function returns a tuple with a score and metadata like (0.5, {"confidence_score": 0.8})
        return ret

    @custom_app.instrument
=======
    @instrument
>>>>>>> 4bced337
    def __call__(
        self,
        ground_truth: pd.DataFrame,
    ) -> Union[
        List[float], List[Tuple[float]], Tuple[List[float], List[float]]
    ]:
        """Collect the list of generated feedback scores as input to the benchmark aggregation functions
        Note the order of generated scores must be preserved to match the order of the true labels.

        Args:
            ground_truth (pd.DataFrame): ground truth dataset / collection to evaluate the feedback function on

        Returns:
            List[float]: feedback scores after running the benchmark on all entries in ground truth data
        """

        # TODO: instance type check of ground_truth argument + handle groundtruth_impl

        scores = []
        meta_scores = []
        with ThreadPoolExecutor() as executor:
            future_to_index = {}
            index_to_results = {}

            for index, row in ground_truth.iterrows():
                if "expected_chunks" in row:
                    for expected_chunk in row["expected_chunks"]:
                        future = executor.submit(
                            self.run_score_generation_on_single_row,
                            self.feedback_fn,
                            [row["query"], expected_chunk["text"]],
                        )
                        future_to_index[future] = index
                elif "expected_response" in row:
                    future = executor.submit(
                        self.run_score_generation_on_single_row,
                        self.feedback_fn,
                        [row["query"], row["expected_response"]],
                    )
                    future_to_index[future] = index

            for future in as_completed(future_to_index):
                index = future_to_index[future]
                try:
                    ret = future.result()
                    index_to_results.setdefault(index, []).append(ret)

                except Exception as e:
                    log.error(f"Row generated an exception: {e}")

            # Process results in the original order
            for index in range(len(ground_truth)):
                if index in index_to_results:
                    for ret in index_to_results[index]:
                        if isinstance(ret, float):
                            score = ret
                        else:
                            score, metadata = ret
                            meta_scores.append(metadata)

                        scores.append(score)

        if meta_scores:
            return scores, meta_scores
        else:
            return scores


def create_benchmark_experiment_app(
    app_name: str,
    app_version: str,
    benchmark_experiment: TruBenchmarkExperiment,
    **kwargs,
) -> custom_app.TruCustomApp:
    """Create a Custom app for special use case: benchmarking feedback
    functions.

    Args:
        app_name: user-defined name of the experiment run.

        app_version: user-defined version of the experiment run.

        feedback_fn: feedback function of interest to perform meta-evaluation
        on.

        agg_funcs: list of aggregation functions to compute metrics for the
            benchmark.

        benchmark_params: parameters for the benchmarking experiment.

    Returns:
        Custom app wrapper for benchmarking
            feedback functions.
    """

    return custom_app.TruCustomApp(
        benchmark_experiment,
        app_name=app_name,
        app_version=app_version,
        feedbacks=benchmark_experiment.f_benchmark_metrics,
        **kwargs,
    )<|MERGE_RESOLUTION|>--- conflicted
+++ resolved
@@ -144,18 +144,7 @@
                 0.0  # hack to make sure we always return a value for each row
             )
 
-<<<<<<< HEAD
-        if isinstance(ret, tuple) and isinstance(ret[1], dict):
-            ret = (
-                ret[0],
-                list(ret[1].values())[-1],
-            )  # this is the case when a feedback function returns a tuple with a score and metadata like (0.5, {"confidence_score": 0.8})
-        return ret
-
     @custom_app.instrument
-=======
-    @instrument
->>>>>>> 4bced337
     def __call__(
         self,
         ground_truth: pd.DataFrame,

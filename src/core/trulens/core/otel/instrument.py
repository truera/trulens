import inspect
import logging
import types
from types import TracebackType
from typing import Any, Callable, Dict, List, Optional, Sequence, Tuple
import uuid

from opentelemetry import trace
from opentelemetry.baggage import get_baggage
from opentelemetry.baggage import remove_baggage
from opentelemetry.baggage import set_baggage
import opentelemetry.context as context_api
from opentelemetry.trace.span import Span
from trulens.experimental.otel_tracing.core.session import TRULENS_SERVICE_NAME
from trulens.experimental.otel_tracing.core.span import Attributes
from trulens.experimental.otel_tracing.core.span import (
    set_function_call_attributes,
)
from trulens.experimental.otel_tracing.core.span import (
    set_general_span_attributes,
)
from trulens.experimental.otel_tracing.core.span import set_main_span_attributes
from trulens.experimental.otel_tracing.core.span import (
    set_user_defined_attributes,
)
from trulens.otel.semconv.trace import BASE_SCOPE
from trulens.otel.semconv.trace import SpanAttributes
import wrapt

logger = logging.getLogger(__name__)


_TRULENS_INSTRUMENT_WRAPPER_FLAG = "__trulens_instrument_wrapper"


def _get_func_name(func: Callable) -> str:
    if (
        hasattr(func, "__module__")
        and func.__module__
        and hasattr(func, "__qualname__")
        and func.__qualname__
    ):
        return f"{func.__module__}.{func.__qualname__}"
    elif hasattr(func, "__qualname__") and func.__qualname__:
        return func.__qualname__
    else:
        return func.__name__


def _create_span(span_name: str) -> Span:
    return (
        trace.get_tracer_provider()
        .get_tracer(TRULENS_SERVICE_NAME)
        .start_as_current_span(name=span_name)
    )


def _resolve_attributes(
    attributes: Attributes,
    ret: Optional[Any],
    exception: Optional[Exception],
    args: Sequence[Any],
    all_kwargs: Dict[str, Any],
) -> Dict[str, Any]:
    if attributes is None:
        return {}
    if callable(attributes):
        return attributes(ret, exception, *args, **all_kwargs)
    return attributes.copy()


def _set_span_attributes(
    span: Span,
    span_type: SpanAttributes.SpanType,
    span_name: str,
    func: Callable,
    func_exception: Optional[Exception],
    attributes: Attributes,
    full_scoped_attributes: Attributes,
    instance: Any,
    args: Tuple[Any],
    kwargs: Dict[str, Any],
    ret: Any,
):
    # Set general span attributes.
    span.set_attribute("name", span_name)
    set_general_span_attributes(span, span_type)
    # Set main span attributes if necessary.
    if span_type == SpanAttributes.SpanType.MAIN:
        set_main_span_attributes(
            span,
            func,
            args,
            kwargs,
            ret,
            func_exception,
        )
    # Determine args/kwargs to pass to the attributes/full_scoped_attributes
    # callable.
    sig = inspect.signature(func)
    bound_args = sig.bind_partial(*args, **kwargs).arguments
    all_kwargs = {**kwargs, **bound_args}
    if instance is not None:
        args_with_self_possibly = (instance,) + args
    else:
        args_with_self_possibly = args
    # Set function call attributes.
    set_function_call_attributes(span, ret, func_exception, all_kwargs)
    # Combine the attributes with the full_scoped_attributes.
    resolved_attributes = _resolve_attributes(
        attributes,
        ret,
        func_exception,
        args_with_self_possibly,
        all_kwargs,
    )
    resolved_attributes = {
        f"{BASE_SCOPE}.{span_type.value}.{k}": v
        for k, v in resolved_attributes.items()
    }
    resolved_full_scoped_attributes = _resolve_attributes(
        full_scoped_attributes,
        ret,
        func_exception,
        args_with_self_possibly,
        all_kwargs,
    )
    all_attributes = {
        **resolved_attributes,
        **resolved_full_scoped_attributes,
    }
    if all_attributes:
        # Set the user-provided attributes.
        set_user_defined_attributes(
            span,
            span_type=span_type,
            attributes=all_attributes,
        )


def instrument(
    *,
    span_type: SpanAttributes.SpanType = SpanAttributes.SpanType.UNKNOWN,
    attributes: Attributes = dict(),
    full_scoped_attributes: Attributes = dict(),
    must_be_first_wrapper: bool = False,
):
    """
    Decorator for marking functions to be instrumented with OpenTelemetry
    tracing.

    span_type: Span type to be used for the span.
    attributes:
        A dictionary or a callable that returns a dictionary of attributes
        (i.e. a `typing.Dict[str, typing.Any]`) to be set on the span where
        each key in the dictionary will be an attribute in the span type's
        scope.
    full_scoped_attributes:
        A dictionary or a callable that returns a dictionary of attributes
        (i.e. a `typing.Dict[str, typing.Any]`) to be set on the span.
    must_be_first_wrapper:
        If this is True and the function is already wrapped with the TruLens
        decorator, then the function will not be wrapped again.
    """

    def inner_decorator(func: Callable):
        span_name = _get_func_name(func)

        @wrapt.decorator
        def sync_wrapper(func, instance, args, kwargs):
            ret = convert_to_generator(func, instance, args, kwargs)
            if next(ret) == "is_not_generator":
                res = next(ret)
                # Check that there are no more entries in the generator.
                valid = False
                try:
                    next(ret)
                except StopIteration:
                    valid = True
                if not valid:
                    raise ValueError("The generator is not empty!")
                ret = res
            return ret

        def convert_to_generator(func, instance, args, kwargs):
            with _create_span(span_name) as span:
                ret = None
                func_exception: Optional[Exception] = None
                attributes_exception: Optional[Exception] = None
                # Run function.
                try:
                    result = func(*args, **kwargs)
                    if isinstance(result, types.GeneratorType):
                        yield "is_generator"
                        ret = []
                        for curr in result:
                            ret.append(curr)
                            yield curr
                    else:
                        yield "is_not_generator"
                        ret = result
                        yield ret
                except Exception as e:
                    # We want to get into the next clause to allow the users
                    # to still add attributes. It's on the user to deal with
                    # None as a return value.
                    func_exception = e
                finally:
                    # Set span attributes.
                    try:
                        _set_span_attributes(
                            span,
                            span_type,
                            span_name,
                            func,
                            func_exception,
                            attributes,
                            full_scoped_attributes,
                            instance,
                            args,
                            kwargs,
                            ret,
                        )
                    except Exception as e:
                        logger.error(f"Error setting attributes: {e}")
                        attributes_exception = e
                    # Raise any exceptions that occurred.
                    exception = func_exception or attributes_exception
                    if exception:
                        raise exception
                    return ret

        @wrapt.decorator
        async def async_wrapper(func, instance, args, kwargs):
            with _create_span(span_name) as span:
                ret = None
                func_exception: Optional[Exception] = None
                attributes_exception: Optional[Exception] = None
                # Run function.
                try:
                    ret = await func(*args, **kwargs)
                except Exception as e:
                    # We want to get into the next clause to allow the users
                    # to still add attributes. It's on the user to deal with
                    # None as a return value.
                    func_exception = e
                # Set span attributes.
                try:
                    _set_span_attributes(
                        span,
                        span_type,
                        span_name,
                        func,
                        func_exception,
                        attributes,
                        full_scoped_attributes,
                        instance,
                        args,
                        kwargs,
                        ret,
                    )
                except Exception as e:
                    logger.error(f"Error setting attributes: {e}")
                    attributes_exception = e
                # Raise any exceptions that occurred.
                exception = func_exception or attributes_exception
                if exception:
                    raise exception
            return ret

        @wrapt.decorator
        async def async_generator_wrapper(func, instance, args, kwargs):
            with _create_span(span_name) as span:
                ret = None
                func_exception: Optional[Exception] = None
                attributes_exception: Optional[Exception] = None
                # Run function.
                try:
                    result = func(*args, **kwargs)
                    ret = []
                    async for curr in result:
                        ret.append(curr)
                        yield curr
                except Exception as e:
                    # We want to get into the next clause to allow the users
                    # to still add attributes. It's on the user to deal with
                    # None as a return value.
                    func_exception = e
                finally:
                    # Set span attributes.
                    try:
                        _set_span_attributes(
                            span,
                            span_type,
                            span_name,
                            func,
                            func_exception,
                            attributes,
                            full_scoped_attributes,
                            instance,
                            args,
                            kwargs,
                            ret,
                        )
                    except Exception as e:
                        logger.error(f"Error setting attributes: {e}")
                        attributes_exception = e
                    # Raise any exceptions that occurred.
                    exception = func_exception or attributes_exception
                    if exception:
                        raise exception

        # Check if already wrapped if not allowing multiple wrappers.
        if must_be_first_wrapper:
            if hasattr(func, _TRULENS_INSTRUMENT_WRAPPER_FLAG):
                return func
            curr = func
            while hasattr(curr, "__wrapped__"):
                curr = curr.__wrapped__
                if hasattr(curr, _TRULENS_INSTRUMENT_WRAPPER_FLAG):
                    return func

        # Wrap.
        ret = None
        if inspect.isasyncgenfunction(func):
            ret = async_generator_wrapper(func)
        elif inspect.iscoroutinefunction(func):
            ret = async_wrapper(func)
        else:
            ret = sync_wrapper(func)
        ret.__dict__[_TRULENS_INSTRUMENT_WRAPPER_FLAG] = True
        return ret

    return inner_decorator


def instrument_method(
    cls: type,
    method_name: str,
    span_type: SpanAttributes.SpanType = SpanAttributes.SpanType.UNKNOWN,
    attributes: Attributes = None,
    full_scoped_attributes: Attributes = None,
    must_be_first_wrapper: bool = False,
):
    wrapper = instrument(
        span_type=span_type,
        attributes=attributes,
        full_scoped_attributes=full_scoped_attributes,
        must_be_first_wrapper=must_be_first_wrapper,
    )
    setattr(cls, method_name, wrapper(getattr(cls, method_name)))


class OTELBaseRecordingContext:
    run_name: str
    """
    The name of the run that the recording context is currently processing.
    """

    input_id: str
    """
    The ID of the input that the recording context is currently processing.
    """

    tokens: List[object] = []
    """
    OTEL context tokens for the current context manager. These tokens are how the OTEL
    context api keeps track of what is changed in the context, and used to undo the changes.
    """

    context_keys_added: List[str] = []
    """
    Keys added to the OTEL context.
    """

    def __init__(
        self, *, app_name: str, app_version: str, run_name: str, input_id: str
    ):
        self.app_name = app_name
        self.app_version = app_version
        self.run_name = run_name
        self.input_id = input_id
        self.tokens = []
        self.context_keys_added = []
        self.span_context = None

    # Calling set_baggage does not actually add the baggage to the current context, but returns a new one
    # To avoid issues with remembering to add/remove the baggage, we attach it to the runtime context.
    def attach_to_context(self, key: str, value: object):
        if get_baggage(key) or value is None:
            return

        self.tokens.append(context_api.attach(set_baggage(key, value)))
        self.context_keys_added.append(key)

    async def __aenter__(self):
        return self.__enter__()

    def __exit__(self, exc_type, exc_value, exc_tb):
        # Exiting the span context before updating the context to ensure nothing
        # carries over unintentionally
        if self.span_context:
            # TODO[SNOW-1854360]: Add in feature function spans.
            self.span_context.__exit__(exc_type, exc_value, exc_tb)

        logger.debug("Exiting the OTEL app context.")

        # Clearing the context / baggage added.
        while self.context_keys_added:
            remove_baggage(self.context_keys_added.pop())

        while self.tokens:
            # Clearing the context once we're done with this root span.
            # See https://github.com/open-telemetry/opentelemetry-python/issues/2432#issuecomment-1593458684
            context_api.detach(self.tokens.pop())

    async def __aexit__(
        self,
        exc_type: Optional[BaseException],
        exc_val: Optional[BaseException],
        exc_tb: Optional[TracebackType],
    ) -> None:
        return self.__exit__(exc_type, exc_val, exc_tb)


class OTELRecordingContext(OTELBaseRecordingContext):
    def __init__(
        self,
        *,
        app_name: str,
        app_version: str,
        run_name: str,
        input_id: str,
        ground_truth_output: Optional[str] = None,
    ) -> None:
        super().__init__(
            app_name=app_name,
            app_version=app_version,
            run_name=run_name,
            input_id=input_id,
        )
        self.ground_truth_output = ground_truth_output

    # For use as a context manager.
    def __enter__(self):
        # Note: This is not the same as the record_id in the core app since the OTEL
        # tracing is currently separate from the old records behavior
        otel_record_id = str(uuid.uuid4())

        tracer = trace.get_tracer_provider().get_tracer(TRULENS_SERVICE_NAME)

        self.attach_to_context(SpanAttributes.RECORD_ID, otel_record_id)
        self.attach_to_context(SpanAttributes.APP_NAME, self.app_name)
        self.attach_to_context(SpanAttributes.APP_VERSION, self.app_version)

        self.attach_to_context(SpanAttributes.RUN_NAME, self.run_name)
        self.attach_to_context(SpanAttributes.INPUT_ID, self.input_id)

        # Use start_as_current_span as a context manager
        self.span_context = tracer.start_as_current_span("root")
        root_span = self.span_context.__enter__()

        # Set general span attributes
        root_span.set_attribute("name", "root")
        if self.ground_truth_output is not None:
            root_span.set_attribute(
                SpanAttributes.RECORD_ROOT.GROUND_TRUTH_OUTPUT,
                self.ground_truth_output,
            )
        set_general_span_attributes(
            root_span, SpanAttributes.SpanType.RECORD_ROOT
        )

        return root_span


class OTELFeedbackComputationRecordingContext(OTELBaseRecordingContext):
    def __init__(self, *args, **kwargs):
        self.target_record_id = kwargs.pop("target_record_id")
        self.feedback_name = kwargs.pop("feedback_name")
        super().__init__(*args, **kwargs)

    # For use as a context manager.
    def __enter__(self):
        tracer = trace.get_tracer_provider().get_tracer(TRULENS_SERVICE_NAME)

        self.attach_to_context(
            SpanAttributes.RECORD_ID, self.target_record_id
        )  # TODO(otel): Should we include this? It's automatically getting added to the span.
        self.attach_to_context(SpanAttributes.APP_NAME, self.app_name)
        self.attach_to_context(SpanAttributes.APP_VERSION, self.app_version)

        self.attach_to_context(SpanAttributes.RUN_NAME, self.run_name)
        self.attach_to_context(
            SpanAttributes.EVAL.TARGET_RECORD_ID, self.target_record_id
        )
        self.attach_to_context(SpanAttributes.INPUT_ID, self.input_id)
        self.attach_to_context(
            SpanAttributes.EVAL.FEEDBACK_NAME, self.feedback_name
        )

        # Use start_as_current_span as a context manager
        self.span_context = tracer.start_as_current_span("eval_root")
        root_span = self.span_context.__enter__()
        root_span_id = str(root_span.get_span_context().span_id)

        self.attach_to_context(
            SpanAttributes.EVAL.EVAL_ROOT_ID,
            root_span_id,
        )

        # Set general span attributes
        root_span.set_attribute("name", "eval_root")
        set_general_span_attributes(
            root_span, SpanAttributes.SpanType.EVAL_ROOT
        )

<<<<<<< HEAD
=======
        # Set record root specific attributes
        root_span.set_attribute(
            SpanAttributes.EVAL_ROOT.APP_NAME, self.app_name
        )
        root_span.set_attribute(
            SpanAttributes.EVAL_ROOT.APP_VERSION, self.app_version
        )

>>>>>>> 38cfa114
        return root_span<|MERGE_RESOLUTION|>--- conflicted
+++ resolved
@@ -515,15 +515,4 @@
             root_span, SpanAttributes.SpanType.EVAL_ROOT
         )
 
-<<<<<<< HEAD
-=======
-        # Set record root specific attributes
-        root_span.set_attribute(
-            SpanAttributes.EVAL_ROOT.APP_NAME, self.app_name
-        )
-        root_span.set_attribute(
-            SpanAttributes.EVAL_ROOT.APP_VERSION, self.app_version
-        )
-
->>>>>>> 38cfa114
         return root_span
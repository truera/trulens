from __future__ import annotations

import inspect
import logging
import types
from types import TracebackType
from typing import Any, Callable, Dict, List, Optional, Sequence, Tuple

from opentelemetry import trace
from opentelemetry.baggage import get_baggage
from opentelemetry.baggage import remove_baggage
from opentelemetry.baggage import set_baggage
import opentelemetry.context as context_api
from opentelemetry.trace.span import Span
from trulens.core.otel.function_call_context_manager import (
    create_function_call_context_manager,
)
from trulens.core.schema.app import AppDefinition
from trulens.experimental.otel_tracing.core.session import TRULENS_SERVICE_NAME
from trulens.experimental.otel_tracing.core.span import Attributes
from trulens.experimental.otel_tracing.core.span import (
    set_function_call_attributes,
)
from trulens.experimental.otel_tracing.core.span import (
    set_general_span_attributes,
)
from trulens.experimental.otel_tracing.core.span import (
    set_record_root_span_attributes,
)
from trulens.experimental.otel_tracing.core.span import (
    set_user_defined_attributes,
)
from trulens.otel.semconv.constants import TRULENS_INSTRUMENT_WRAPPER_FLAG
from trulens.otel.semconv.constants import (
    TRULENS_RECORD_ROOT_INSTRUMENT_WRAPPER_FLAG,
)
from trulens.otel.semconv.trace import ResourceAttributes
from trulens.otel.semconv.trace import SpanAttributes
import wrapt

logger = logging.getLogger(__name__)


def _get_func_name(func: Callable) -> str:
    if (
        hasattr(func, "__module__")
        and func.__module__
        and hasattr(func, "__qualname__")
        and func.__qualname__
    ):
        return f"{func.__module__}.{func.__qualname__}"
    elif hasattr(func, "__qualname__") and func.__qualname__:
        return func.__qualname__
    else:
        return func.__name__


def _resolve_attributes(
    attributes: Attributes,
    ret: Optional[Any],
    exception: Optional[Exception],
    args: Sequence[Any],
    all_kwargs: Dict[str, Any],
) -> Dict[str, Any]:
    if attributes is None:
        return {}
    if callable(attributes):
        return attributes(ret, exception, *args, **all_kwargs)
    if isinstance(attributes, dict):
        resolved = {}
        value_string_to_value = all_kwargs.copy()
        value_string_to_value["return"] = ret
        for k, v in attributes.items():
            resolved[k] = value_string_to_value[v]
        return resolved
    return attributes.copy()


def _set_span_attributes(
    span: Span,
    span_type: SpanAttributes.SpanType,
    func_name: str,
    func: Callable,
    func_exception: Optional[Exception],
    attributes: Attributes,
    instance: Any,
    args: Tuple[Any],
    kwargs: Dict[str, Any],
    ret: Any,
    only_set_user_defined_attributes: bool = False,
):
    # Determine args/kwargs to pass to the attributes
    # callable.
    sig = inspect.signature(func)
    bound_args = sig.bind_partial(*args, **kwargs).arguments
    all_kwargs = {**kwargs, **bound_args}
    if not only_set_user_defined_attributes:
        # Set general span attributes.
        span.set_attribute("name", func_name)
        set_general_span_attributes(span, span_type)
        # Set record root span attributes if necessary.
        if span_type == SpanAttributes.SpanType.RECORD_ROOT:
            set_record_root_span_attributes(
                span,
                func,
                args,
                kwargs,
                ret,
                func_exception,
            )
        # Set function call attributes.
        set_function_call_attributes(
            span, ret, func_name, func_exception, all_kwargs
        )
    # Resolve the attributes.
    if instance is not None:
        args_with_self_possibly = (instance,) + args
    else:
        args_with_self_possibly = args
    resolved_attributes = _resolve_attributes(
        attributes,
        ret,
        func_exception,
        args_with_self_possibly,
        all_kwargs,
    )
    if resolved_attributes:
        # Set the user-provided attributes.
        set_user_defined_attributes(
            span,
            span_type=span_type,
            attributes=resolved_attributes,
        )


def _set_span_attributes_and_handle_exceptions(
    span: Span,
    span_type: SpanAttributes.SpanType,
    func_name: str,
    func: Callable,
    func_exception: Optional[Exception],
    attributes: Attributes,
    instance: Any,
    args: Tuple[Any],
    kwargs: Dict[str, Any],
    ret: Any,
    only_set_user_defined_attributes: bool = False,
):
    attributes_exception: Optional[Exception] = None
    try:
        _set_span_attributes(
            span,
            span_type,
            func_name,
            func,
            func_exception,
            attributes,
            instance,
            args,
            kwargs,
            ret,
            only_set_user_defined_attributes=only_set_user_defined_attributes,
        )
    except Exception as e:
        logger.error(f"Error setting attributes: {e}")
        attributes_exception = e
    # Raise any exceptions that occurred.
    exception = func_exception or attributes_exception
    if exception:
        raise exception


class instrument:
    enabled: bool = True

    def __init__(
        self,
        *,
        span_type: SpanAttributes.SpanType = SpanAttributes.SpanType.UNKNOWN,
        attributes: Attributes = None,
        **kwargs,
    ) -> None:
        """
        Decorator for marking functions to be instrumented with OpenTelemetry
        tracing.

        span_type: Span type to be used for the span.
        attributes:
            A dictionary or a callable that returns a dictionary of attributes
            (i.e. a `typing.Dict[str, typing.Any]`) to be set on the span.
        """
        self.span_type = span_type
        if attributes is None:
            attributes = {}
        self.attributes = attributes
        self.is_record_root = span_type == SpanAttributes.SpanType.RECORD_ROOT
        self.is_app_specific_record_root = kwargs.get(
            "is_app_specific_record_root", False
        )
        self.create_new_span = kwargs.get("create_new_span", True)
        self.only_set_user_defined_attributes = kwargs.get(
            "only_set_user_defined_attributes", False
        )
        self.must_be_first_wrapper = kwargs.get("must_be_first_wrapper", False)

    def __call__(self, func: Callable) -> Callable:
        func_name = _get_func_name(func)

        @wrapt.decorator
        def sync_wrapper(func, instance, args, kwargs):
            if not self.enabled:
                return func(*args, **kwargs)
            ret = convert_to_generator(func, instance, args, kwargs)
            if next(ret) == "is_not_generator":
                res = next(ret)
                # Check that there are no more entries in the generator.
                valid = False
                try:
                    next(ret)
                except StopIteration:
                    valid = True
                if not valid:
                    raise ValueError("The generator is not empty!")
                ret = res
            return ret

        def convert_to_generator(func, instance, args, kwargs):
            with create_function_call_context_manager(
                self.create_new_span, func_name, self.is_record_root
            ) as span:
                ret = None
                func_exception: Optional[Exception] = None
                # Run function.
                try:
                    result = func(*args, **kwargs)
                    if isinstance(result, types.GeneratorType):
                        yield "is_generator"
                        ret = []
                        for curr in result:
                            ret.append(curr)
                            yield curr
                    else:
                        yield "is_not_generator"
                        ret = result
                        yield ret
                except Exception as e:
                    # We want to get into the next clause to allow the users
                    # to still add attributes. It's on the user to deal with
                    # None as a return value.
                    func_exception = e
                finally:
                    _set_span_attributes_and_handle_exceptions(
                        span,
                        self.span_type,
                        func_name,
                        func,
                        func_exception,
                        self.attributes,
                        instance,
                        args,
                        kwargs,
                        ret,
                        self.only_set_user_defined_attributes,
                    )
                    return ret

        @wrapt.decorator
        async def async_wrapper(func, instance, args, kwargs):
            if not self.enabled:
                return await func(*args, **kwargs)
            with create_function_call_context_manager(
                self.create_new_span, func_name, self.is_record_root
            ) as span:
                ret = None
                func_exception: Optional[Exception] = None
                # Run function.
                try:
                    ret = await func(*args, **kwargs)
                except Exception as e:
                    # We want to get into the next clause to allow the users
                    # to still add attributes. It's on the user to deal with
                    # None as a return value.
                    func_exception = e
                # Set span attributes.
                _set_span_attributes_and_handle_exceptions(
                    span,
                    self.span_type,
                    func_name,
                    func,
                    func_exception,
                    self.attributes,
                    instance,
                    args,
                    kwargs,
                    ret,
                    self.only_set_user_defined_attributes,
                )
            return ret

        @wrapt.decorator
        async def async_generator_wrapper(func, instance, args, kwargs):
            if not self.enabled:
                async for curr in func(*args, **kwargs):
                    yield curr
                return
            with create_function_call_context_manager(
                self.create_new_span, func_name, self.is_record_root
            ) as span:
                ret = None
                func_exception: Optional[Exception] = None
                # Run function.
                try:
                    result = func(*args, **kwargs)
                    ret = []
                    async for curr in result:
                        ret.append(curr)
                        yield curr
                except Exception as e:
                    # We want to get into the next clause to allow the users
                    # to still add attributes. It's on the user to deal with
                    # None as a return value.
                    func_exception = e
                finally:
                    _set_span_attributes_and_handle_exceptions(
                        span,
                        self.span_type,
                        func_name,
                        func,
                        func_exception,
                        self.attributes,
                        instance,
                        args,
                        kwargs,
                        ret,
                        self.only_set_user_defined_attributes,
                    )

        # Check if already wrapped if not allowing multiple wrappers.
        if self.must_be_first_wrapper:
            if hasattr(func, TRULENS_INSTRUMENT_WRAPPER_FLAG):
                return func
            curr = func
            while hasattr(curr, "__wrapped__"):
                curr = curr.__wrapped__
                if hasattr(curr, TRULENS_INSTRUMENT_WRAPPER_FLAG):
                    return func

        # Wrap.
        ret = None
        if inspect.isasyncgenfunction(func):
            ret = async_generator_wrapper(func)
        elif inspect.iscoroutinefunction(func):
            ret = async_wrapper(func)
        else:
            ret = sync_wrapper(func)
        ret.__dict__[TRULENS_INSTRUMENT_WRAPPER_FLAG] = True
        if self.is_record_root and not self.is_app_specific_record_root:
            ret.__dict__[TRULENS_RECORD_ROOT_INSTRUMENT_WRAPPER_FLAG] = True
        return ret

    @classmethod
    def enable_all_instrumentation(cls) -> None:
        cls.enabled = True

    @classmethod
    def disable_all_instrumentation(cls) -> None:
        cls.enabled = False


def instrument_method(
    cls: type,
    method_name: str,
    span_type: SpanAttributes.SpanType = SpanAttributes.SpanType.UNKNOWN,
    attributes: Attributes = None,
    must_be_first_wrapper: bool = False,
) -> None:
    wrapper = instrument(
        span_type=span_type,
        attributes=attributes,
        must_be_first_wrapper=must_be_first_wrapper,
    )
    setattr(cls, method_name, wrapper(getattr(cls, method_name)))


def instrument_cost_computer(
    cls: type,
    method_name: str,
    attributes: Attributes,
) -> None:
    wrapper = instrument(
        attributes=attributes,
        create_new_span=False,
        only_set_user_defined_attributes=True,
    )
    setattr(cls, method_name, wrapper(getattr(cls, method_name)))


class Recording:
    record_ids: List[str]

    def __init__(self) -> None:
        self.record_ids = []

    def add_record_id(self, record_id: str) -> None:
        self.record_ids.append(record_id)

    def get(self) -> str:
        if len(self.record_ids) == 0:
            raise RuntimeError("No record IDs found!")
        if len(self.record_ids) != 1:
            raise RuntimeError("There are multiple records!")
        return self.record_ids[0]

    def __getitem__(self, index: int) -> str:
        return self.record_ids[index]

    def __len__(self) -> int:
        return len(self.record_ids)


class OtelBaseRecordingContext:
    run_name: str
    """
    The name of the run that the recording context is currently processing.
    """

    input_id: str
    """
    The ID of the input that the recording context is currently processing.
    """

    tokens: List[object] = []
    """
    OTEL context tokens for the current context manager. These tokens are how the OTEL
    context api keeps track of what is changed in the context, and used to undo the changes.
    """

    context_keys_added: List[str] = []
    """
    Keys added to the OTEL context.
    """

    def __init__(
        self,
        *,
        app_name: str,
        app_version: str,
        app_id: str,
        run_name: str,
        input_id: str,
    ):
        self.app_name = app_name
        self.app_version = app_version
        self.app_id = app_id
        self.run_name = run_name
        self.input_id = input_id
        self.tokens = []
        self.context_keys_added = []
        self.span_context = None

    # Calling set_baggage does not actually add the baggage to the current context, but returns a new one
    # To avoid issues with remembering to add/remove the baggage, we attach it to the runtime context.
    def attach_to_context(self, key: str, value: object):
        if get_baggage(key) or value is None:
            return

        self.tokens.append(context_api.attach(set_baggage(key, value)))
        self.context_keys_added.append(key)

    async def __aenter__(self):
        return self.__enter__()

    def __exit__(self, exc_type, exc_value, exc_tb):
        # Exiting the span context before updating the context to ensure nothing
        # carries over unintentionally
        if self.span_context:
            # TODO[SNOW-1854360]: Add in feature function spans.
            self.span_context.__exit__(exc_type, exc_value, exc_tb)

        logger.debug("Exiting the OTEL app context.")

        # Clearing the context / baggage added.
        while self.context_keys_added:
            remove_baggage(self.context_keys_added.pop())

        while self.tokens:
            # Clearing the context once we're done with this root span.
            # See https://github.com/open-telemetry/opentelemetry-python/issues/2432#issuecomment-1593458684
            context_api.detach(self.tokens.pop())

    async def __aexit__(
        self,
        exc_type: Optional[BaseException],
        exc_val: Optional[BaseException],
        exc_tb: Optional[TracebackType],
    ) -> None:
        return self.__exit__(exc_type, exc_val, exc_tb)


class OtelRecordingContext(OtelBaseRecordingContext):
    def __init__(
        self,
        *,
        app_name: str,
        app_version: str,
        run_name: str,
        input_id: str,
        ground_truth_output: Optional[str] = None,
    ) -> None:
        app_id = AppDefinition._compute_app_id(app_name, app_version)
        super().__init__(
            app_name=app_name,
            app_version=app_version,
            app_id=app_id,
            run_name=run_name,
            input_id=input_id,
        )
        self.ground_truth_output = ground_truth_output

    # For use as a context manager.
<<<<<<< HEAD
    def __enter__(self) -> None:
        self.attach_to_context(ResourceAttributes.APP_NAME, self.app_name)
        self.attach_to_context(ResourceAttributes.APP_VERSION, self.app_version)
        self.attach_to_context(ResourceAttributes.APP_ID, self.app_id)
=======
    def __enter__(self) -> Recording:
        self.attach_to_context(SpanAttributes.APP_NAME, self.app_name)
        self.attach_to_context(SpanAttributes.APP_VERSION, self.app_version)
        self.attach_to_context(SpanAttributes.APP_ID, self.app_id)
>>>>>>> f1133927

        self.attach_to_context(SpanAttributes.RUN_NAME, self.run_name)
        self.attach_to_context(SpanAttributes.INPUT_ID, self.input_id)
        self.attach_to_context(
            SpanAttributes.RECORD_ROOT.GROUND_TRUTH_OUTPUT,
            self.ground_truth_output,
        )
        ret = Recording()
        self.attach_to_context("__trulens_recording__", ret)
        return ret


class OtelFeedbackComputationRecordingContext(OtelBaseRecordingContext):
    def __init__(self, *args, **kwargs):
        self.target_record_id = kwargs.pop("target_record_id")
        self.feedback_name = kwargs.pop("feedback_name")
        super().__init__(*args, **kwargs)

    # For use as a context manager.
    def __enter__(self) -> Span:
        tracer = trace.get_tracer_provider().get_tracer(TRULENS_SERVICE_NAME)

        self.attach_to_context(
            SpanAttributes.RECORD_ID, self.target_record_id
        )  # TODO(otel): Should we include this? It's automatically getting added to the span.
        self.attach_to_context(ResourceAttributes.APP_NAME, self.app_name)
        self.attach_to_context(ResourceAttributes.APP_VERSION, self.app_version)
        self.attach_to_context(ResourceAttributes.APP_ID, self.app_id)

        self.attach_to_context(SpanAttributes.RUN_NAME, self.run_name)
        self.attach_to_context(
            SpanAttributes.EVAL.TARGET_RECORD_ID, self.target_record_id
        )
        self.attach_to_context(SpanAttributes.INPUT_ID, self.input_id)
        self.attach_to_context(
            SpanAttributes.EVAL.METRIC_NAME, self.feedback_name
        )

        # Use start_as_current_span as a context manager
        self.span_context = tracer.start_as_current_span("eval_root")
        root_span = self.span_context.__enter__()
        root_span_id = str(root_span.get_span_context().span_id)

        self.attach_to_context(
            SpanAttributes.EVAL.EVAL_ROOT_ID,
            root_span_id,
        )

        # Set general span attributes
        root_span.set_attribute("name", "eval_root")
        set_general_span_attributes(
            root_span, SpanAttributes.SpanType.EVAL_ROOT
        )

        return root_span<|MERGE_RESOLUTION|>--- conflicted
+++ resolved
@@ -518,18 +518,10 @@
         self.ground_truth_output = ground_truth_output
 
     # For use as a context manager.
-<<<<<<< HEAD
     def __enter__(self) -> None:
         self.attach_to_context(ResourceAttributes.APP_NAME, self.app_name)
         self.attach_to_context(ResourceAttributes.APP_VERSION, self.app_version)
         self.attach_to_context(ResourceAttributes.APP_ID, self.app_id)
-=======
-    def __enter__(self) -> Recording:
-        self.attach_to_context(SpanAttributes.APP_NAME, self.app_name)
-        self.attach_to_context(SpanAttributes.APP_VERSION, self.app_version)
-        self.attach_to_context(SpanAttributes.APP_ID, self.app_id)
->>>>>>> f1133927
-
         self.attach_to_context(SpanAttributes.RUN_NAME, self.run_name)
         self.attach_to_context(SpanAttributes.INPUT_ID, self.input_id)
         self.attach_to_context(

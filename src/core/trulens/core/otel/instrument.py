--- conflicted
+++ resolved
@@ -462,15 +462,11 @@
 
         # Set general span attributes
         root_span.set_attribute("name", "root")
-<<<<<<< HEAD
         if self.ground_truth_output is not None:
             root_span.set_attribute(
                 SpanAttributes.RECORD_ROOT.GROUND_TRUTH_OUTPUT,
                 self.ground_truth_output,
             )
-        set_snow_span_attributes(root_span)
-=======
->>>>>>> 4ba388b5
         set_general_span_attributes(
             root_span, SpanAttributes.SpanType.RECORD_ROOT
         )

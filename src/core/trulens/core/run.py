from __future__ import annotations  # defers evaluation of annotations

from collections import defaultdict
from enum import Enum
import inspect
import json
import logging
import time
from typing import Any, ClassVar, Dict, List, Optional, Set, Type
import uuid

import pandas as pd
import pydantic
from pydantic import BaseModel
from pydantic import ConfigDict
from pydantic import Field
from trulens.core.utils.json import obj_id_of_obj
from trulens.otel.semconv.trace import SpanAttributes

logger = logging.getLogger(__name__)


def _get_all_span_attribute_key_constants(cls: Type, prefix: str) -> List[str]:
    ret = []
    for curr_name in dir(cls):
        if (not curr_name.startswith("__")) and (not curr_name.endswith("__")):
            curr = getattr(cls, curr_name)
            if inspect.isclass(curr):
                ret += _get_all_span_attribute_key_constants(
                    curr, f"{curr_name}"
                )
            elif curr_name == curr_name.upper():
                ret += [f"{prefix + '.' if prefix else ''}{curr_name}"]
    ret = list(set(ret))
    ret = [field for field in ret if not (field.startswith("SpanType"))]

    ret += [
        field.replace(
            "RECORD_ROOT.", ""
        )  # record_root can be optionally specified
        for field in ret
        if field.startswith("RECORD_ROOT.")
    ]
    return ret


def get_all_span_attribute_key_constants() -> set[str]:
    return set(_get_all_span_attribute_key_constants(SpanAttributes, ""))


# Reserved fields (case-insensitive) for dataset specification directly maps to OTEL Span attributes
DATASET_RESERVED_FIELDS: Set[str] = {
    field.lower() for field in get_all_span_attribute_key_constants()
}


INVOCATION_TIMEOUT_IN_MS = (
    5 * 60 * 1000
)  # expected latency from the telemetry pipeline before ingested rows show up in event table


class RunStatus(str, Enum):
    # note this the inferred / computeted status determined by SDK, and is different from the DPO entity level run_status

    # invocation statuses
    INVOCATION_IN_PROGRESS = "INVOCATION_IN_PROGRESS"
    INVOCATION_COMPLETED = "INVOCATION_COMPLETED"
    INVOCATION_PARTIALLY_COMPLETED = "INVOCATION_PARTIALLY_COMPLETED"

    # computation statuses
    COMPUTATION_IN_PROGRESS = "COMPUTATION_IN_PROGRESS"
    COMPLETED = "COMPLETED"
    PARTIALLY_COMPLETED = "PARTIALLY_COMPLETED"

    CREATED = "CREATED"
    FAILED = "FAILED"
    UNKNOWN = "UNKNOWN"  # TODO: do we want to show this to users?


class SupportedEntryType(str, Enum):
    INVOCATIONS = "invocations"
    COMPUTATIONS = "computations"
    METRICS = "metrics"


SUPPORTED_ENTRY_TYPES = [e.value for e in SupportedEntryType]


def validate_dataset_spec(
    dataset_spec: Dict[str, str],
) -> Dict[str, str]:
    """
    Validates and normalizes the dataset column specification to ensure it contains only
    currently supported span attributes and that the keys are in the correct format.

    Args:
        dataset_spec: The user-provided dictionary with column names.

    Returns:
        A validated and normalized dictionary.

    Raises:
        ValueError: If any invalid field is present.
    """

    normalized_spec = {}

    for key, value in dataset_spec.items():
        normalized_key = key.lower()

        # Ensure that the key is one of the valid reserved fields or its subscripted form
        if not any(
            normalized_key.startswith(reserved_field)
            for reserved_field in DATASET_RESERVED_FIELDS
        ):
            raise ValueError(f"Invalid field '{key}' found in dataset_spec.")

        # Add the normalized field to the dictionary
        normalized_spec[normalized_key] = value

    return normalized_spec


class RunConfig(BaseModel):
    run_name: str = Field(
        ...,
        description="Unique name of the run. This name should be unique within the object.",
    )
    dataset_name: str = Field(
        default=...,
        description="Mandatory field. The name of a user's Snowflake Table / View  (e.g. 'user_table_name_1'), or any user specified name of input dataframe.",
    )

    source_type: str = Field(
        default="DATAFRAME",
        description="Type of the source (e.g. 'DATAFRAME' for user provided dataframe or 'TABLE' for user table in Snowflake).",
    )

    dataset_spec: Dict[str, str] = Field(
        default=...,
        description="Mandatory column name mapping from reserved dataset fields to column names in user's table.",
    )

    description: Optional[str] = Field(
        default=None, description="A description for the run."
    )
    label: Optional[str] = Field(
        default=None,
        description="Text label to group the runs. Take a single label for now",
    )
    llm_judge_name: Optional[str] = Field(
        default=None,
        description="Name of the LLM judge to be used for the run.",
    )


class Run(BaseModel):
    model_config: ClassVar[pydantic.ConfigDict] = pydantic.ConfigDict(
        arbitrary_types_allowed=True,
        extra="ignore",  # allow custom obj like RunDao to be passed as a parameter and more importantly, account for
        # additional fields in Run metadata JSON response.
    )

    """
    Run class for managing run state / attributes in the SDK client.

    This model is meant to be used and accessed through
    methods like describe() (which uses the underlying RunDao) to obtain the run metadata.
    """

    run_dao: Any = Field(
        ..., description="DAO instance for run operations.", exclude=True
    )

    app: Any = Field(
        ...,
        description="TruLens app/recorder instance to be invoked during run.",
        exclude=True,
    )

    main_method_name: str = Field(
        ..., description="Main method of the app.", exclude=True
    )

    tru_session: Any = Field(
        ..., description="TruSession instance.", exclude=True
    )
    object_name: str = Field(
        ...,
        description="Name of the managing object (e.g. name of 'EXTERNAL AGENT').",
    )

    object_type: str = Field(
        ..., description="Type of the managing object (e.g. 'EXTERNAL AGENT')."
    )

    object_version: Optional[str] = Field(
        default=None, description="Version of the managing object."
    )

    run_name: str = Field(
        ...,
        description="Unique name of the run. This name should be unique within the object.",
    )

    description: Optional[str] = Field(
        default=None, description="A description for the run."
    )

    class RunMetadata(BaseModel):
        labels: List[Optional[str]] = Field(
            default=[],
            description="Text label to group the runs. Take a single label for now",
        )
        llm_judge_name: Optional[str] = Field(
            default=None,
            description="Name of the LLM judge to be used for the run.",
        )
        invocations: Optional[Dict[str, Run.InvocationMetadata]] = Field(
            default=None,
            description="Map of invocation metadata with invocation ID as key.",
        )
        computations: Optional[Dict[str, Run.ComputationMetadata]] = Field(
            default=None,
            description="Map of computation metadata with computation ID as key.",
        )
        metrics: Optional[Dict[str, Run.MetricsMetadata]] = Field(
            default=None,
            description="Map of metrics metadata with metric ID as key.",
        )

    run_metadata: RunMetadata = Field(
        default=...,
        description="Run metadata that maintains states needed for app invocation and metrics computation.",
    )

    class SourceInfo(BaseModel):
        name: str = Field(
            ...,
            description="Name of the source (e.g. name of the table).",
        )
        column_spec: Dict[str, str] = Field(
            default=...,
            description="Column name mapping from reserved dataset fields to column names in user's table.",
        )
        source_type: str = Field(
            default="DATAFRAME",
            description="Type of the source (e.g. 'DATAFRAME').",
        )

    source_info: SourceInfo = Field(
        default=...,
        description="Source information for the run.",
    )

    class CompletionStatusStatus(str, Enum):
        UNKNOWN = "UNKNOWN"
        PARTIALLY_COMPLETED = "PARTIALLY_COMPLETED"
        COMPLETED = "COMPLETED"
        FAILED = "FAILED"

    class CompletionStatus(BaseModel):
        status: Run.CompletionStatusStatus = Field(
            ..., description="The status of the completion."
        )
        record_count: Optional[int] = Field(
            default=None, description="The count of records processed."
        )
        model_config = ConfigDict(json_encoders={Enum: lambda o: o.value})

    class InvocationMetadata(BaseModel):
        input_records_count: Optional[int] = Field(
            default=None,
            description="The number of input records in the dataset.",
        )
        id: Optional[str] = Field(
            default=None,
            description="The unique identifier for the invocation metadata.",
        )
        start_time_ms: Optional[int] = Field(
            default=None,
            description="The start time of the invocation.",
        )
        end_time_ms: Optional[int] = Field(
            default=None,
            description="The end time of the invocation.",
        )
        completion_status: Optional[Run.CompletionStatus] = Field(
            default=None,
            description="The status of the invocation.",
        )

    class ComputationMetadata(BaseModel):
        id: Optional[str] = Field(
            default=None,
            description="Unique id, even if name is repeated.",
        )
        query_id: Optional[str] = Field(
            default=None,
            description="Query id associated with metric computation.",
        )
        start_time_ms: Optional[int] = Field(
            default=None,
            description="Start time of the computation in milliseconds.",
        )
        end_time_ms: Optional[int] = Field(
            default=None,
            description="End time of the computation in milliseconds.",
        )

    class MetricsMetadata(BaseModel):
        id: Optional[str] = Field(
            default=None,
            description="Unique id for the metrics metadata.",
        )
        name: Optional[str] = Field(
            default=None,
            description="Name of the metric.",
        )
        completion_status: Optional[Run.CompletionStatus] = Field(
            default=None,
            description="Completion status of the metric computation.",
        )
        computation_id: Optional[str] = Field(
            default=None,
            description="ID of the computation associated with the metric.",
        )

    def describe(self) -> dict:
        """
        Retrieve the metadata of the Run object.
        """

        run_metadata_df = self.run_dao.get_run(
            run_name=self.run_name,
            object_name=self.object_name,
            object_type=self.object_type,
            object_version=self.object_version,
        )
        if run_metadata_df.empty:
            raise ValueError(f"Run {self.run_name} not found.")

        raw_json = json.loads(
            list(run_metadata_df.to_dict(orient="records")[0].values())[0]
        )

        # remove / hide entity-level run_status field to avoid customer's confusion
        raw_json.pop("run_status", None)
        return raw_json

    def delete(self) -> None:
        """
        Delete the run by its name and object name.
        """
        self.run_dao.delete_run(
            run_name=self.run_name,
            object_name=self.object_name,
            object_type=self.object_type,
            object_version=self.object_version,
        )

    def _can_start_new_invocation(self, current_run_status: RunStatus) -> bool:
        """
        Check if the run is in a state that allows starting a new invocation.
        """
        return current_run_status in [
            RunStatus.CREATED,
            RunStatus.INVOCATION_PARTIALLY_COMPLETED,
            RunStatus.FAILED,
            RunStatus.UNKNOWN,
        ]

    def _can_start_new_metric_computation(
        self, current_run_status: RunStatus
    ) -> bool:
        """
        Check if the run is in a state that allows starting a new metric computation.
        """
        if current_run_status == RunStatus.COMPUTATION_IN_PROGRESS:
            logger.warning(
                "Previous computation(s) still in progress. Starting another new metric computation when computation is in progress."
            )

        return current_run_status in [
            RunStatus.INVOCATION_COMPLETED,
            RunStatus.INVOCATION_PARTIALLY_COMPLETED,
            RunStatus.COMPUTATION_IN_PROGRESS,
            RunStatus.COMPLETED,
            RunStatus.PARTIALLY_COMPLETED,
            RunStatus.FAILED,
        ]

    def _is_invocation_started(self, run: Run) -> bool:
        return (
            run.run_metadata.invocations is not None
            and len(run.run_metadata.invocations) > 0
        )

    def _compute_latest_invocation_status(self, run: Run) -> RunStatus:
        latest_invocation = max(
            run.run_metadata.invocations.values(),
            key=lambda inv: (inv.start_time_ms or 0, inv.id or ""),
        )

        if (
            latest_invocation.completion_status
            and latest_invocation.completion_status.status
        ):
            completion_status = latest_invocation.completion_status.status
            if completion_status == Run.CompletionStatusStatus.COMPLETED:
                return RunStatus.INVOCATION_COMPLETED
            elif (
                completion_status
                == Run.CompletionStatusStatus.PARTIALLY_COMPLETED
            ):
                return RunStatus.INVOCATION_PARTIALLY_COMPLETED
            elif completion_status == Run.CompletionStatusStatus.FAILED:
                return RunStatus.FAILED
            else:
                logger.warning(
                    f"Unknown completion status {completion_status} for invocation {latest_invocation.id}"
                )
                return RunStatus.UNKNOWN

        current_ingested_records_count = (
            self.run_dao.read_spans_count_from_event_table(
                object_name=self.object_name,
                run_name=self.run_name,
                span_type="record_root",
            )
        )
        logger.info(
            f"Current ingested records count: {current_ingested_records_count}"
        )

        if (
            latest_invocation.input_records_count
            and current_ingested_records_count
            >= latest_invocation.input_records_count
        ):
            # greater than or equal to input records count to account for the edge case where multiple tru recorders are set on the same run
            # happy case, add end time and update status
            self.run_dao.upsert_run_metadata_fields(
                entry_type=SupportedEntryType.INVOCATIONS.value,
                entry_id=latest_invocation.id,
                input_records_count=latest_invocation.input_records_count,
                start_time_ms=latest_invocation.start_time_ms,
                end_time_ms=self._get_current_time_in_ms(),
                completion_status=Run.CompletionStatus(
                    status=Run.CompletionStatusStatus.COMPLETED,
                    record_count=current_ingested_records_count,
                ).model_dump(),
                run_name=self.run_name,
                object_name=self.object_name,
                object_type=self.object_type,
                object_version=self.object_version,
            )

            return RunStatus.INVOCATION_COMPLETED

        elif (
            latest_invocation.start_time_ms
            and time.time() * 1000 - latest_invocation.start_time_ms
            > INVOCATION_TIMEOUT_IN_MS
        ):
            # inconclusive case, timeout reached and add end time and update completion status in DPO
            logger.warning("Invocation timeout reached and concluded")
            self.run_dao.upsert_run_metadata_fields(
                entry_type=SupportedEntryType.INVOCATIONS.value,
                entry_id=latest_invocation.id,
                input_records_count=latest_invocation.input_records_count,
                start_time_ms=latest_invocation.start_time_ms,
                end_time_ms=self._get_current_time_in_ms(),
                completion_status=Run.CompletionStatus(
                    status=Run.CompletionStatusStatus.PARTIALLY_COMPLETED,
                    record_count=current_ingested_records_count,
                ).model_dump(),
                run_name=self.run_name,
                object_name=self.object_name,
                object_type=self.object_type,
                object_version=self.object_version,
            )

            return RunStatus.INVOCATION_PARTIALLY_COMPLETED

        else:
            return (
                RunStatus.INVOCATION_IN_PROGRESS
                if latest_invocation.end_time_ms == 0
                else RunStatus.UNKNOWN
            )

    def _metrics_computation_started(self, run: Run) -> bool:
        return (
            run.run_metadata.metrics is not None
            and len(run.run_metadata.metrics) > 0
        )

    def _compute_overall_computations_status(self, run: Run) -> RunStatus:
        all_existing_metrics = run.run_metadata.metrics.values()

        latest_invocation = max(
            run.run_metadata.invocations.values(),
            key=lambda inv: (inv.start_time_ms or 0, inv.id or ""),
        )
        invocation_completion_status = (
            latest_invocation.completion_status.status
        )

        # check all metrics and see if their completion status are set or not
        metrics_status_not_set = [
            metric
            for metric in all_existing_metrics
            if not metric.completion_status
            or not metric.completion_status.status
        ]

        if len(metrics_status_not_set) == 0:
            # early return cases as status of all metrics are set
            logger.info("All metrics statuses are set.")
            if all(
                metric.completion_status.status
                == Run.CompletionStatusStatus.COMPLETED
                for metric in all_existing_metrics
            ):
                return (
                    RunStatus.COMPLETED
                    if invocation_completion_status
                    == Run.CompletionStatusStatus.COMPLETED
                    else RunStatus.PARTIALLY_COMPLETED
                )
<<<<<<< HEAD
            elif all(
                metric.completion_status.status
                == Run.CompletionStatusStatus.FAILED
                for metric in all_existing_metrics
            ):
                logger.warning("All computations failed.")
                return RunStatus.FAILED
            else:
                logger.warning("Cannot determine run status")
=======
                # Returning early to avoid unnecessary checks as long as at least one computation is still running
                return RunStatus.COMPUTATION_IN_PROGRESS
            computation_sproc_query_ids_to_query_status[query_id] = query_status
        # all computations are done, update DPO computations metadata
        for computation in all_computations:
            self.run_dao.upsert_run_metadata_fields(
                entry_type=SupportedEntryType.COMPUTATIONS.value,
                entry_id=computation.id,
                query_id=computation.query_id,
                start_time_ms=computation.start_time_ms,
                end_time_ms=self._get_current_time_in_ms(),
                run_name=self.run_name,
                object_name=self.object_name,
                object_type=self.object_type,
                object_version=self.object_version,
            )
>>>>>>> 717616b2

                return RunStatus.UNKNOWN
        else:
            logger.info(
                f"Metrics status not set for: {[metric.name for metric in metrics_status_not_set]}. Checking sproc query status via query history"
            )
            # multiple metrics can be associated with the same computation
            computation_id_to_metrics = defaultdict(list)
            for metric in metrics_status_not_set:
                computation_id_to_metrics[metric.computation_id].append(metric)

            all_computations = run.run_metadata.computations.values()
            # Check the status of sproc query with metrics that are not complete,
            # update the ones that are done.

            some_computation_in_progress = False
            for computation in all_computations:
                if computation.id in computation_id_to_metrics:
                    query_id = computation.query_id
                    query_status = (
                        self.run_dao.fetch_query_execution_status_by_id(
                            query_start_time_ms=computation.start_time_ms,
                            query_id=query_id,
                        )
                    )
                    if query_status == "IN_PROGRESS":
                        logger.info(
<<<<<<< HEAD
                            f"Computation {computation.id} is still running or being queued."
=======
                            f"Metrics computation for {row['METRIC']} succeeded."
                        )

                        self.run_dao.upsert_run_metadata_fields(
                            entry_type=SupportedEntryType.METRICS.value,
                            entry_id=metric_metatada_id,
                            computation_id=computation.id,
                            name=row["METRIC"],
                            completion_status=Run.CompletionStatus(
                                status=Run.CompletionStatusStatus.COMPLETED,
                                record_count=computed_records_count,
                            ).model_dump(),
                            run_name=self.run_name,
                            object_name=self.object_name,
                            object_type=self.object_type,
                            object_version=self.object_version,
>>>>>>> 717616b2
                        )
                        some_computation_in_progress = True

                    elif query_status == "FAILED" or query_status == "SUCCESS":
                        logger.warning(
                            f"Computation query_id: {query_id} finished with status: {query_status}. Updating run metadata."
                        )

                        self.run_dao.upsert_run_metadata_fields(
<<<<<<< HEAD
                            entry_type=SupportedEntryType.COMPUTATIONS,
                            entry_id=computation.id,
                            query_id=query_id,
                            start_time_ms=computation.start_time_ms,
                            end_time_ms=self._get_current_time_in_ms(),
=======
                            entry_type=SupportedEntryType.METRICS.value,
                            entry_id=metric_metatada_id,
                            computation_id=computation.id,
                            name=row["METRIC"],
                            completion_status=Run.CompletionStatus(
                                status=Run.CompletionStatusStatus.FAILED,
                                record_count=computed_records_count,
                            ).model_dump(),
>>>>>>> 717616b2
                            run_name=self.run_name,
                            object_name=self.object_name,
                            object_type=self.object_type,
                            object_version=self.object_version,
                        )
                        metrics_in_computation = computation_id_to_metrics[
                            computation.id
                        ]
                        result_rows = self.run_dao.fetch_computation_job_results_by_query_id(
                            query_id
                        )

                        metric_name_to_status = {
                            row["METRIC"]: row["STATUS"]
                            for _, row in result_rows.iterrows()
                        }

                        metric_name_to_computed_records_count = {
                            row["METRIC"]: int(
                                row["MESSAGE"].split(" ")[
                                    1
                                ]  # TODO unbrittel this - directly read the field when available
                            )
                            for _, row in result_rows.iterrows()
                        }

                        for metric in metrics_in_computation:
                            if (
                                metric.name in metric_name_to_status
                                and metric.name
                                in metric_name_to_computed_records_count
                            ):
                                logger.info(
                                    f"Updating metric {metric.name} metadata."
                                )
                                self.run_dao.upsert_run_metadata_fields(
                                    entry_type=SupportedEntryType.METRICS,
                                    entry_id=metric.id,
                                    computation_id=computation.id,
                                    name=metric.name,
                                    completion_status=Run.CompletionStatus(
                                        status=Run.CompletionStatusStatus.COMPLETED
                                        if metric_name_to_status[metric.name]
                                        == "SUCCESS"
                                        else Run.CompletionStatusStatus.FAILED,
                                        record_count=metric_name_to_computed_records_count[
                                            metric.name
                                        ],  # TODO: read from event table if possible
                                    ).model_dump(),
                                    run_name=self.run_name,
                                    object_name=self.object_name,
                                    object_type=self.object_type,
                                    object_version=self.object_version,
                                )

            if some_computation_in_progress:
                return RunStatus.COMPUTATION_IN_PROGRESS
            else:
                logger.info("All computations concluded.")

                return (
                    RunStatus.COMPLETED
                    if invocation_completion_status
                    == Run.CompletionStatusStatus.COMPLETED
                    else RunStatus.PARTIALLY_COMPLETED
                )

    def start(self, input_df: Optional[pd.DataFrame] = None):
        """
        Start the run by invoking the main method of the user's app with the input data

        Args:
            input_df (Optional[pd.DataFrame], optional): user provided input dataframe.
        """
        current_status = self.get_status()
        logger.info(f"Current run status: {current_status}")
        if not self._can_start_new_invocation(current_status):
            return f"Cannot start a new invocation when in run status: {current_status}. Valid statuses are: {RunStatus.CREATED}, {RunStatus.INVOCATION_PARTIALLY_COMPLETED}, or {RunStatus.FAILED}."

        if input_df is None:
            logger.info(
                "No input dataframe provided. Fetching input data from source."
            )
            rows = self.run_dao.session.sql(
                f"SELECT * FROM {self.source_info.name}"
            ).collect()
            input_df = pd.DataFrame([row.as_dict() for row in rows])

        dataset_spec = self.source_info.column_spec

        # Preprocess the dataset_spec to create mappings for input columns
        # and map the inputs for reserved fields only once, before the iteration over rows.

        reserved_field_column_mapping = {}

        # Process dataset column spec to handle subscripting logic for input columns
        for reserved_field, user_column in dataset_spec.items():
            reserved_field_column_mapping[reserved_field] = user_column

        input_records_count = len(input_df)

        invocation_metadata_id = self.run_dao._compute_invocation_metadata_id(
            dataset_name=self.source_info.name,
            input_records_count=input_records_count,
        )
        start_time_ms = self._get_current_time_in_ms()

        logger.info(
            f"Creating or updating invocation metadata with {input_records_count} records from input."
        )

        self.run_dao.upsert_run_metadata_fields(
            entry_type=SupportedEntryType.INVOCATIONS.value,
            entry_id=invocation_metadata_id,
            start_time_ms=start_time_ms,
            end_time_ms=0,  # required field
            run_name=self.run_name,
            input_records_count=input_records_count,
            object_name=self.object_name,
            object_type=self.object_type,
            object_version=self.object_version,
        )

        # user app invocation - will block until the app completes
        try:
            for i, row in input_df.iterrows():
                main_method_args = []

                # Call the instrumented main method with the arguments
                # TODO (dhuang) better way to check span attributes, also is this all we need to support?
                input_id = (
                    row[dataset_spec["input_id"]]
                    if "input_id" in dataset_spec
                    else None
                )
                input_col = None
                if input_id is None:
                    if "input" in dataset_spec:
                        input_col = dataset_spec["input"]
                    elif "record_root.input" in dataset_spec:
                        input_col = dataset_spec["record_root.input"]
                    if input_col:
                        input_id = obj_id_of_obj(row[input_col])
                        main_method_args.append(row[input_col])

                ground_truth_output = row.get(
                    dataset_spec.get("ground_truth_output")
                    or dataset_spec.get("record_root.ground_truth_output")
                )

                self.app.instrumented_invoke_main_method(
                    run_name=self.run_name,
                    input_id=input_id,
                    ground_truth_output=ground_truth_output,
                    main_method_args=tuple(
                        main_method_args
                    ),  # Ensure correct order
                    main_method_kwargs=None,  # don't take any kwargs for now so we don't break TruChain / TruLlama where input argument name cannot be defined by users.
                )
        except Exception as e:
            logger.exception(
                f"Error encountered during invoking app main method: {e}."
            )

            self.run_dao.upsert_run_metadata_fields(
                entry_type=SupportedEntryType.INVOCATIONS.value,
                entry_id=invocation_metadata_id,
                start_time_ms=start_time_ms,
                input_records_count=input_records_count,
                end_time_ms=self._get_current_time_in_ms(),
                completion_status=Run.CompletionStatus(
                    status=Run.CompletionStatusStatus.FAILED,
                ).model_dump(),
                run_name=self.run_name,
                object_name=self.object_name,
                object_type=self.object_type,
                object_version=self.object_version,
            )

            raise

        self.tru_session.force_flush()
        logger.info("Run started, invocation done and ingestion in process.")

    def _get_current_time_in_ms(self) -> int:
        return int(round(time.time() * 1000))

    def get_status(self) -> RunStatus:
        run_metadata_df = self.run_dao.get_run(
            run_name=self.run_name,
            object_name=self.object_name,
            object_type=self.object_type,
            object_version=self.object_version,
        )

        run = Run.from_metadata_df(
            run_metadata_df,
            {
                "app": self,
                "main_method_name": self.main_method_name,
                "run_dao": self.run_dao,
                "tru_session": self.tru_session,
            },
        )

        if not self._is_invocation_started(run):
            logger.info("Run is created, no invocation nor computation yet.")
            return RunStatus.CREATED
        elif self._metrics_computation_started(run):
            logger.info(
                "Run is created, invocation done, and some or all metrics computed."
            )
            return self._compute_overall_computations_status(run)

        else:
            logger.info("Run is created, invocation started.")
            return self._compute_latest_invocation_status(run)

    def _should_skip_computation(self, metric_name: str, run: Run) -> bool:
        if run.run_metadata.metrics is None:
            return False
        all_existing_metrics_metadata = run.run_metadata.metrics.values()

        for metric_metadata in all_existing_metrics_metadata:
            if metric_metadata.name == metric_name:
                if metric_metadata.completion_status is None:
                    logger.info(
                        f"Metric {metric_name} is not completely computed yet but might be started and in progress."
                    )
                    return True
                elif (
                    metric_metadata.completion_status.status
                    == Run.CompletionStatusStatus.COMPLETED
                ):
                    logger.info(
                        f"Metric {metric_name} already computed successfully and will be skipped."
                    )
                    return True
                elif (
                    metric_metadata.completion_status.status
                    == Run.CompletionStatusStatus.FAILED
                ):
                    logger.info(
                        f"Metric {metric_name} computed but failed - allowing re-computation."
                    )
                    return False

        return False

    def compute_metrics(self, metrics: List[str]) -> str:
        run_status = self.get_status()

        logger.info(f"Current run status: {run_status}")
        if not self._can_start_new_metric_computation(run_status):
            return f"""Cannot start a new metric computation when in run status: {run_status}. Valid statuses are: {RunStatus.INVOCATION_COMPLETED}, {RunStatus.INVOCATION_PARTIALLY_COMPLETED},
        {RunStatus.COMPUTATION_IN_PROGRESS}, {RunStatus.COMPLETED}, {RunStatus.PARTIALLY_COMPLETED}, {RunStatus.FAILED}."""

        run_metadata_df = self.run_dao.get_run(
            run_name=self.run_name,
            object_name=self.object_name,
            object_type=self.object_type,
            object_version=self.object_version,
        )

        run = Run.from_metadata_df(
            run_metadata_df,
            {
                "app": self,
                "main_method_name": self.main_method_name,
                "run_dao": self.run_dao,
                "tru_session": self.tru_session,
            },
        )

        computation_metadata_id = str(uuid.uuid4())

        for metric_name in metrics:
            if not self._should_skip_computation(metric_name, run):
                logger.info(
                    f"Adding metric: {metric_name} to run metadata for computation."
                )
                # add placeholder entries to metrics field in run metadata
                metric_metadata_id = str(uuid.uuid4())
                self.run_dao.upsert_run_metadata_fields(
                    entry_type=SupportedEntryType.METRICS,
                    entry_id=metric_metadata_id,
                    computation_id=computation_metadata_id,
                    name=metric_name,
                    completion_status=None,  # starting w/ null, will be updated after the computation
                    run_name=self.run_name,
                    object_name=self.object_name,
                    object_type=self.object_type,
                    object_version=self.object_version,
                )

        computation_start_time_ms = self._get_current_time_in_ms()

        async_job = self.run_dao.call_compute_metrics_query(
            metrics=metrics,
            object_name=self.object_name,
            object_version=self.object_version,
            object_type=self.object_type,
            run_name=self.run_name,
        )

        query_id = async_job.query_id

        logger.info(f"Query id for metrics computation: {query_id}")
        self.run_dao.upsert_run_metadata_fields(
            entry_type=SupportedEntryType.COMPUTATIONS.value,
            entry_id=computation_metadata_id,
            query_id=query_id,
            start_time_ms=computation_start_time_ms,
            end_time_ms=0,
            run_name=self.run_name,
            object_name=self.object_name,
            object_type=self.object_type,
            object_version=self.object_version,
        )

        logger.info("Metrics computation job started")
        return "Metrics computation in progress."

    def cancel(self):
        raise NotImplementedError("cancel is not implemented yet.")

    def update(
        self, description: Optional[str] = None, label: Optional[str] = None
    ):
        """
        Only description and label are allowed to be updated at the moment.
        """
        update_fields = {}
        if description is not None:
            logger.info(f"Updating run description to {description}")
            update_fields["description"] = description
        if label is not None:
            logger.info(f"Updating run label to {label}")
            update_fields["labels"] = [label]

        if update_fields:
            self.run_dao.upsert_run_metadata_fields(
                run_name=self.run_name,
                object_name=self.object_name,
                object_type=self.object_type,
                object_version=self.object_version,
                **update_fields,
            )

    @classmethod
    def from_metadata_df(
        cls, metadata_df: pd.DataFrame, extra: Dict[str, Any]
    ) -> Run:
        """
        Create a Run instance from a metadata DataFrame returned by the DAO,
        and enrich it with additional fields (which are not persisted on the server).

        Args:
            metadata_df: A pandas DataFrame containing run metadata.
                We assume the first row contains a JSON string in its first cell.
            extra: A dictionary of extra fields to add, such as:
                {
                    "app": <app instance>,
                    "main_method_name": <method name>,
                    "run_dao": <dao instance>,
                    "object_name": <object name>,
                    "object_type": <object type>
                }

        Returns:
            A validated Run instance.
        """
        if metadata_df.empty:
            raise ValueError("No run metadata found.")

        # Assume the first cell of the first row contains the JSON string.

        metadata_str = metadata_df.iloc[0].values[0]
        try:
            metadata = json.loads(metadata_str)
        except json.JSONDecodeError:
            raise ValueError(
                "The first cell of the first row does not contain a valid JSON string."
            )

        metadata.update(extra)

        return cls.model_validate(metadata)<|MERGE_RESOLUTION|>--- conflicted
+++ resolved
@@ -529,7 +529,6 @@
                     == Run.CompletionStatusStatus.COMPLETED
                     else RunStatus.PARTIALLY_COMPLETED
                 )
-<<<<<<< HEAD
             elif all(
                 metric.completion_status.status
                 == Run.CompletionStatusStatus.FAILED
@@ -539,24 +538,6 @@
                 return RunStatus.FAILED
             else:
                 logger.warning("Cannot determine run status")
-=======
-                # Returning early to avoid unnecessary checks as long as at least one computation is still running
-                return RunStatus.COMPUTATION_IN_PROGRESS
-            computation_sproc_query_ids_to_query_status[query_id] = query_status
-        # all computations are done, update DPO computations metadata
-        for computation in all_computations:
-            self.run_dao.upsert_run_metadata_fields(
-                entry_type=SupportedEntryType.COMPUTATIONS.value,
-                entry_id=computation.id,
-                query_id=computation.query_id,
-                start_time_ms=computation.start_time_ms,
-                end_time_ms=self._get_current_time_in_ms(),
-                run_name=self.run_name,
-                object_name=self.object_name,
-                object_type=self.object_type,
-                object_version=self.object_version,
-            )
->>>>>>> 717616b2
 
                 return RunStatus.UNKNOWN
         else:
@@ -584,26 +565,7 @@
                     )
                     if query_status == "IN_PROGRESS":
                         logger.info(
-<<<<<<< HEAD
                             f"Computation {computation.id} is still running or being queued."
-=======
-                            f"Metrics computation for {row['METRIC']} succeeded."
-                        )
-
-                        self.run_dao.upsert_run_metadata_fields(
-                            entry_type=SupportedEntryType.METRICS.value,
-                            entry_id=metric_metatada_id,
-                            computation_id=computation.id,
-                            name=row["METRIC"],
-                            completion_status=Run.CompletionStatus(
-                                status=Run.CompletionStatusStatus.COMPLETED,
-                                record_count=computed_records_count,
-                            ).model_dump(),
-                            run_name=self.run_name,
-                            object_name=self.object_name,
-                            object_type=self.object_type,
-                            object_version=self.object_version,
->>>>>>> 717616b2
                         )
                         some_computation_in_progress = True
 
@@ -613,22 +575,11 @@
                         )
 
                         self.run_dao.upsert_run_metadata_fields(
-<<<<<<< HEAD
                             entry_type=SupportedEntryType.COMPUTATIONS,
                             entry_id=computation.id,
                             query_id=query_id,
                             start_time_ms=computation.start_time_ms,
                             end_time_ms=self._get_current_time_in_ms(),
-=======
-                            entry_type=SupportedEntryType.METRICS.value,
-                            entry_id=metric_metatada_id,
-                            computation_id=computation.id,
-                            name=row["METRIC"],
-                            completion_status=Run.CompletionStatus(
-                                status=Run.CompletionStatusStatus.FAILED,
-                                record_count=computed_records_count,
-                            ).model_dump(),
->>>>>>> 717616b2
                             run_name=self.run_name,
                             object_name=self.object_name,
                             object_type=self.object_type,

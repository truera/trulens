--- conflicted
+++ resolved
@@ -2122,15 +2122,7 @@
         for feedback in self.feedbacks:
             compute_feedback_by_span_group(
                 events,
-<<<<<<< HEAD
-                feedback.name,
                 feedback,
-                feedback.higher_is_better,
-                feedback.selectors,
-                feedback.aggregator,
-=======
-                feedback,
->>>>>>> a3cb83a9
                 raise_error_on_no_feedbacks_computed,
             )
 

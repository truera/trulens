from __future__ import annotations

from abc import ABC
from abc import ABCMeta
from abc import abstractmethod
import contextvars
import datetime
import inspect
from inspect import BoundArguments
from inspect import Signature
import logging
import os
import threading
from typing import (
    Any,
    Awaitable,
    Callable,
    ClassVar,
    Dict,
    Hashable,
    Iterable,
    List,
    Optional,
    Sequence,
    Set,
    Tuple,
    Type,
    TypeVar,
    Union,
)
import weakref

import pydantic
from trulens.core import experimental as core_experimental
from trulens.core import instruments as core_instruments
from trulens.core import session as core_session
from trulens.core._utils import optional as optional_utils
from trulens.core._utils.pycompat import Future  # import standard exception
from trulens.core.database import base as core_db
from trulens.core.database import connector as core_connector
from trulens.core.feedback import endpoint as core_endpoint
from trulens.core.feedback import feedback as core_feedback
from trulens.core.run import Run
from trulens.core.run import RunConfig
from trulens.core.schema import app as app_schema
from trulens.core.schema import base as base_schema
from trulens.core.schema import feedback as feedback_schema
from trulens.core.schema import record as record_schema
from trulens.core.schema import select as select_schema
from trulens.core.session import TruSession
from trulens.core.utils import asynchro as asynchro_utils
from trulens.core.utils import constants as constant_utils
from trulens.core.utils import containers as container_utils
from trulens.core.utils import deprecation as deprecation_utils
from trulens.core.utils import imports as import_utils
from trulens.core.utils import json as json_utils
from trulens.core.utils import pyschema as pyschema_utils
from trulens.core.utils import python as python_utils
from trulens.core.utils import serial as serial_utils
from trulens.core.utils import signature as signature_utils
from trulens.core.utils import threading as threading_utils
from trulens.otel.semconv.trace import SpanAttributes

logger = logging.getLogger(__name__)

# App component.
COMPONENT = Any

A = TypeVar("A")
T = TypeVar("T")

# Message produced when an attribute is looked up from our App but is actually
# an attribute of the enclosed app.
ATTRIBUTE_ERROR_MESSAGE = """
{class_name} has no attribute `{attribute_name}` but the wrapped app {app_class_name} does. If
you are calling a {app_class_name} method, retrieve it from that app instead of from
{class_name}. If you need to record your app's behavior, use {class_name} as a context
manager as in this Example:
```python
    app: {app_class_name} = ...  # your app
    truapp: {class_name} = {class_name}(app, ...)  # the truera recorder

    with truapp as recorder:
      result = app.{attribute_name}(...)

    record: Record = recorder.get() # get the record of the invocation if needed
```
"""

_component_impls: Dict[str, Type[ComponentView]] = {}


class ComponentViewMeta(ABCMeta):
    def __init__(
        cls,
        classname: str,
        bases: Tuple[Type[ComponentView]],
        dict_: Dict[str, Any],
    ):
        newtype = type.__init__(cls, classname, bases, dict_)

        if hasattr(cls, "component_of_json"):
            # Only register the higher-level classes that can enumerate this
            # subclasses. Otherwise an infinite loop will result in the of_json
            # logic below.

            _component_impls[classname] = cls  # type: ignore[assignment]
        return newtype


class ComponentView(ABC, metaclass=ComponentViewMeta):
    """
    Views of common app component types for sorting them and displaying them in
    some unified manner in the UI. Operates on components serialized into json
    dicts representing various components, not the components themselves.
    """

    def __init__(self, json: serial_utils.JSON):
        self.json = json
        self.cls = pyschema_utils.Class.of_class_info(json)

    @classmethod
    def of_json(cls, json: serial_utils.JSON) -> "ComponentView":
        """Sort the given json into the appropriate component view type."""

        cls_obj = pyschema_utils.Class.of_class_info(json)

        for _, view in _component_impls.items():
            # NOTE: includes prompt, llm, tool, agent, memory, other which may be overridden
            if view.class_is(cls_obj):
                return view.of_json(json)

        raise TypeError(f"Unhandled component type with class {cls_obj}")

    @staticmethod
    @abstractmethod
    def class_is(cls_obj: pyschema_utils.Class) -> bool:
        """Determine whether the given class representation `cls` is of the type to
        be viewed as this component type."""
        pass

    def unsorted_parameters(
        self, skip: Set[str]
    ) -> Dict[str, serial_utils.JSON_BASES_T]:
        """All basic parameters not organized by other accessors."""

        ret = {}

        for k, v in self.json.items():
            if k not in skip and isinstance(v, serial_utils.JSON_BASES):
                ret[k] = v

        return ret

    @staticmethod
    def innermost_base(
        bases: Optional[Sequence[pyschema_utils.Class]] = None,
        among_modules=set(["langchain", "llama_index", "trulens"]),
    ) -> Optional[str]:
        """
        Given a sequence of classes, return the first one which comes from one
        of the `among_modules`. You can use this to determine where ultimately
        the encoded class comes from in terms of langchain, llama_index, or
        trulens even in cases they extend each other's classes. Returns
        None if no module from `among_modules` is named in `bases`.
        """
        if bases is None:
            return None

        for base in bases:
            if "." in base.module.module_name:
                root_module = base.module.module_name.split(".")[0]
            else:
                root_module = base.module.module_name

            if root_module in among_modules:
                return root_module

        return None


class TrulensComponent(ComponentView):
    """Components provided in trulens."""

    @staticmethod
    def class_is(cls_obj: pyschema_utils.Class) -> bool:
        if ComponentView.innermost_base(cls_obj.bases) == "trulens":
            return True

        # if any(base.module.module_name.startswith("trulens.") for base in cls.bases):
        #    return True

        return False

    @staticmethod
    def of_json(json: serial_utils.JSON) -> "TrulensComponent":
        # NOTE: This import is here to avoid circular imports.
        from trulens.core.utils.trulens import component_of_json

        return component_of_json(json)


class Prompt(ComponentView):
    # langchain.prompts.base.BasePromptTemplate
    # llama_index.prompts.base.Prompt

    @property
    @abstractmethod
    def template(self) -> str:
        pass


class LLM(ComponentView):
    # langchain.llms.base.BaseLLM
    # llama_index.llms.base.LLM

    @property
    @abstractmethod
    def model_name(self) -> str:
        pass


class Tool(ComponentView):
    # langchain ???
    # llama_index.tools.types.BaseTool

    @property
    @abstractmethod
    def tool_name(self) -> str:
        pass


class Agent(ComponentView):
    # langchain ???
    # llama_index.agent.types.BaseAgent

    @property
    @abstractmethod
    def agent_name(self) -> str:
        pass


class Memory(ComponentView):
    # langchain.schema.BaseMemory
    # llama_index ???
    pass


class Other(ComponentView):
    # Any component that does not fit into the other named categories.
    pass


class CustomComponent(ComponentView):
    class Custom(Other):
        # No categorization of custom class components for now. Using just one
        # "Custom" catch-all.

        @staticmethod
        def class_is(cls_obj: pyschema_utils.Class) -> bool:
            return True

    COMPONENT_VIEWS = [Custom]

    @staticmethod
    def constructor_of_class(
        cls_obj: pyschema_utils.Class,
    ) -> Type["CustomComponent"]:
        for view in CustomComponent.COMPONENT_VIEWS:
            if view.class_is(cls_obj):
                return view

        raise TypeError(f"Unknown custom component type with class {cls_obj}")

    @staticmethod
    def component_of_json(json: serial_utils.JSON) -> "CustomComponent":
        cls = pyschema_utils.Class.of_class_info(json)

        view = CustomComponent.constructor_of_class(cls)

        return view(json)

    @staticmethod
    def class_is(cls_obj: pyschema_utils.Class) -> bool:
        # Assumes this is the last check done.
        return True

    @classmethod
    def of_json(cls, json: serial_utils.JSON) -> "CustomComponent":
        return CustomComponent.component_of_json(json)


def instrumented_component_views(
    obj: object,
) -> Iterable[Tuple[serial_utils.Lens, ComponentView]]:
    """
    Iterate over contents of `obj` that are annotated with the CLASS_INFO
    attribute/key. Returns triples with the accessor/selector, the Class object
    instantiated from CLASS_INFO, and the annotated object itself.
    """

    for q, o in serial_utils.all_objects(obj):
        if (
            isinstance(o, pydantic.BaseModel)
            and constant_utils.CLASS_INFO in o.model_fields
        ):
            yield q, ComponentView.of_json(json=o)

        if isinstance(o, Dict) and constant_utils.CLASS_INFO in o:
            yield q, ComponentView.of_json(json=o)


def _can_import(to_import: str) -> bool:
    try:
        __import__(to_import)
        return True
    except ImportError:
        return False


class App(
    app_schema.AppDefinition,
    core_instruments.WithInstrumentCallbacks,
    Hashable,
):
    """Base app recorder type.

    Non-serialized fields here while the serialized ones are defined in
    [AppDefinition][trulens.core.schema.app.AppDefinition].

    This class is abstract. Use one of these concrete subclasses as appropriate:
    - [TruLlama][trulens.apps.llamaindex.TruLlama] for _LlamaIndex_ apps.
    - [TruChain][trulens.apps.langchain.TruChain] for _LangChain_ apps.
    - [TruRails][trulens.apps.nemo.TruRails] for _NeMo Guardrails_
        apps.
    - [TruVirtual][trulens.apps.virtual.TruVirtual] for recording
        information about invocations of apps without access to those apps.
    - [TruCustomApp][trulens.apps.custom.TruCustomApp] (To be deprecated in favor of TruApp) for custom
        apps. These need to be decorated to have appropriate data recorded.
    - [TruApp][trulens.apps.app.TruApp] for custom
        apps allowing maximized flexibility. These need to be decorated to have appropriate data recorded.
    - [TruBasicApp][trulens.apps.basic.TruBasicApp] for apps defined
        solely by a string-to-string method.
    """

    model_config: ClassVar[pydantic.ConfigDict] = pydantic.ConfigDict(
        # Tru, DB, most of the types on the excluded fields.
        arbitrary_types_allowed=True
    )

    feedbacks: List[core_feedback.Feedback] = pydantic.Field(
        exclude=True, default_factory=list
    )
    """Feedback functions to evaluate on each record."""

    session: core_session.TruSession = pydantic.Field(
        default_factory=core_session.TruSession, exclude=True
    )
    """Session for this app."""

    @property
    def connector(self) -> core_connector.DBConnector:
        """Database connector."""

        return self.session.connector

    @property
    def db(self) -> core_db.DB:
        """Database used by this app."""

        return self.connector.db

    @deprecation_utils.deprecated_property(
        "The `App.tru` property for retrieving `Tru` is deprecated. "
        "Use `App.connector` which contains the replacement `core_connector.DBConnector` class instead."
    )
    def tru(self) -> core_connector.DBConnector:
        return self.connector

    app: Any = pydantic.Field(exclude=True)
    """The app to be recorded."""

    main_method_name: Optional[str] = pydantic.Field(None)
    """Name of the main method of the app to be recorded. For serialization and this is required for OTEL."""

    instrument: Optional[core_instruments.Instrument] = pydantic.Field(
        None, exclude=True
    )
    """Instrumentation class.

    This is needed for serialization as it tells us which objects we want to be
    included in the json representation of this app.
    """

    recording_contexts: contextvars.ContextVar[
        core_instruments._RecordingContext
    ] = pydantic.Field(None, exclude=True)
    """Sequences of records produced by the this class used as a context manager
    are stored in a RecordingContext.

    Using a context var so that context managers can be nested.
    """

    instrumented_methods: Dict[int, Dict[Callable, serial_utils.Lens]] = (
        pydantic.Field(exclude=True, default_factory=dict)
    )
    """Mapping of instrumented methods (by id(.) of owner object and the
    function) to their path in this app."""

    records_with_pending_feedback_results: container_utils.BlockingSet[
        record_schema.Record
    ] = pydantic.Field(
        exclude=True, default_factory=container_utils.BlockingSet
    )
    """Records produced by this app which might have yet to finish
    feedback runs."""

    manage_pending_feedback_results_thread: Optional[threading_utils.Thread] = (
        pydantic.Field(exclude=True, default=None)
    )
    """Thread for manager of pending feedback results queue.

    See _manage_pending_feedback_results."""

    selector_check_warning: bool = False
    """Issue warnings when selectors are not found in the app with a placeholder
    record.

    If False, constructor will raise an error instead.
    """

    selector_nocheck: bool = False
    """Ignore selector checks entirely.

    This may be necessary 1if the expected record content cannot be determined
    before it is produced.
    """

    _context_vars_tokens: Dict[contextvars.ContextVar, contextvars.Token] = (
        pydantic.PrivateAttr(default_factory=dict)
    )

    snowflake_app_dao: Optional[Any] = None
    snowflake_run_dao: Optional[Any] = None
    snowflake_object_type: Optional[str] = None
    snowflake_object_name: Optional[str] = None

    def __init__(
        self,
        connector: Optional[core_connector.DBConnector] = None,
        feedbacks: Optional[Iterable[core_feedback.Feedback]] = None,
        **kwargs,
    ):
        if feedbacks is not None:
            feedbacks = list(feedbacks)
        else:
            feedbacks = []

        # for us:
        if connector:
            kwargs["connector"] = connector
            if _can_import("trulens.connectors.snowflake"):
                from trulens.connectors.snowflake import SnowflakeConnector
<<<<<<< HEAD
                from trulens.connectors.snowflake.dao.enums import ObjectType
                from trulens.connectors.snowflake.dao.external_agent import (
                    ExternalAgentDao,
                )
                from trulens.connectors.snowflake.dao.run import RunDao

                if isinstance(connector, SnowflakeConnector):
                    self.snowflake_object_type = kwargs.get(
                        "object_type", ObjectType.EXTERNAL_AGENT
                    )

                    if self.snowflake_object_type not in ObjectType:
                        raise ValueError(
                            f"Invalid object_type to initialize Snowflake app: {self.snowflake_object_type}"
                        )

                    snowpark_session = connector.snowpark_session()

                    if self.snowflake_object_type == ObjectType.EXTERNAL_AGENT:
                        # side effect: create external agent if not exist
                        self.snowflake_app_dao = ExternalAgentDao(
                            snowpark_session
                        )
                        self.snowflake_run_dao = RunDao(snowpark_session)

                        self.snowflake_object_name = (
                            self.snowflake_app_dao.create_agent_if_not_exist(
                                name=kwargs["app_name"],
                                version=kwargs["app_version"],
                            )
=======

                if isinstance(connector, SnowflakeConnector):
                    self.snowflake_app_dao = (
                        connector.initialize_snowflake_app_dao(
                            object_type=kwargs["object_type"],
                            app_name=kwargs["app_name"],
                            app_version=kwargs["app_version"],
>>>>>>> 3f94c2e8
                        )
                    )

        kwargs["feedbacks"] = feedbacks
        kwargs["recording_contexts"] = contextvars.ContextVar(
            "recording_contexts", default=None
        )
        app = kwargs["app"]

        otel_enabled = TruSession().experimental_feature(
            core_experimental.Feature.OTEL_TRACING
        )
        main_method = None

        if otel_enabled:
            if "main_method" not in kwargs:
                raise ValueError(
                    "When OTEL_TRACING is enabled, 'main_method' must be provided in App constructor."
                )
            if app is None:
                raise ValueError(
                    "A valid app instance must be provided when specifying 'main_method'."
                )

            main_method = kwargs["main_method"]

            # Instead of always checking for binding,  enforce it except when app is an instance of TruWrapperApp (tru basic app).
            try:
                from trulens.apps.basic import TruWrapperApp
            except ImportError:
                TruWrapperApp = None

            if TruWrapperApp is None or not isinstance(app, TruWrapperApp):
                if (
                    not hasattr(main_method, "__self__")
                    or main_method.__self__ != app
                ):
                    raise ValueError(
                        f"main_method `{main_method.__name__}` must be bound to the provided `app` instance."
                    )

            cls = app.__class__
            mod = cls.__module__

            if "instrument" in kwargs:
                kwargs["instrument"].include_modules.add(mod)
                kwargs["instrument"].include_classes.add(cls)
                kwargs["instrument"].include_methods.append(
                    core_instruments.InstrumentedMethod(
                        main_method.__name__, cls
                    )
                )

        super().__init__(**kwargs)

        if main_method:
            self.main_method_name = main_method.__name__  # for serialization

        self.app = app

        if self.instrument is not None:
            self.instrument.instrument_object(
                obj=self.app, query=select_schema.Select.Query().app
            )
        else:
            pass

        if self.feedback_mode == feedback_schema.FeedbackMode.WITH_APP_THREAD:
            self._start_manage_pending_feedback_results()

        self._tru_post_init()

    def __del__(self):
        """Shut down anything associated with this app that might persist otherwise."""
        try:
            # Use object.__getattribute__ to avoid triggering __getattr__
            m_thread = object.__getattribute__(
                self, "manage_pending_feedback_results_thread"
            )
        except Exception:
            m_thread = None

        if m_thread is not None:
            try:
                records = object.__getattribute__(
                    self, "records_with_pending_feedback_results"
                )
                if records is not None:
                    records.shutdown()
            except Exception:
                # If records or shutdown is not available, ignore.
                pass

            try:
                m_thread.join()
            except Exception:
                pass

    def _wrap_main_function(self, app: Any, method_name: str) -> None:
        if TruSession().experimental_feature(
            core_experimental.Feature.OTEL_TRACING, freeze=True
        ):
            from trulens.core.otel.instrument import instrument

            if not hasattr(app, method_name):
                raise ValueError(f"App must have an `{method_name}` method!")
            func = getattr(app, method_name)
            sig = inspect.signature(func)
            wrapper = instrument(
                span_type=SpanAttributes.SpanType.MAIN,
                full_scoped_attributes=lambda ret, exception, *args, **kwargs: {
                    # langchain has specific main input/output logic.
                    SpanAttributes.MAIN.MAIN_INPUT: self.main_input(
                        func, sig, sig.bind_partial(**kwargs)
                    ),
                    SpanAttributes.MAIN.MAIN_OUTPUT: self.main_output(
                        func, sig, sig.bind_partial(**kwargs), ret
                    ),
                },
            )
            # HACK!: This is a major hack to get around the fact that we can't
            # set the desired method on the app object due to Pydantic only
            # allowing fields to be set on the class, not on the instance for
            # some reason. To get around this, we're setting it on the __dict__
            # of the app object, which is mutable and is the first place that
            # the field is looked up it seems. There's another implication of
            # this, which is that the desired method for this object will not
            # run whatever is instrumented by TruChain otherwise but that's
            # fine.
            app.__dict__[method_name] = wrapper(func)

    def _start_manage_pending_feedback_results(self) -> None:
        """Start the thread that manages the queue of records with
        pending feedback results.

        This is meant to be run permanently in a separate thread. It will
        remove records from the set `records_with_pending_feedback_results` as
        their feedback results are computed.
        """

        if self.manage_pending_feedback_results_thread is not None:
            raise RuntimeError("Manager Thread already started.")

        self.manage_pending_feedback_results_thread = threading.Thread(
            target=self._manage_pending_feedback_results,
            args=(weakref.proxy(self),),
            daemon=True,  # otherwise this thread will keep parent alive
            name=f"manage_pending_feedback_results_thread(app_name={self.app_name}, app_version={self.app_version})",
        )
        self.manage_pending_feedback_results_thread.start()

    @staticmethod
    def _manage_pending_feedback_results(
        self_proxy: weakref.ProxyType[App],
    ) -> None:
        """Manage the queue of records with pending feedback results.

        This is meant to be run permanently in a separate thread. It will
        remove records from the set records_with_pending_feedback_results as
        their feedback results are computed.
        """

        try:
            while True:
                record = self_proxy.records_with_pending_feedback_results.pop()
                record.wait_for_feedback_results()

        except StopIteration:
            pass
            # Set has been shut down.
        except ReferenceError:
            pass
            # self was unloaded, shut down as well.

    def wait_for_feedback_results(
        self, feedback_timeout: Optional[float] = None
    ) -> Iterable[record_schema.Record]:
        """Wait for all feedbacks functions to complete.

        Args:
            feedback_timeout: Timeout in seconds for waiting for feedback
                results for each feedback function. Note that this is not the
                total timeout for this entire blocking call.

        Returns:
            An iterable of records that have been waited on. Note a record will be
                included even if a feedback computation for it failed or
                timed out.

        This applies to all feedbacks on all records produced by this app. This
        call will block until finished and if new records are produced while
        this is running, it will include them.
        """

        while (
            record := self.records_with_pending_feedback_results.pop(
                blocking=False
            )
        ) is not None:
            record.wait_for_feedback_results(feedback_timeout=feedback_timeout)
            yield record

    @classmethod
    def select_context(cls, app: Optional[Any] = None) -> serial_utils.Lens:
        """Try to find retriever components in the given `app` and return a lens to
        access the retrieved contexts that would appear in a record were these
        components to execute."""

        # Catch the old case where a user calls App.select_context and gives
        # their app (not an App instance) as the app arg.
        if app is not None:
            mod = app.__class__.__module__
            if mod.startswith("langchain"):
                with import_utils.OptionalImports(
                    messages=optional_utils.REQUIREMENT_APPS_LANGCHAIN
                ):
                    from trulens.apps.langchain.tru_chain import TruChain

                return TruChain.select_context(app=app)
            elif mod.startswith("llama_index"):
                with import_utils.OptionalImports(
                    messages=optional_utils.REQUIREMENT_APPS_LLAMA
                ):
                    from trulens.apps.llamaindex.tru_llama import TruLlama

                return TruLlama.select_context(app=app)
            elif mod.startswith("nemoguardrails"):
                with import_utils.OptionalImports(
                    messages=optional_utils.REQUIREMENT_APPS_NEMO
                ):
                    from trulens.apps.nemo.tru_rails import TruRails

                return TruRails.select_context(app=app)
            else:
                raise ValueError(
                    f"Cannot determine the app type from its module {mod}."
                )

        raise NotImplementedError(
            f"`select_context` not implemented for {cls.__name__}. "
            "Call `select_context` using the appropriate subclass (TruChain, TruLlama, TruRails, etc)."
        )

    def __hash__(self):
        return hash(id(self))

    def _tru_post_init(self):
        """
        Database-related initialization and additional data checks.

        DB:
            - Insert the app into the database.
            - Insert feedback function definitions into the database.

        Checks:
            - In deferred mode, try to serialize and deserialize feedback functions.
            - Check that feedback function selectors are likely to refer to expected
                app or record components.

        """

        if self.connector is None:
            if self.feedback_mode != feedback_schema.FeedbackMode.NONE:
                logger.debug("Using default database connector.")
                self.connector = core_connector.DefaultDBConnector()

        else:
            if self.feedback_mode == feedback_schema.FeedbackMode.NONE:
                logger.warning(
                    "`connector` is specified but `feedback_mode` is `FeedbackMode.NONE`. "
                    "No feedback evaluation and logging will occur."
                )

        otel_tracing_enabled = os.getenv(
            "TRULENS_OTEL_TRACING", ""
        ).lower() in ["1", "true"]

        if self.connector is not None and not otel_tracing_enabled:
            self.connector.add_app(app=self)

            if self.feedback_mode != feedback_schema.FeedbackMode.NONE:
                logger.debug("Inserting feedback function definitions to db.")

                for f in self.feedbacks:
                    self.connector.add_feedback_definition(f)

        else:
            if len(self.feedbacks) > 0:
                raise ValueError(
                    "Feedback logging requires `App.connector` to be specified."
                )

        for f in self.feedbacks:
            if (
                self.feedback_mode == feedback_schema.FeedbackMode.DEFERRED
                or f.run_location
                == feedback_schema.FeedbackRunLocation.SNOWFLAKE
            ):
                if (
                    isinstance(f.implementation, pyschema_utils.Method)
                    and f.implementation.obj.cls.module.module_name
                    == "trulens.providers.cortex.provider"
                    and f.implementation.obj.cls.name == "Cortex"
                ):
                    continue
                # Try to load each of the feedback implementations. Deferred
                # mode will do this but we want to fail earlier at app
                # constructor here.
                try:
                    f.implementation.load()
                except Exception as e:
                    raise Exception(
                        f"Feedback function {f} is not loadable. Cannot use DEFERRED feedback mode. {e}"
                    ) from e

        if not self.selector_nocheck:
            dummy = self.dummy_record()

            for feedback in self.feedbacks:
                feedback.check_selectors(
                    app=self,
                    # Don't have a record yet, but use an empty one for the non-call related fields.
                    record=dummy,
                    warning=self.selector_check_warning,
                )

    def main_call(self, human: str) -> str:
        """If available, a single text to a single text invocation of this app."""

        if self.__class__.main_acall is not App.main_acall:
            # Use the async version if available.
            return asynchro_utils.sync(self.main_acall, human)

        raise NotImplementedError()

    async def main_acall(self, human: str) -> str:
        """If available, a single text to a single text invocation of this app."""

        if self.__class__.main_call is not App.main_call:
            logger.warning("Using synchronous version of main call.")
            # Use the sync version if available.
            return await asynchro_utils.desync(self.main_call, human)

        raise NotImplementedError()

    def _extract_content(self, value, content_keys=["content"]):
        """
        Extracts the 'content' from various data types commonly used by libraries
        like OpenAI, Canopy, LiteLLM, etc. This method navigates nested data
        structures (pydantic models, dictionaries, lists) to retrieve the
        'content' field. If 'content' is not directly available, it attempts to
        extract from known structures like 'choices' in a ChatResponse. This
        standardizes extracting relevant text or data from complex API responses
        or internal data representations.

        Args:
            value: The input data to extract content from. Can be a pydantic
                   model, dictionary, list, or basic data type.

        Returns:
            The extracted content, which may be a single value, a list of values,
            or a nested structure with content extracted from all levels.
        """
        return signature_utils._extract_content(
            value, content_keys=content_keys
        )

    def main_input(
        self, func: Callable, sig: Signature, bindings: BoundArguments
    ) -> str:
        """Determine (guess) the main input string for a main app call.

        Args:
            func: The main function we are targeting in this determination.

            sig: The signature of the above.

            bindings: The arguments to be passed to the function.

        Returns:
            The main input string.
        """
        return signature_utils.main_input(func, sig, bindings)

    def main_output(
        self,
        func: Callable,  # pylint: disable=W0613
        sig: Signature,  # pylint: disable=W0613
        bindings: BoundArguments,  # pylint: disable=W0613
        ret: Any,
    ) -> str:
        return signature_utils.main_output(func, ret)

    # WithInstrumentCallbacks requirement
    def on_method_instrumented(
        self, obj: object, func: Callable, path: serial_utils.Lens
    ):
        """Called by instrumentation system for every function requested to be
        instrumented by this app."""

        if id(obj) in self.instrumented_methods:
            funcs = self.instrumented_methods[id(obj)]

            if func in funcs:
                old_path = funcs[func]

                if path != old_path:
                    logger.warning(
                        "Method %s was already instrumented on path %s. "
                        "Calls at %s may not be recorded.",
                        func,
                        old_path,
                        path,
                    )

                return

            else:
                funcs[func] = path

        else:
            funcs = dict()
            self.instrumented_methods[id(obj)] = funcs
            funcs[func] = path

    # WithInstrumentCallbacks requirement
    def get_methods_for_func(
        self, func: Callable
    ) -> Iterable[Tuple[int, Callable, serial_utils.Lens]]:
        """Get the methods (rather the inner functions) matching the given
        `func` and the path of each.

        See
        [WithInstrumentCallbacks.get_methods_for_func][trulens.core.instruments.WithInstrumentCallbacks.get_methods_for_func].
        """

        for _id, funcs in self.instrumented_methods.items():
            for f, path in funcs.items():
                if f == func:
                    yield (_id, f, path)

    # WithInstrumentCallbacks requirement
    def get_method_path(self, obj: object, func: Callable) -> serial_utils.Lens:
        """Get the path of the instrumented function `method` relative to this
        app."""

        # TODO: cleanup and/or figure out why references to objects change when executing langchain chains.

        funcs = self.instrumented_methods.get(id(obj))

        if funcs is None:
            logger.warning(
                "A new object of type %s at %s is calling an instrumented method %s. "
                "The path of this call may be incorrect.",
                python_utils.class_name(type(obj)),
                python_utils.id_str(obj),
                python_utils.callable_name(func),
            )
            try:
                _id, _, path = next(iter(self.get_methods_for_func(func)))

            except Exception:
                logger.warning(
                    "No other objects use this function so cannot guess path."
                )
                return None

            logger.warning(
                "Guessing path of new object is %s based on other object (%s) using this function.",
                path,
                python_utils.id_str(_id),
            )

            funcs = {func: path}

            self.instrumented_methods[id(obj)] = funcs

            return path

        else:
            if func not in funcs:
                logger.warning(
                    "A new object of type %s at %s is calling an instrumented method %s. "
                    "The path of this call may be incorrect.",
                    python_utils.class_name(type(obj)),
                    python_utils.id_str(obj),
                    python_utils.callable_name(func),
                )

                try:
                    _id, _, path = next(iter(self.get_methods_for_func(func)))
                except Exception:
                    logger.warning(
                        "No other objects use this function so cannot guess path."
                    )
                    return None

                logger.warning(
                    "Guessing path of new object is %s based on other object (%s) using this function.",
                    path,
                    python_utils.id_str(_id),
                )

                return path

            else:
                return funcs.get(func)

    def json(self, *args, **kwargs):
        """Create a json string representation of this app."""
        # Need custom jsonification here because it is likely the model
        # structure contains loops.

        return json_utils.json_str_of_obj(
            self, *args, instrument=self.instrument, **kwargs
        )

    def model_dump(self, *args, redact_keys: bool = False, **kwargs):
        # Same problem as in json.
        return json_utils.jsonify(
            self,
            instrument=self.instrument,
            redact_keys=redact_keys,
            *args,
            **kwargs,
        )

    def _prevent_invalid_otel_syntax(self):
        if self.session.experimental_feature(
            core_experimental.Feature.OTEL_TRACING
        ):
            raise RuntimeError("Invalid TruLens OTEL Tracing syntax.")

    # For use as a context manager.
    def __enter__(self):
        if not core_instruments.Instrument._have_context():
            raise RuntimeError(core_endpoint._NO_CONTEXT_WARNING)

        self._prevent_invalid_otel_syntax()
        ctx = core_instruments._RecordingContext(app=self)

        token = self.recording_contexts.set(ctx)
        ctx.token = token

        return ctx

    # For use as a context manager.
    def __exit__(self, exc_type, exc_value, exc_tb):
        self._prevent_invalid_otel_syntax()

        ctx = self.recording_contexts.get()
        self.recording_contexts.reset(ctx.token)

        if exc_type is not None:
            raise exc_value

        return

    # For use as a context manager.
    async def __aenter__(self):
        self._prevent_invalid_otel_syntax()

        ctx = core_instruments._RecordingContext(app=self)

        token = self.recording_contexts.set(ctx)
        ctx.token = token

        # self._set_context_vars()

        return ctx

    # For use as a context manager.
    async def __aexit__(self, exc_type, exc_value, exc_tb):
        self._prevent_invalid_otel_syntax()

        ctx = self.recording_contexts.get()
        self.recording_contexts.reset(ctx.token)

        # self._reset_context_vars()

        if exc_type is not None:
            raise exc_value

        return

    def __call__(self, *, run_name: str = "", input_id: str = ""):
        if not self.session.experimental_feature(
            core_experimental.Feature.OTEL_TRACING
        ):
            raise RuntimeError("OTEL Tracing is not enabled for this session.")

        from trulens.core.otel.instrument import OTELRecordingContext as OTELApp

        # Pylance shows an error here, but it is likely a false positive. due to the overriden
        # model dump returning json instead of a dict.
        return OTELApp(app=self, run_name=run_name, input_id=input_id)

    def _set_context_vars(self):
        # HACK: For debugging purposes, try setting/resetting all context vars
        # used in trulens around the app context managers due to bugs in trying
        # to set/reset them where more appropriate. This is not ideal as not
        # resetting context vars where appropriate will result possibly in
        # incorrect tracing information.

        from trulens.core.feedback.endpoint import Endpoint
        from trulens.core.instruments import WithInstrumentCallbacks

        CONTEXT_VARS = [
            WithInstrumentCallbacks._stack_contexts,
            WithInstrumentCallbacks._context_contexts,
            Endpoint._context_endpoints,
        ]

        for var in CONTEXT_VARS:
            self._context_vars_tokens[var] = var.set(var.get())

    def _reset_context_vars(self):
        # HACK: See _set_context_vars.
        for var, token in self._context_vars_tokens.items():
            var.reset(token)

        del self._context_vars_tokens[var]

    # WithInstrumentCallbacks requirement
    def on_new_record(
        self, func
    ) -> Iterable[core_instruments._RecordingContext]:
        """Called at the start of record creation.

        See
        [WithInstrumentCallbacks.on_new_record][trulens.core.instruments.WithInstrumentCallbacks.on_new_record].
        """
        ctx = self.recording_contexts.get(contextvars.Token.MISSING)

        while ctx is not contextvars.Token.MISSING:
            yield ctx
            ctx = ctx.token.old_value

    # WithInstrumentCallbacks requirement
    def on_add_record(
        self,
        ctx: core_instruments._RecordingContext,
        func: Callable,
        sig: Signature,
        bindings: BoundArguments,
        ret: Any,
        error: Any,
        perf: base_schema.Perf,
        cost: base_schema.Cost,
        existing_record: Optional[record_schema.Record] = None,
        final: bool = False,
    ) -> record_schema.Record:
        """Called by instrumented methods if they use _new_record to construct a
        "record call list.

        See
        [WithInstrumentCallbacks.on_add_record][trulens.core.instruments.WithInstrumentCallbacks.on_add_record].
        """

        def build_record(
            calls: Iterable[record_schema.RecordAppCall],
            record_metadata: serial_utils.JSON,
            existing_record: Optional[record_schema.Record] = None,
        ) -> record_schema.Record:
            calls = list(calls)

            assert len(calls) > 0, "No information recorded in call."

            if bindings is not None:
                if existing_record is None:
                    main_in = json_utils.jsonify(
                        self.main_input(func, sig, bindings)
                    )
                else:
                    main_in = existing_record.main_input
            else:
                main_in = None

            if error is None:
                assert bindings is not None, "No bindings despite no error."
                if final:
                    main_out = self.main_output(func, sig, bindings, ret)
                else:
                    main_out = f"TruLens: Record not yet finalized: {ret}"
            else:
                main_out = None

            updates = dict(
                main_input=main_in,
                main_output=json_utils.jsonify(main_out),
                main_error=json_utils.jsonify(error),
                calls=calls,
                cost=cost,
                perf=perf,
                app_id=self.app_id,
                tags=self.tags,
                meta=json_utils.jsonify(record_metadata),
            )

            if existing_record is not None:
                existing_record.update(**updates)
            else:
                existing_record = record_schema.Record(**updates)

            return existing_record

        # Finishing record needs to be done in a thread lock, done there:
        record = ctx.finish_record(
            build_record, existing_record=existing_record
        )

        if error is not None:
            # May block on DB.
            self._handle_error(record=record, error=error)
            raise error

        # Only continue with the feedback steps if the record is final.
        if not final:
            return record

        # Will block on DB, but not on feedback evaluation, depending on
        # FeedbackMode:
        record.feedback_and_future_results = self._handle_record(record=record)
        if record.feedback_and_future_results is not None:
            record.feedback_results = [
                tup[1] for tup in record.feedback_and_future_results
            ]

        if record.feedback_and_future_results is None:
            return record

        if self.feedback_mode == feedback_schema.FeedbackMode.WITH_APP_THREAD:
            # Add the record to ones with pending feedback.

            self.records_with_pending_feedback_results.add(record)

        elif self.feedback_mode == feedback_schema.FeedbackMode.WITH_APP:
            # If in blocking mode ("WITH_APP"), wait for feedbacks to finished
            # evaluating before returning the record.

            record.wait_for_feedback_results()

        return record

    def _check_instrumented(self, func):
        """
        Issue a warning and some instructions if a function that has not been
        instrumented is being used in a `with_` call.
        """

        if not isinstance(func, Callable):
            raise TypeError(
                f"Expected `func` to be a callable, but got {python_utils.class_name(type(func))}."
            )

        # If func is actually an object that implements __call__, check __call__
        # instead.
        if not (inspect.isfunction(func) or inspect.ismethod(func)):
            func = func.__call__

        if not python_utils.safe_hasattr(
            func, core_instruments.Instrument.INSTRUMENT
        ):
            if core_instruments.Instrument.INSTRUMENT in dir(func):
                # HACK009: Need to figure out the __call__ accesses by class
                # name/object name with relation to this check for
                # instrumentation because we keep hitting spurious warnings
                # here. This is a temporary workaround.
                return

            logger.warning(
                """
Function %s has not been instrumented. This may be ok if it will call a function
that has been instrumented exactly once. Otherwise unexpected results may
follow. You can use `AddInstruments.method` of `trulens.core.instruments` before
you use the `%s` wrapper to make sure `%s` does get instrumented. `%s` method
`print_instrumented` may be used to see methods that have been instrumented.
""",
                func,
                python_utils.class_name(self),
                python_utils.callable_name(func),
                python_utils.class_name(self),
            )

    async def awith_(
        self, func: asynchro_utils.CallableMaybeAwaitable[A, T], *args, **kwargs
    ) -> T:
        """Call the given async `func` with the given `*args` and `**kwargs`
        while recording, producing `func` results.

        The record of the computation is available through other means like the
        database or dashboard. If you need a record of this execution
        immediately, you can use `awith_record` or the `App` as a context
        manager instead.
        """

        res, _ = await self.awith_record(func, *args, **kwargs)

        return res

    async def with_(self, func: Callable[[A], T], *args, **kwargs) -> T:
        """Call the given async `func` with the given `*args` and `**kwargs`
        while recording, producing `func` results.

        The record of the computation is available through other means like the
        database or dashboard. If you need a record of this execution
        immediately, you can use `awith_record` or the `App` as a context
        manager instead.
        """

        res, _ = self.with_record(func, *args, **kwargs)

        return res

    def with_record(
        self,
        func: Callable[[A], T],
        *args,
        record_metadata: serial_utils.JSON = None,
        **kwargs,
    ) -> Tuple[T, record_schema.Record]:
        """
        Call the given `func` with the given `*args` and `**kwargs`, producing
        its results as well as a record of the execution.
        """

        if not isinstance(func, Callable):
            if hasattr(func, "__call__"):
                func = func.__call__

        self._check_instrumented(func)

        with self as ctx:
            ctx.record_metadata = record_metadata
            ret = func(*args, **kwargs)

        assert len(ctx.records) > 0, (
            f"Did not create any records. "
            f"This means that no instrumented methods were invoked in the process of calling {func}."
        )

        return ret, ctx.get()

    async def awith_record(
        self,
        func: Callable[[A], Awaitable[T]],
        *args,
        record_metadata: serial_utils.JSON = None,
        **kwargs,
    ) -> Tuple[T, record_schema.Record]:
        """
        Call the given `func` with the given `*args` and `**kwargs`, producing
        its results as well as a record of the execution.
        """

        if not isinstance(func, Callable):
            if hasattr(func, "__call__"):
                func = func.__call__

        self._check_instrumented(func)

        async with self as ctx:
            ctx.record_metadata = record_metadata
            ret = await func(*args, **kwargs)

        assert len(ctx.records) > 0, (
            f"Did not create any records. "
            f"This means that no instrumented methods were invoked in the process of calling {func}."
        )

        return ret, ctx.get()

    def _throw_dep_message(
        self, method, is_async: bool = False, with_record: bool = False
    ):
        # Raises a deprecation message for the various methods that pass through to
        # wrapped app while recording.

        cname = self.__class__.__name__

        iscall = method == "__call__"

        old_method = f"""{method}{"_with_record" if with_record else ""}"""
        if iscall:
            old_method = f"""call{"_with_record" if with_record else ""}"""
        new_method = f"""{"a" if is_async else ""}with_{"record" if with_record else ""}"""

        app_callable = f"""app.{method}"""
        if iscall:
            app_callable = "app"

        raise AttributeError(
            f"""
`{old_method}` is deprecated; To record results of your app's execution, use one of these options to invoke your app:
    (1) Use the `{"a" if is_async else ""}with_{"record" if with_record else ""}` method:
        ```python
        app # your app
        tru_app_recorder: {cname} = {cname}(app, ...)
        result{", record" if with_record else ""} = {"await " if is_async else ""}tru_app_recorder.{new_method}({app_callable}, ...args/kwargs-to-{app_callable}...)
        ```
    (2) Use {cname} as a context manager:
        ```python
        app # your app
        tru_app_recorder: {cname} = {cname}(app, ...)
        with tru_app_recorder{" as records" if with_record else ""}:
            result = {"await " if is_async else ""}{app_callable}(...args/kwargs-to-{app_callable}...)
        {"record = records.get()" if with_record else ""}
        ```
"""
        )

    def _add_future_feedback(
        self,
        future_or_result: Union[
            feedback_schema.FeedbackResult,
            Future[feedback_schema.FeedbackResult],
        ],
    ) -> None:
        """
        Callback used to add feedback results to the database once they are
        done.

        See [_handle_record][trulens.core.app.App._handle_record].
        """

        if isinstance(future_or_result, Future):
            res = future_or_result.result()
        else:
            res = future_or_result

        self.connector.add_feedback(res)

    def _handle_record(
        self,
        record: record_schema.Record,
        feedback_mode: Optional[feedback_schema.FeedbackMode] = None,
    ) -> Optional[
        List[
            Tuple[
                core_feedback.Feedback,
                Future[feedback_schema.FeedbackResult],
            ]
        ]
    ]:
        """
        Write out record-related info to database if set and schedule feedback
        functions to be evaluated. If feedback_mode is provided, will use that
        mode instead of the one provided to constructor.
        """

        if feedback_mode is None:
            feedback_mode = self.feedback_mode

        if self.feedback_mode is None:
            return None

        # If in buffered mode, call add record nowait.
        if self.record_ingest_mode == app_schema.RecordIngestMode.BUFFERED:
            self.connector.add_record_nowait(record=record)
            return

        # Need to add record to db before evaluating feedback functions.
        record_id = self.connector.add_record(record=record)

        if len(self.feedbacks) == 0:
            return []

        if feedback_mode == feedback_schema.FeedbackMode.NONE:
            # Do not run any feedbacks in this case (now or deferred).
            return None

        if feedback_mode == feedback_schema.FeedbackMode.DEFERRED:
            # Run all feedbacks as deferred.
            deferred_feedbacks = self.feedbacks
            undeferred_feedbacks = []
        else:
            # Run only the feedbacks to be run in Snowflake as deferred.
            deferred_feedbacks = []
            undeferred_feedbacks = []
            for f in self.feedbacks:
                if (
                    f.run_location
                    == feedback_schema.FeedbackRunLocation.SNOWFLAKE
                ):
                    deferred_feedbacks.append(f)
                else:
                    undeferred_feedbacks.append(f)

        # Insert into the feedback table the deferred feedbacks.
        for f in deferred_feedbacks:
            self.connector.db.insert_feedback(
                feedback_schema.FeedbackResult(
                    name=f.name,
                    record_id=record_id,
                    feedback_definition_id=f.feedback_definition_id,
                )
            )
        # Compute the undeferred feedbacks.
        return self._submit_feedback_functions(
            record=record,
            feedback_functions=undeferred_feedbacks,
            app=self,
            connector=self.connector,
            on_done=self._add_future_feedback,
        )

    def _handle_error(self, record: record_schema.Record, error: Exception):
        if self.connector is None:
            return

    def __getattr__(self, __name: str) -> Any:
        # A message for cases where a user calls something that the wrapped app
        # contains. We do not support this form of pass-through calls anymore.

        try:
            # Some odd interaction with pydantic.PrivateAttr causes this handler
            # to be called for private attributes even though they exist. So we
            # double check here with pydantic's getattr.
            return pydantic.BaseModel.__getattr__(self, __name)
        except AttributeError:
            pass

        app = self.app

        if python_utils.safe_hasattr(app, __name):
            msg = ATTRIBUTE_ERROR_MESSAGE.format(
                attribute_name=__name,
                class_name=type(self).__name__,
                app_class_name=type(self.app).__name__,
            )
            raise AttributeError(msg)

        else:
            raise AttributeError(
                f"'{type(self).__name__}' object has no attribute '{__name}'"
            )

    def dummy_record(
        self,
        cost: base_schema.Cost = base_schema.Cost(),
        perf: base_schema.Perf = base_schema.Perf.now(),
        ts: datetime.datetime = datetime.datetime.now(),
        main_input: str = "main_input are strings.",
        main_output: str = "main_output are strings.",
        main_error: str = "main_error are strings.",
        meta: Dict = {"metakey": "meta are dicts"},
        tags: str = "tags are strings",
    ) -> record_schema.Record:
        """Create a dummy record with some of the expected structure without
        actually invoking the app.

        The record is a guess of what an actual record might look like but will
        be missing information that can only be determined after a call is made.

        All args are [Record][trulens.core.schema.record.Record] fields except these:

            - `record_id` is generated using the default id naming schema.
            - `app_id` is taken from this recorder.
            - `calls` field is constructed based on instrumented methods.
        """

        calls = []

        for methods in self.instrumented_methods.values():
            for func, lens in methods.items():
                component = lens.get_sole_item(self)

                if not hasattr(component, func.__name__):
                    continue
                method = getattr(component, func.__name__)

                sig = inspect.signature(method)

                method_serial = pyschema_utils.FunctionOrMethod.of_callable(
                    method
                )

                sample_args = {}
                for p in sig.parameters.values():
                    if p.default == inspect.Parameter.empty:
                        sample_args[p.name] = None
                    else:
                        sample_args[p.name] = p.default

                sample_call = record_schema.RecordAppCall(
                    stack=[
                        record_schema.RecordAppCallMethod(
                            path=lens, method=method_serial
                        )
                    ],
                    args=sample_args,
                    rets=None,
                    pid=0,
                    tid=0,
                )

                calls.append(sample_call)

        return record_schema.Record(
            app_id=self.app_id,
            calls=calls,
            cost=cost,
            perf=perf,
            ts=ts,
            main_input=main_input,
            main_output=main_output,
            main_error=main_error,
            meta=meta,
            tags=tags,
        )

    def instrumented(self) -> Iterable[Tuple[serial_utils.Lens, ComponentView]]:
        """
        Iteration over instrumented components and their categories.
        """

        for q, c in instrumented_component_views(self.model_dump()):
            # Add the chain indicator so the resulting paths can be specified
            # for feedback selectors.
            q = serial_utils.Lens(
                path=(
                    serial_utils.GetItemOrAttribute(
                        item_or_attribute="__app__"
                    ),
                )
                + q.path
            )
            yield q, c

    def print_instrumented(self) -> None:
        """Print the instrumented components and methods."""

        print("Components:")
        self.print_instrumented_components()
        print("\nMethods:")
        self.print_instrumented_methods()

    def format_instrumented_methods(self) -> str:
        """Build a string containing a listing of instrumented methods."""

        return "\n".join(
            f"Object at 0x{obj:x}:\n\t"
            + "\n\t".join(
                f"{m} with path {select_schema.Select.App + path}"
                for m, path in p.items()
            )
            for obj, p in self.instrumented_methods.items()
        )

    def print_instrumented_methods(self) -> None:
        """Print instrumented methods."""

        logger.info(self.format_instrumented_methods())

    def print_instrumented_components(self) -> None:
        """Print instrumented components and their categories."""

        object_strings = []

        for t in self.instrumented():
            path = serial_utils.Lens(t[0].path[1:])
            obj = next(iter(path.get(self)))
            object_strings.append(
                f"\t{type(obj).__name__} ({t[1].__class__.__name__}) at 0x{id(obj):x} with path {str(t[0])}"
            )

        logger.info("\n".join(object_strings))

<<<<<<< HEAD
    def _validate_snowflake_attributes(self) -> None:
        """
        Helper function to check if a Snowpark session is available.

        Raises:
            NotImplementedError: If no Snowpark session (and thus no ExternalAgentDAO) is available.
        """
        if (
            self.snowflake_app_dao is None
            or self.snowflake_object_type is None
            or self.snowflake_object_name is None
            or self.snowflake_run_dao is None
        ):
            msg = (
                "This API currently requires Snowflake attributes. Please initialize App with "
                "a valid snowpark_session."
=======
    def _check_snowflake_dao(self):
        if (
            not hasattr(self, "snowflake_app_dao")
            or self.snowflake_app_dao is None
        ):
            msg = (
                "This API requires a Snowpark session to initialize snowflake-specific DAO instance. Please initialize App with "
                "object_type='EXTERNAL_AGENT' and a valid snowpark_session."
>>>>>>> 3f94c2e8
            )
            logger.error(msg)
            raise NotImplementedError(msg)

<<<<<<< HEAD
    def require_snowflake(func: Callable):
        @wraps(func)
        def wrapper(self, *args, **kwargs):
            self._validate_snowflake_attributes()
            return func(self, *args, **kwargs)

        return wrapper

    @require_snowflake
    def add_run(self, run_name: str, run_config: RunConfig) -> Run:
        """add a new run to the snowflake App (if not already exists) or retrieve
        the run if it already exists.

        Args:
            run_name (str): unique name of the run
            run_config (RunConfig): optional run config

        Returns:
            Run: Run instance
        """
        run_metadata_json = self.snowflake_run_dao.create_run_if_not_exist(
            object_name=self.snowflake_object_name,
            object_type=self.snowflake_object_type,
            run_name=run_name,
            run_config=run_config,
        )
        run_metadata_json["_app"] = self.app
        run_metadata_json["_main_method_name"] = self.main_method_name

        return Run.model_validate(run_metadata_json)

    @require_snowflake
    def list_runs(self) -> List[Run]:
        """Retrieve all runs belong to the snowflake App.

        Returns:
            List[Run]: List of Run instances
        """
        run_metadata_json_lst = self.snowflake_run_dao.list_all_runs(
            object_name=self.snowflake_object_name,
            object_type=self.snowflake_object_type,
        )
        return [
            Run.model_validate(run_metadata_json)
            for run_metadata_json in run_metadata_json_lst
        ]

    @require_snowflake
    def delete_snowflake_app(self) -> None:
        """Delete the snowflake App (managing object) in snowflake, if applicable."""
        self.snowflake_app_dao.drop_agent(self.snowflake_object_name)
=======
    def add_run(self):
        self._check_snowflake_dao()
        raise NotImplementedError("Not implemented yet.")

    def list_runs(self):
        self._check_snowflake_dao()
        raise NotImplementedError("Not implemented yet.")
>>>>>>> 3f94c2e8


# NOTE: Cannot App.model_rebuild here due to circular imports involving mod_session.TruSession
# and database.base.DB. Will rebuild each App subclass instead.<|MERGE_RESOLUTION|>--- conflicted
+++ resolved
@@ -461,38 +461,6 @@
             kwargs["connector"] = connector
             if _can_import("trulens.connectors.snowflake"):
                 from trulens.connectors.snowflake import SnowflakeConnector
-<<<<<<< HEAD
-                from trulens.connectors.snowflake.dao.enums import ObjectType
-                from trulens.connectors.snowflake.dao.external_agent import (
-                    ExternalAgentDao,
-                )
-                from trulens.connectors.snowflake.dao.run import RunDao
-
-                if isinstance(connector, SnowflakeConnector):
-                    self.snowflake_object_type = kwargs.get(
-                        "object_type", ObjectType.EXTERNAL_AGENT
-                    )
-
-                    if self.snowflake_object_type not in ObjectType:
-                        raise ValueError(
-                            f"Invalid object_type to initialize Snowflake app: {self.snowflake_object_type}"
-                        )
-
-                    snowpark_session = connector.snowpark_session()
-
-                    if self.snowflake_object_type == ObjectType.EXTERNAL_AGENT:
-                        # side effect: create external agent if not exist
-                        self.snowflake_app_dao = ExternalAgentDao(
-                            snowpark_session
-                        )
-                        self.snowflake_run_dao = RunDao(snowpark_session)
-
-                        self.snowflake_object_name = (
-                            self.snowflake_app_dao.create_agent_if_not_exist(
-                                name=kwargs["app_name"],
-                                version=kwargs["app_version"],
-                            )
-=======
 
                 if isinstance(connector, SnowflakeConnector):
                     self.snowflake_app_dao = (
@@ -500,7 +468,6 @@
                             object_type=kwargs["object_type"],
                             app_name=kwargs["app_name"],
                             app_version=kwargs["app_version"],
->>>>>>> 3f94c2e8
                         )
                     )
 
@@ -1669,24 +1636,6 @@
 
         logger.info("\n".join(object_strings))
 
-<<<<<<< HEAD
-    def _validate_snowflake_attributes(self) -> None:
-        """
-        Helper function to check if a Snowpark session is available.
-
-        Raises:
-            NotImplementedError: If no Snowpark session (and thus no ExternalAgentDAO) is available.
-        """
-        if (
-            self.snowflake_app_dao is None
-            or self.snowflake_object_type is None
-            or self.snowflake_object_name is None
-            or self.snowflake_run_dao is None
-        ):
-            msg = (
-                "This API currently requires Snowflake attributes. Please initialize App with "
-                "a valid snowpark_session."
-=======
     def _check_snowflake_dao(self):
         if (
             not hasattr(self, "snowflake_app_dao")
@@ -1695,21 +1644,10 @@
             msg = (
                 "This API requires a Snowpark session to initialize snowflake-specific DAO instance. Please initialize App with "
                 "object_type='EXTERNAL_AGENT' and a valid snowpark_session."
->>>>>>> 3f94c2e8
             )
             logger.error(msg)
             raise NotImplementedError(msg)
-
-<<<<<<< HEAD
-    def require_snowflake(func: Callable):
-        @wraps(func)
-        def wrapper(self, *args, **kwargs):
-            self._validate_snowflake_attributes()
-            return func(self, *args, **kwargs)
-
-        return wrapper
-
-    @require_snowflake
+    
     def add_run(self, run_name: str, run_config: RunConfig) -> Run:
         """add a new run to the snowflake App (if not already exists) or retrieve
         the run if it already exists.
@@ -1721,6 +1659,7 @@
         Returns:
             Run: Run instance
         """
+        self._check_snowflake_dao()
         run_metadata_json = self.snowflake_run_dao.create_run_if_not_exist(
             object_name=self.snowflake_object_name,
             object_type=self.snowflake_object_type,
@@ -1732,13 +1671,13 @@
 
         return Run.model_validate(run_metadata_json)
 
-    @require_snowflake
     def list_runs(self) -> List[Run]:
         """Retrieve all runs belong to the snowflake App.
 
         Returns:
             List[Run]: List of Run instances
         """
+        self._check_snowflake_dao()
         run_metadata_json_lst = self.snowflake_run_dao.list_all_runs(
             object_name=self.snowflake_object_name,
             object_type=self.snowflake_object_type,
@@ -1748,19 +1687,10 @@
             for run_metadata_json in run_metadata_json_lst
         ]
 
-    @require_snowflake
     def delete_snowflake_app(self) -> None:
         """Delete the snowflake App (managing object) in snowflake, if applicable."""
+        self._check_snowflake_dao()
         self.snowflake_app_dao.drop_agent(self.snowflake_object_name)
-=======
-    def add_run(self):
-        self._check_snowflake_dao()
-        raise NotImplementedError("Not implemented yet.")
-
-    def list_runs(self):
-        self._check_snowflake_dao()
-        raise NotImplementedError("Not implemented yet.")
->>>>>>> 3f94c2e8
 
 
 # NOTE: Cannot App.model_rebuild here due to circular imports involving mod_session.TruSession

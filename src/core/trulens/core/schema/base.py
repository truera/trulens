--- conflicted
+++ resolved
@@ -106,11 +106,7 @@
             if k != "cost_currency"
             and isinstance(getattr(self, k), (int, float))
             else getattr(other, k)
-<<<<<<< HEAD
-            for k in Cost.model_fields.keys()
-=======
             for k in type(self).model_fields.keys()
->>>>>>> 9dc7886d
         }
         if other.cost_currency != self.cost_currency:
             if self.cost == 0:

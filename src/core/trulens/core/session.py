from __future__ import annotations

from collections import defaultdict
from concurrent import futures
from datetime import datetime
import inspect
import logging
from multiprocessing import Process
import threading
from threading import Thread
from time import sleep
from typing import (
    TYPE_CHECKING,
    Any,
    Dict,
    Iterable,
    List,
    Mapping,
    Optional,
    Sequence,
    Tuple,
    Union,
)
import warnings

import pandas
import pydantic
from trulens.core import experimental as mod_experimental
from trulens.core import feedback
from trulens.core._utils import optional as optional_utils
from trulens.core.database.connector import DBConnector
from trulens.core.database.connector import DefaultDBConnector
from trulens.core.schema import app as mod_app_schema
from trulens.core.schema import dataset as mod_dataset_schema
from trulens.core.schema import feedback as mod_feedback_schema
from trulens.core.schema import groundtruth as mod_groundtruth_schema
from trulens.core.schema import record as mod_record_schema
from trulens.core.schema import types as mod_types_schema
from trulens.core.utils import deprecation as deprecation_utils
from trulens.core.utils import imports as import_utils
from trulens.core.utils import python
from trulens.core.utils import serial
from trulens.core.utils import text as text_utils
from trulens.core.utils import threading as threading_utils
from trulens.core.utils import threading as tru_threading
from trulens.core.utils.imports import OptionalImports
from trulens.core.utils.python import Future  # code style exception
from trulens.core.utils.text import format_seconds

if TYPE_CHECKING:
    from trulens.core import app as base_app

tqdm = None
<<<<<<< HEAD
with OptionalImports(messages=optional_utils.REQUIREMENT_SNOWFLAKE):
    from tqdm.auto import tqdm
=======
with OptionalImports(messages=optional_utils.REQUIREMENT_TQDM):
    from tqdm import tqdm
>>>>>>> e22c75ce

logger = logging.getLogger(__name__)


class TruSession(
    mod_experimental._WithExperimentalSettings,
    pydantic.BaseModel,
    python.SingletonPerName,
):
    """TruSession is the main class that provides an entry points to trulens.

    TruSession lets you:

    - Log app prompts and outputs
    - Log app Metadata
    - Run and log feedback functions
    - Run streamlit dashboard to view experiment results

    By default, all data is logged to the current working directory to
    `"default.sqlite"`. Data can be logged to a SQLAlchemy-compatible url
    referred to by `database_url`.

    Supported App Types:
        [TruChain][trulens.apps.langchain.TruChain]: Langchain
            apps.

        [TruLlama][trulens.apps.llamaindex.TruLlama]: Llama Index
            apps.

        [TruRails][trulens.apps.nemo.TruRails]: NeMo Guardrails apps.

        [TruBasicApp][trulens.apps.basic.TruBasicApp]:
            Basic apps defined solely using a function from `str` to `str`.

        [TruCustomApp][trulens.apps.custom.TruCustomApp]:
            Custom apps containing custom structures and methods. Requires
            annotation of methods to instrument.

        [TruVirtual][trulens.apps.virtual.TruVirtual]: Virtual
            apps that do not have a real app to instrument but have a virtual
            structure and can log existing captured data as if they were trulens
            records.

    Args:
        connector: Database Connector to use. If not provided, a default
            [DefaultDBConnector][trulens.core.database.connector.default.DefaultDBConnector]
            is created.

        experimental_feature_flags: Experimental feature flags. See
            [ExperimentalSettings][trulens.core.experimental.ExperimentalSettings].

        **kwargs: All other arguments are used to initialize
            [DefaultDBConnector][trulens.core.database.connector.default.DefaultDBConnector].
            Mutually exclusive with `connector`.
    """

    model_config = pydantic.ConfigDict(
        arbitrary_types_allowed=True, extra="forbid"
    )

    RETRY_RUNNING_SECONDS: float = 60.0
    """How long to wait (in seconds) before restarting a feedback function that
    has already started

    A feedback function execution that has started may have stalled or failed in
    a bad way that did not record the failure.

    See also:
        [start_evaluator][trulens.core.session.TruSession.start_evaluator]

        [DEFERRED][trulens.core.schema.feedback.FeedbackMode.DEFERRED]
    """

    RETRY_FAILED_SECONDS: float = 5 * 60.0
    """How long to wait (in seconds) to retry a failed feedback function run."""

    DEFERRED_NUM_RUNS: int = 32
    """Number of futures to wait for when evaluating deferred feedback functions."""

    RECORDS_BATCH_TIMEOUT_IN_SEC: int = 10
    """Time to wait before inserting a batch of records into the database."""

    GROUND_TRUTHS_BATCH_SIZE: int = 100
    """Time to wait before inserting a batch of ground truths into the database."""

    _evaluator_stop: Optional[threading.Event] = pydantic.PrivateAttr(None)
    """Event for stopping the deferred evaluator which runs in another thread."""

    _evaluator_proc: Optional[Union[Process, Thread]] = pydantic.PrivateAttr(
        None
    )

    _dashboard_urls: Optional[str] = pydantic.PrivateAttr(None)

    _dashboard_proc: Optional[Process] = pydantic.PrivateAttr(None)

    _tunnel_listener_stdout: Optional[Thread] = pydantic.PrivateAttr(None)

    _tunnel_listener_stderr: Optional[Thread] = pydantic.PrivateAttr(None)

    _dashboard_listener_stdout: Optional[Thread] = pydantic.PrivateAttr(None)

    _dashboard_listener_stderr: Optional[Thread] = pydantic.PrivateAttr(None)

    connector: Optional[DBConnector] = pydantic.Field(None, exclude=True)
    """Database Connector to use. If not provided, a default is created and
    used."""

    def __new__(cls, *args, **kwargs: Any) -> TruSession:
        inst = super().__new__(cls, *args, **kwargs)
        assert isinstance(inst, TruSession)
        return inst

    def __str__(self) -> str:
        return f"TruSession({self.connector})"

    # For WithExperimentalSetttings mixin's WithIdentString requirement
    def _ident_str(self) -> str:
        if self.connector is None:
            return "TruSession(no connector)"

        return self.connector._ident_str()

    def __init__(
        self,
        connector: Optional[DBConnector] = None,
        experimental_feature_flags: Optional[
            Union[
                Mapping[mod_experimental.Feature, bool],
                Iterable[mod_experimental.Feature],
            ]
        ] = None,
        **kwargs,
    ):
        if python.safe_hasattr(self, "connector"):
            # Already initialized by SingletonByName mechanism. Give warning if
            # any option was specified (not None) as it will be ignored.
            if connector is not None:
                logger.warning(
                    "TruSession was already initialized. Cannot change database configuration after initialization."
                )
                self.warning()
            return
        connector_args = {
            k: v
            for k, v in kwargs.items()
            if k in inspect.signature(DefaultDBConnector.__init__).parameters
        }
        self_args = {k: v for k, v in kwargs.items() if k not in connector_args}

        if connector_args and connector is not None:
            extra_keys = ", ".join(
                map(lambda s: "`" + s + "`", connector_args.keys())
            )
            raise ValueError(
                f"Cannot provide both `connector` and connector argument(s) {extra_keys}."
            )

        super().__init__(
            connector=connector or DefaultDBConnector(**connector_args),
            **self_args,
        )

        # for WithExperimentalSettings mixin
        if experimental_feature_flags is not None:
            self.experimental_set_features(experimental_feature_flags)

    def App(self, *args, app: Optional[Any] = None, **kwargs) -> base_app.App:
        """Create an App from the given App constructor arguments by guessing
        which app type they refer to.

        This method intentionally prints out the type of app being created to
        let user know in case the guess is wrong.
        """
        if app is None:
            # If app is not given as a keyword argument, check the positional args.

            if len(args) == 0:
                # Basic app can be specified using the text_to_text key argument.
                if "text_to_text" in kwargs:
                    from trulens.apps import basic

                    return basic.TruBasicApp(
                        *args, connector=self.connector, **kwargs
                    )

                raise ValueError("No app provided.")

            # Otherwise the app must be the first positional arg.
            app, args = args[0], args[1:]

        # Check for optional app types.
        if app.__module__.startswith("langchain"):
            with import_utils.OptionalImports(
                messages=optional_utils.REQUIREMENT_APPS_LANGCHAIN
            ):
                from trulens.apps.langchain import tru_chain

            print(f"{text_utils.UNICODE_SQUID} Instrumenting LangChain app.")
            return tru_chain.TruChain(
                *args, app=app, connector=self.connector, **kwargs
            )

        elif app.__module__.startswith("llamaindex"):
            with import_utils.OptionalImports(
                messages=optional_utils.REQUIREMENT_APPS_LLAMA
            ):
                from trulens.apps.llamaindex import tru_llama

            print(f"{text_utils.UNICODE_SQUID} Instrumenting LlamaIndex app.")
            return tru_llama.TruLlama(
                *args, app=app, connector=self.connector, **kwargs
            )

        elif app.__module__.startswith("nemoguardrails"):
            with import_utils.OptionalImports(
                messages=optional_utils.REQUIREMENT_APPS_NEMO
            ):
                from trulens.apps.nemo import tru_rails

            print(
                f"{text_utils.UNICODE_SQUID} Instrumenting NeMo GuardRails app."
            )

            return tru_rails.TruRails(
                *args, app=app, connector=self.connector, **kwargs
            )

        # Check for virtual. Either VirtualApp or JSON app arg.
        from trulens.apps import virtual
        from trulens.core.utils import serial as serial_utils

        if isinstance(app, virtual.VirtualApp) or serial_utils.is_json(app):
            print(f"{text_utils.UNICODE_SQUID} Instrumenting virtual app.")
            return virtual.TruVirtual(
                *args, app=app, connector=self.connector, **kwargs
            )

        # Check for basic. Either TruWrapperApp or the text_to_text arg. Unsure
        # what we want to do if they provide both. Let's TruBasicApp handle it.
        from trulens.apps import basic

        if isinstance(app, basic.TruWrapperApp) or "text_to_text" in kwargs:
            print(f"{text_utils.UNICODE_SQUID} Instrumenting basic app.")

            return basic.TruBasicApp(
                *args, app=app, connector=self.connector, **kwargs
            )

        # If all else fails, assume it is a custom app.
        print(f"{text_utils.UNICODE_SQUID} Instrumenting custom app.")
        from trulens.apps import custom

        return custom.TruCustomApp(
            *args, app=app, connector=self.connector, **kwargs
        )

    @deprecation_utils.method_renamed("TruSession.App")
    def Basic(self, *args, **kwargs) -> base_app.App:
        """
        !!! warning "Deprecated"
            Use
            [trulens.core.session.TruSession.App][trulens.core.session.TruSession.App]
            instead.
        """
        from trulens.apps.basic import TruBasicApp

        return TruBasicApp(*args, connector=self.connector, **kwargs)

    @deprecation_utils.method_renamed("TruSession.App")
    def Custom(self, *args, **kwargs) -> base_app.App:
        """
        !!! warning "Deprecated"
            Use
            [trulens.core.session.TruSession.App][trulens.core.session.TruSession.App]
            instead.
        """
        from trulens.apps.custom import TruCustomApp

        return TruCustomApp(*args, connector=self.connector, **kwargs)

    @deprecation_utils.method_renamed("TruSession.App")
    def Virtual(self, *args, **kwargs) -> base_app.App:
        """
        !!! warning "Deprecated"
            Use
            [trulens.core.session.TruSession.App][trulens.core.session.TruSession.App]
            instead.
        """
        from trulens.apps.virtual import TruVirtual

        return TruVirtual(*args, connector=self.connector, **kwargs)

    @deprecation_utils.method_renamed("TruSession.App")
    def Chain(self, *args, **kwargs) -> base_app.App:
        """
        !!! warning "Deprecated"
            Use
            [trulens.core.session.TruSession.App][trulens.core.session.TruSession.App]
            instead.
        """
        with import_utils.OptionalImports(
            messages=optional_utils.REQUIREMENT_APPS_LANGCHAIN
        ):
            from trulens.apps.langchain import tru_chain

        return tru_chain.TruChain(*args, connector=self.connector, **kwargs)

    @deprecation_utils.method_renamed("TruSession.App")
    def Llama(self, *args, **kwargs) -> base_app.App:
        """
        !!! warning "Deprecated"
            Use
            [trulens.core.session.TruSession.App][trulens.core.session.TruSession.App]
            instead.
        """
        with import_utils.OptionalImports(
            messages=optional_utils.REQUIREMENT_APPS_LLAMA
        ):
            from trulens.apps.llamaindex import tru_llama

        return tru_llama.TruLlama(*args, connector=self.connector, **kwargs)

    @deprecation_utils.method_renamed("TruSession.App")
    def Rails(self, *args, **kwargs) -> base_app.App:
        """
        !!! warning "Deprecated"
            Use
            [trulens.core.session.TruSession.App][trulens.core.session.TruSession.App]
            instead.
        """
        with import_utils.OptionalImports(
            messages=optional_utils.REQUIREMENT_APPS_NEMO
        ):
            from trulens.apps.nemo import tru_rails

        return tru_rails.TruRails(*args, connector=self.connector, **kwargs)

    @deprecation_utils.method_renamed("trulens.dashboard.run.find_unused_port")
    def find_unused_port(self, *args, **kwargs):
        """
        !!! warning "Deprecated"
            Use
            [trulens.dashboard.run.find_unused_port][trulens.dashboard.run.find_unused_port]
            instead.
        """
        from trulens.dashboard.run import find_unused_port

        return find_unused_port(*args, **kwargs)

    @deprecation_utils.method_renamed("trulens.dashboard.run.run_dashboard")
    def run_dashboard(self, *args, **kwargs):
        """
        !!! warning "Deprecated"
            Use
            [trulens.dashboard.run.run_dashboard][trulens.dashboard.run.run_dashboard]
            instead.
        """
        from trulens.dashboard.run import run_dashboard

        return run_dashboard(*args, session=self, **kwargs)

    @deprecation_utils.method_renamed("trulens.dashboard.run.run_dashboard")
    def start_dashboard(self, *args, **kwargs):
        """
        !!! warning "Deprecated"
            Use
            [trulens.dashboard.run.run_dashboard][trulens.dashboard.run.run_dashboard]
            instead.
        """
        from trulens.dashboard.run import run_dashboard

        return run_dashboard(*args, session=self, **kwargs)

    @deprecation_utils.method_renamed("trulens.dashboard.run.stop_dashboard")
    def stop_dashboard(self, *args, **kwargs):
        """
        !!! warning "Deprecated"
            Use
            [trulens.dashboard.run.stop_dashboard][trulens.dashboard.run.stop_dashboard]
            instead.
        """
        from trulens.dashboard.run import stop_dashboard

        return stop_dashboard(*args, session=self, **kwargs)

    @deprecation_utils.method_renamed("TruSession.connector.db.insert_record")
    def update_record(self, *args, **kwargs):
        """
        !!! warning "Deprecated"
            Use
            [trulens.core.session.TruSession.connector][trulens.core.session.TruSession.connector] [.db.insert_record][trulens.core.database.base.DB.insert_record]
            instead.
        """
        assert self.connector is not None
        return self.connector.db.insert_record(*args, **kwargs)

    def reset_database(self):
        """Reset the database. Clears all tables.

        See [DB.reset_database][trulens.core.database.base.DB.reset_database].
        """
        self.connector.reset_database()

    def migrate_database(self, **kwargs: Dict[str, Any]):
        """Migrates the database.

        This should be run whenever there are breaking changes in a database
        created with an older version of _trulens_.

        Args:
            **kwargs: Keyword arguments to pass to
                [migrate_database][trulens.core.database.base.DB.migrate_database]
                of the current database.

        See [DB.migrate_database][trulens.core.database.base.DB.migrate_database].
        """
        print(f"{text_utils.UNICODE_SQUID} Migrating DB ...")
        self.connector.migrate_database(**kwargs)

    def add_record(
        self, record: Optional[mod_record_schema.Record] = None, **kwargs: dict
    ) -> mod_types_schema.RecordID:
        """Add a record to the database.

        Args:
            record: The record to add.

            **kwargs: [Record][trulens.core.schema.record.Record] fields to add to the
                given record or a new record if no `record` provided.

        Returns:
            Unique record identifier [str][] .

        """
        return self.connector.add_record(record=record, **kwargs)

    def add_record_nowait(
        self,
        record: mod_record_schema.Record,
    ) -> None:
        """Add a record to the queue to be inserted in the next batch."""
        return self.connector.add_record_nowait(record)

    def run_feedback_functions(
        self,
        record: mod_record_schema.Record,
        feedback_functions: Sequence[feedback.Feedback],
        app: Optional[mod_app_schema.AppDefinition] = None,
        wait: bool = True,
    ) -> Union[
        Iterable[mod_feedback_schema.FeedbackResult],
        Iterable[Future[mod_feedback_schema.FeedbackResult]],
    ]:
        """Run a collection of feedback functions and report their result.

        Args:
            record: The record on which to evaluate the feedback
                functions.

            app: The app that produced the given record.
                If not provided, it is looked up from the given database `db`.

            feedback_functions: A collection of feedback
                functions to evaluate.

            wait: If set (default), will wait for results
                before returning.

        Yields:
            One result for each element of `feedback_functions` of
                [FeedbackResult][trulens.core.schema.feedback.FeedbackResult] if `wait`
                is enabled (default) or [Future][concurrent.futures.Future] of
                [FeedbackResult][trulens.core.schema.feedback.FeedbackResult] if `wait`
                is disabled.
        """

        if not isinstance(record, mod_record_schema.Record):
            raise ValueError(
                "`record` must be a `trulens.core.schema.record.Record` instance."
            )

        if not isinstance(feedback_functions, Sequence):
            raise ValueError("`feedback_functions` must be a sequence.")

        if not all(
            isinstance(ffunc, feedback.Feedback) for ffunc in feedback_functions
        ):
            raise ValueError(
                "`feedback_functions` must be a sequence of `trulens.core.Feedback` instances."
            )

        if not (app is None or isinstance(app, mod_app_schema.AppDefinition)):
            raise ValueError(
                "`app` must be a `trulens.core.schema.app.AppDefinition` instance."
            )

        if not isinstance(wait, bool):
            raise ValueError("`wait` must be a bool.")

        future_feedback_map: Dict[
            Future[mod_feedback_schema.FeedbackResult], feedback.Feedback
        ] = {
            p[1]: p[0]
            for p in mod_app_schema.AppDefinition._submit_feedback_functions(
                record=record,
                feedback_functions=feedback_functions,
                connector=self.connector,
                app=app,
            )
        }

        if wait:
            # In blocking mode, wait for futures to complete.
            for fut_result in futures.as_completed(future_feedback_map.keys()):
                # TODO: Do we want a version that gives the feedback for which
                # the result is being produced too? This is more useful in the
                # Future case as we cannot check associate a Future result to
                # its feedback before result is ready.

                # yield (future_feedback_map[fut_result], fut_result.result())
                yield fut_result.result()

        else:
            # In non-blocking, return the futures instead.
            for fut_result, _ in future_feedback_map.items():
                # TODO: see prior.

                # yield (feedback, fut_result)
                yield fut_result

    def add_app(
        self, app: mod_app_schema.AppDefinition
    ) -> mod_types_schema.AppID:
        """
        Add an app to the database and return its unique id.

        Args:
            app: The app to add to the database.

        Returns:
            A unique app identifier [str][].

        """
        return self.connector.add_app(app=app)

    def delete_app(self, app_id: mod_types_schema.AppID) -> None:
        """
        Deletes an app from the database based on its app_id.

        Args:
            app_id (schema.AppID): The unique identifier of the app to be deleted.
        """
        return self.connector.delete_app(app_id=app_id)

    def add_feedback(
        self,
        feedback_result_or_future: Optional[
            Union[
                mod_feedback_schema.FeedbackResult,
                Future[mod_feedback_schema.FeedbackResult],
            ]
        ] = None,
        **kwargs: dict,
    ) -> mod_types_schema.FeedbackResultID:
        """Add a single feedback result or future to the database and return its unique id.

        Args:
            feedback_result_or_future: If a [Future][concurrent.futures.Future]
                is given, call will wait for the result before adding it to the
                database. If `kwargs` are given and a
                [FeedbackResult][trulens.core.schema.feedback.FeedbackResult] is also
                given, the `kwargs` will be used to update the
                [FeedbackResult][trulens.core.schema.feedback.FeedbackResult] otherwise a
                new one will be created with `kwargs` as arguments to its
                constructor.

            **kwargs: Fields to add to the given feedback result or to create a
                new [FeedbackResult][trulens.core.schema.feedback.FeedbackResult] with.

        Returns:
            A unique result identifier [str][].

        """
        return self.connector.add_feedback(
            feedback_result_or_future=feedback_result_or_future, **kwargs
        )

    def add_feedbacks(
        self,
        feedback_results: Iterable[
            Union[
                mod_feedback_schema.FeedbackResult,
                Future[mod_feedback_schema.FeedbackResult],
            ]
        ],
    ) -> List[mod_types_schema.FeedbackResultID]:
        """Add multiple feedback results to the database and return their unique ids.

        Args:
            feedback_results: An iterable with each iteration being a [FeedbackResult][trulens.core.schema.feedback.FeedbackResult] or
                [Future][concurrent.futures.Future] of the same. Each given future will be waited.

        Returns:
            List of unique result identifiers [str][] in the same order as input
                `feedback_results`.
        """
        return self.connector.add_feedbacks(feedback_results=feedback_results)

    def get_app(
        self, app_id: mod_types_schema.AppID
    ) -> Optional[serial.JSONized[mod_app_schema.AppDefinition]]:
        """Look up an app from the database.

        This method produces the JSON-ized version of the app. It can be deserialized back into an [AppDefinition][trulens.core.schema.app.AppDefinition] with [model_validate][pydantic.BaseModel.model_validate]:

        Example:
            ```python
            from trulens.core.schema import app
            app_json = session.get_app(app_id="app_hash_85ebbf172d02e733c8183ac035d0cbb2")
            app = app.AppDefinition.model_validate(app_json)
            ```

        Warning:
            Do not rely on deserializing into [App][trulens.core.app.App] as
            its implementations feature attributes not meant to be deserialized.

        Args:
            app_id: The unique identifier [str][] of the app to look up.

        Returns:
            JSON-ized version of the app.
        """

        return self.connector.get_app(app_id)

    def get_apps(self) -> List[serial.JSONized[mod_app_schema.AppDefinition]]:
        """Look up all apps from the database.

        Returns:
            A list of JSON-ized version of all apps in the database.

        Warning:
            Same Deserialization caveats as [get_app][trulens.core.session.TruSession.get_app].
        """

        return self.connector.get_apps()

    def get_records_and_feedback(
        self,
        app_ids: Optional[List[mod_types_schema.AppID]] = None,
        offset: Optional[int] = None,
        limit: Optional[int] = None,
    ) -> Tuple[pandas.DataFrame, List[str]]:
        """Get records, their feedback results, and feedback names.

        Args:
            app_ids: A list of app ids to filter records by. If empty or not given, all
                apps' records will be returned.

            offset: Record row offset.

            limit: Limit on the number of records to return.

        Returns:
            DataFrame of records with their feedback results.

            List of feedback names that are columns in the DataFrame.
        """
        return self.connector.get_records_and_feedback(
            app_ids=app_ids, offset=offset, limit=limit
        )

    def get_leaderboard(
        self,
        app_ids: Optional[List[mod_types_schema.AppID]] = None,
        group_by_metadata_key: Optional[str] = None,
    ) -> pandas.DataFrame:
        """Get a leaderboard for the given apps.

        Args:
            app_ids: A list of app ids to filter records by. If empty or not given, all
                apps will be included in leaderboard.
            group_by_metadata_key: A key included in record metadata that you want to group results by.

        Returns:
            Dataframe of apps with their feedback results aggregated.
            If group_by_metadata_key is provided, the dataframe will be grouped by the specified key.
        """
        return self.connector.get_leaderboard(
            app_ids=app_ids, group_by_metadata_key=group_by_metadata_key
        )

    def add_ground_truth_to_dataset(
        self,
        dataset_name: str,
        ground_truth_df: pandas.DataFrame,
        dataset_metadata: Optional[Dict[str, Any]] = None,
    ):
        """Create a new dataset, if not existing, and add ground truth data to it. If
        the dataset with the same name already exists, the ground truth data will be added to it.

        Args:
            dataset_name: Name of the dataset.
            ground_truth_df: DataFrame containing the ground truth data.
            dataset_metadata: Additional metadata to add to the dataset.
        """

        # Create and insert the dataset record
        dataset = mod_dataset_schema.Dataset(
            name=dataset_name,
            meta=dataset_metadata,
        )
        dataset_id = self.connector.db.insert_dataset(dataset=dataset)

        buffer = []

        for _, row in ground_truth_df.iterrows():
            ground_truth = mod_groundtruth_schema.GroundTruth(
                dataset_id=dataset_id,
                query=row["query"],
                query_id=row.get("query_id", None),
                expected_response=row.get("expected_response", None),
                expected_chunks=row.get("expected_chunks", None),
                meta=row.get("meta", None),
            )
            buffer.append(ground_truth)

            if len(buffer) >= self.GROUND_TRUTHS_BATCH_SIZE:
                self.connector.db.batch_insert_ground_truth(buffer)
                buffer.clear()

        # remaining ground truths in the buffer
        if buffer:
            self.connector.db.batch_insert_ground_truth(buffer)

    def get_ground_truth(self, dataset_name: str) -> pandas.DataFrame:
        """Get ground truth data from the dataset.
        dataset_name: Name of the dataset.
        """

        return self.connector.db.get_ground_truths_by_dataset(dataset_name)

    def start_evaluator(
        self,
        restart: bool = False,
        fork: bool = False,
        disable_tqdm: bool = False,
        run_location: Optional[mod_feedback_schema.FeedbackRunLocation] = None,
        return_when_done: bool = False,
    ) -> Optional[Union[Process, Thread]]:
        """
        Start a deferred feedback function evaluation thread or process.

        Args:
            restart: If set, will stop the existing evaluator before starting a
                new one.

            fork: If set, will start the evaluator in a new process instead of a
                thread. NOT CURRENTLY SUPPORTED.

            disable_tqdm: If set, will disable progress bar logging from the evaluator.

            run_location: Run only the evaluations corresponding to run_location.

            return_when_done: Instead of running asynchronously, will block until no feedbacks remain.

        Returns:
            If return_when_done is True, then returns None. Otherwise, the started process or thread
                that is executing the deferred feedback evaluator.

        Relevant constants:
            [RETRY_RUNNING_SECONDS][trulens.core.session.TruSession.RETRY_RUNNING_SECONDS]

            [RETRY_FAILED_SECONDS][trulens.core.session.TruSession.RETRY_FAILED_SECONDS]

            [DEFERRED_NUM_RUNS][trulens.core.session.TruSession.DEFERRED_NUM_RUNS]

            [MAX_THREADS][trulens.core.utils.threading.TP.MAX_THREADS]
        """

        assert not fork, "Fork mode not yet implemented."
        assert (
            (not fork) or (not return_when_done)
        ), "fork=True implies running asynchronously but return_when_done=True does not!"

        if self._evaluator_proc is not None:
            if restart:
                self.stop_evaluator()
            else:
                raise RuntimeError(
                    "Evaluator is already running in this process."
                )

        if not fork:
            self._evaluator_stop = threading.Event()

        def runloop(stop_when_none_left: bool = False):
            assert self._evaluator_stop is not None

            print(
                f"Will keep max of "
                f"{self.DEFERRED_NUM_RUNS} feedback(s) running."
            )
            print(
                f"Tasks are spread among max of "
                f"{tru_threading.TP.MAX_THREADS} thread(s)."
            )
            print(
                f"Will rerun running feedbacks after "
                f"{format_seconds(self.RETRY_RUNNING_SECONDS)}."
            )
            print(
                f"Will rerun failed feedbacks after "
                f"{format_seconds(self.RETRY_FAILED_SECONDS)}."
            )

            total = 0

            # TODO: a lot of the time we say `if tqdm`, but shouldn't we say `if not disable_tqdm`?
            if tqdm:
                # Getting total counts from the database to start off the tqdm
                # progress bar initial values so that they offer accurate
                # predictions initially after restarting the process.
                queue_stats = self.connector.db.get_feedback_count_by_status()
                queue_done = (
                    queue_stats.get(
                        mod_feedback_schema.FeedbackResultStatus.DONE
                    )
                    or 0
                )
                queue_total = sum(queue_stats.values())

                # Show the overall counts from the database, not just what has been
                # looked at so far.
                tqdm_status = tqdm(
                    desc="Feedback Status",
                    initial=queue_done,
                    unit="feedbacks",
                    total=queue_total,
                    postfix={
                        status.name: count
                        for status, count in queue_stats.items()
                    },
                    disable=disable_tqdm,
                )

                # Show the status of the results so far.
                tqdm_total = tqdm(
                    desc="Done Runs",
                    initial=0,
                    unit="runs",
                    disable=disable_tqdm,
                )

                # Show what is being waited for right now.
                tqdm_waiting = tqdm(
                    desc="Waiting for Runs",
                    initial=0,
                    unit="runs",
                    disable=disable_tqdm,
                )

            runs_stats = defaultdict(int)

            futures_map: Dict[
                Future[mod_feedback_schema.FeedbackResult], pandas.Series
            ] = dict()

            while fork or not self._evaluator_stop.is_set():
                if len(futures_map) < self.DEFERRED_NUM_RUNS:
                    # Get some new evals to run if some already completed by now.
                    new_futures: List[
                        Tuple[
                            pandas.Series,
                            Future[mod_feedback_schema.FeedbackResult],
                        ]
                    ] = feedback.Feedback.evaluate_deferred(
                        limit=self.DEFERRED_NUM_RUNS - len(futures_map),
                        shuffle=True,
                        session=self,
                        run_location=run_location,
                    )

                    # Will likely get some of the same ones that already have running.
                    for row, fut in new_futures:
                        if fut in futures_map:
                            # If the future is already in our set, check whether
                            # its status has changed and if so, note it in the
                            # runs_stats.
                            if futures_map[fut].status != row.status:
                                runs_stats[row.status.name] += 1

                        futures_map[fut] = row
                        total += 1

                    if tqdm:
                        tqdm_total.total = total
                        tqdm_total.refresh()

                if tqdm:
                    tqdm_waiting.total = self.DEFERRED_NUM_RUNS
                    tqdm_waiting.n = len(futures_map)
                    tqdm_waiting.refresh()

                # Note whether we have waited for some futures in this
                # iteration. Will control some extra wait time if there is no
                # work.
                did_wait = False

                if len(futures_map) > 0:
                    did_wait = True

                    futures_copy = list(futures_map.keys())

                    try:
                        for fut in futures.as_completed(
                            futures_copy, timeout=10
                        ):
                            del futures_map[fut]

                            if tqdm:
                                tqdm_waiting.update(-1)
                                tqdm_total.update(1)

                            feedback_result = fut.result()
                            runs_stats[feedback_result.status.name] += 1

                    except futures.TimeoutError:
                        pass

                if tqdm:
                    tqdm_total.set_postfix({
                        name: count for name, count in runs_stats.items()
                    })

                    queue_stats = (
                        self.connector.db.get_feedback_count_by_status()
                    )
                    queue_done = (
                        queue_stats.get(
                            mod_feedback_schema.FeedbackResultStatus.DONE
                        )
                        or 0
                    )
                    queue_total = sum(queue_stats.values())

                    tqdm_status.n = queue_done
                    tqdm_status.total = queue_total
                    tqdm_status.set_postfix({
                        status.name: count
                        for status, count in queue_stats.items()
                    })

                # Check if any of the running futures should be stopped.
                futures_copy = list(futures_map.keys())
                for fut in futures_copy:
                    row = futures_map[fut]

                    if fut.running():
                        # Not checking status here as this will be not yet be set
                        # correctly. The computation in the future updates the
                        # database but this object is outdated.

                        elapsed = datetime.now().timestamp() - row.last_ts
                        if elapsed > self.RETRY_RUNNING_SECONDS:
                            fut.cancel()

                            # Not an actual status, but would be nice to
                            # indicate cancellations in run stats:
                            runs_stats["CANCELLED"] += 1

                            del futures_map[fut]

                if not did_wait:
                    if stop_when_none_left:
                        break
                    # Nothing to run/is running, wait a bit.
                    if fork:
                        sleep(10)
                    else:
                        self._evaluator_stop.wait(10)

            print("Evaluator stopped.")

        if return_when_done:
            runloop(stop_when_none_left=True)
            return None
        else:
            if fork:
                proc = Process(target=runloop)
            else:
                proc = threading_utils.Thread(target=runloop)
                proc.daemon = True
            # Start a persistent thread or process that evaluates feedback functions.
            self._evaluator_proc = proc
            proc.start()
            return proc

    run_evaluator = start_evaluator

    def stop_evaluator(self):
        """
        Stop the deferred feedback evaluation thread.
        """

        if self._evaluator_proc is None:
            raise RuntimeError("Evaluator not running this process.")

        if isinstance(self._evaluator_proc, Process):
            self._evaluator_proc.terminate()

        elif isinstance(self._evaluator_proc, Thread):
            self._evaluator_stop.set()
            self._evaluator_proc.join()
            self._evaluator_stop = None

        self._evaluator_proc = None


def Tru(*args, **kwargs) -> TruSession:
    warnings.warn(
        "Tru is deprecated, use TruSession instead.",
        DeprecationWarning,
        stacklevel=2,
    )
    return TruSession(*args, **kwargs)<|MERGE_RESOLUTION|>--- conflicted
+++ resolved
@@ -51,13 +51,8 @@
     from trulens.core import app as base_app
 
 tqdm = None
-<<<<<<< HEAD
-with OptionalImports(messages=optional_utils.REQUIREMENT_SNOWFLAKE):
+with OptionalImports(messages=optional_utils.REQUIREMENT_TQDM):
     from tqdm.auto import tqdm
-=======
-with OptionalImports(messages=optional_utils.REQUIREMENT_TQDM):
-    from tqdm import tqdm
->>>>>>> e22c75ce
 
 logger = logging.getLogger(__name__)
 

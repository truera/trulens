--- conflicted
+++ resolved
@@ -1338,15 +1338,7 @@
         for feedback in feedbacks:
             compute_feedback_by_span_group(
                 events,
-<<<<<<< HEAD
-                feedback.name,
-                feedback.imp,
-                feedback.higher_is_better,
-                feedback.selectors,
-                feedback.aggregator,
-=======
                 feedback,
->>>>>>> 9e340dc5
                 raise_error_on_no_feedbacks_computed,
             )
 
@@ -1358,11 +1350,7 @@
         start_time: Optional[datetime] = None,
     ) -> pandas.DataFrame:
         """
-<<<<<<< HEAD
-        Get events from the database.
-=======
         Get events/spans from the database in OTel mode.
->>>>>>> 9e340dc5
 
         Args:
             app_name: The app name to filter events by.
@@ -1371,11 +1359,7 @@
             start_time: The minimum time to consider events from.
 
         Returns:
-<<<<<<< HEAD
-            A pandas DataFrame of all relevant events.
-=======
             A pandas DataFrame of all relevant events/spans.
->>>>>>> 9e340dc5
         """
         return self.connector.get_events(
             app_name=app_name,

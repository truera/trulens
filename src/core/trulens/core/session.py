--- conflicted
+++ resolved
@@ -160,8 +160,6 @@
     """Database Connector to use. If not provided, a default is created and
     used."""
 
-<<<<<<< HEAD
-=======
     _experimental_otel_exporter: Optional[
         Any
     ] = (  # Any = otel_export_sdk.SpanExporter
@@ -189,12 +187,6 @@
 
         _TruSession._setup_otel_exporter(self, value)
 
-    def __new__(cls, *args, **kwargs: Any) -> TruSession:
-        inst = super().__new__(cls, *args, **kwargs)
-        assert isinstance(inst, TruSession)
-        return inst
-
->>>>>>> fe5c4b79
     def __str__(self) -> str:
         return f"TruSession({self.connector})"
 

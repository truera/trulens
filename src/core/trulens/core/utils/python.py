"""
Utilities related to core python functionalities.
"""

from __future__ import annotations

import asyncio
from concurrent import futures
import contextvars
import dataclasses
import inspect
import logging
from pprint import PrettyPrinter
import queue
import sys
from types import FrameType
from types import ModuleType
import typing
from typing import (
    Any,
    AsyncGenerator,
    Awaitable,
    Callable,
    Dict,
    Generator,
    Generic,
    Hashable,
    Iterable,
    Iterator,
    List,
    Optional,
    Sequence,
    Type,
    TypeVar,
    Union,
)

T = TypeVar("T")

Thunk = Callable[[], T]
"""A function that takes no arguments."""

if sys.version_info >= (3, 11):
    getmembers_static = inspect.getmembers_static
else:

    def getmembers_static(obj, predicate=None):
        """Implementation of inspect.getmembers_static for python < 3.11."""

        if predicate is None:
            predicate = lambda name, value: True

        return [
            (name, value)
            for name in dir(obj)
            if hasattr(obj, name)
            and predicate(name, value := getattr(obj, name))
        ]


if sys.version_info >= (3, 9):
    Future = futures.Future
    """Alias for [concurrent.futures.Future][].

    In python < 3.9, a sublcass of [concurrent.futures.Future][] with
    `Generic[A]` is used instead.
    """

    Queue = queue.Queue
    """Alias for [queue.Queue][] .

    In python < 3.9, a sublcass of [queue.Queue][] with
    `Generic[A]` is used instead.
    """

else:
    # Fake classes which can have type args. In python earlier than 3.9, the
    # classes imported above cannot have type args which is annoying for type
    # annotations. We use these fake ones instead.

    A = TypeVar("A")

    # HACK011
    class Future(Generic[A], futures.Future):
        """Alias for [concurrent.futures.Future][].

        In python < 3.9, a sublcass of [concurrent.futures.Future][] with
        `Generic[A]` is used instead.
        """

    # HACK012
    class Queue(Generic[A], queue.Queue):
        """Alias for [queue.Queue][] .

        In python < 3.9, a sublcass of [queue.Queue][] with
        `Generic[A]` is used instead.
        """


class EmptyType(type):
    """A type that cannot be instantiated or subclassed."""

    def __new__(mcs, *args, **kwargs):
        raise ValueError("EmptyType cannot be instantiated.")

    def __instancecheck__(cls, __instance: Any) -> bool:
        return False

    def __subclasscheck__(cls, __subclass: Type) -> bool:
        return False


if sys.version_info >= (3, 10):
    import types

    NoneType = types.NoneType
    """Alias for [types.NoneType][] .

    In python < 3.10, it is defined as `type(None)` instead.
    """

else:
    NoneType = type(None)
    """Alias for [types.NoneType][] .

    In python < 3.10, it is defined as `type(None)` instead.
    """

logger = logging.getLogger(__name__)
pp = PrettyPrinter()

# Reflection utilities.


def class_name(obj: Union[Type, Any]) -> str:
    """Get the class name of the given object or instance."""

    if hasattr(obj, "__name__"):
        return obj.__name__

    if hasattr(obj, "__class__"):
        return obj.__class__.__name__

    return str(obj)


def module_name(obj: Union[ModuleType, Type, Any]) -> str:
    """Get the module name of the given module, class, or instance."""

    if isinstance(obj, ModuleType):
        return obj.__name__

    if hasattr(obj, "__module__"):
        return obj.__module__  # already a string name

    return "unknown module"


def callable_name(c: Callable):
    """Get the name of the given callable."""

    if isinstance(c, staticmethod):
        return callable_name(c.__func__)

    if isinstance(c, classmethod):
        return callable_name(c.__func__)

    if not isinstance(c, Callable):
        raise ValueError(
            f"Expected a callable. Got {class_name(type(c))} instead."
        )

    if safe_hasattr(c, "__name__"):
        return c.__name__

    if safe_hasattr(c, "__call__"):
        return callable_name(c.__call__)

    return str(c)


def id_str(obj: Any) -> str:
    """Get the id of the given object as a string in hex."""

    return f"0x{id(obj):x}"


def is_really_coroutinefunction(func) -> bool:
    """Determine whether the given function is a coroutine function.

    Warning:
        Inspect checkers for async functions do not work on openai clients,
        perhaps because they use `@typing.overload`. Because of that, we detect
        them by checking `__wrapped__` attribute instead. Note that the inspect
        docs suggest they should be able to handle wrapped functions but perhaps
        they handle different type of wrapping? See
        https://docs.python.org/3/library/inspect.html#inspect.iscoroutinefunction
        . Another place they do not work is the decorator langchain uses to mark
        deprecated functions.
    """

    if inspect.iscoroutinefunction(func):
        return True

    if hasattr(func, "__wrapped__") and inspect.iscoroutinefunction(
        func.__wrapped__
    ):
        return True

    return False


def safe_signature(func_or_obj: Any):
    """Get the signature of the given function.

    Sometimes signature fails for wrapped callables and in those cases we check
    for `__call__` attribute and use that instead.
    """
    try:
        assert isinstance(
            func_or_obj, Callable
        ), f"Expected a Callable. Got {type(func_or_obj)} instead."

        return inspect.signature(func_or_obj)

    except Exception as e:
        if safe_hasattr(func_or_obj, "__call__"):
            # If given an obj that is callable (has __call__ defined), we want to
            # return signature of that call instead of letting inspect.signature
            # explore that object further. Doing so may produce exceptions due to
            # contents of those objects producing exceptions when attempting to
            # retrieve them.

            return inspect.signature(func_or_obj.__call__)

        else:
            raise e


def safe_hasattr(obj: Any, k: str) -> bool:
    """Check if the given object has the given attribute.

    Attempts to use static checks (see [inspect.getattr_static][]) to avoid any
    side effects of attribute access (i.e. for properties).
    """
    try:
        v = inspect.getattr_static(obj, k)
    except AttributeError:
        return False

    is_prop = False
    try:
        # OpenAI version 1 classes may cause this isinstance test to raise an
        # exception.
        is_prop = isinstance(v, property)
    except Exception:
        return False

    if is_prop:
        try:
            v.fget(obj)
            return True
        except Exception:
            return False
    else:
        return True


def safe_issubclass(cls: Type, parent: Type) -> bool:
    """Check if the given class is a subclass of the given parent class."""

    origin = typing.get_origin(cls)
    if origin is None:
        return issubclass(cls, parent)

    return issubclass(origin, parent)


# Function utilities.


def code_line(func, show_source: bool = False) -> Optional[str]:
    """Get a string representation of the location of the given function
    `func`."""

    if isinstance(func, inspect.FrameInfo):
        ret = f"{func.filename}:{func.lineno}"
        if show_source:
            ret += "\n"
            for line in func.code_context:
                ret += "\t" + line

        return ret

    if inspect.isframe(func):
        code = func.f_code
        ret = f"{func.f_code.co_filename}:{func.f_code.co_firstlineno}"

    elif safe_hasattr(func, "__code__"):
        code = func.__code__
        ret = f"{code.co_filename}:{code.co_firstlineno}"

    else:
        return None

    if show_source:
        ret += "\n"
        for line in inspect.getsourcelines(func)[0]:
            ret += "\t" + str(line)

    return ret


def locals_except(*exceptions):
    """
    Get caller's locals except for the named exceptions.
    """

    locs = caller_frame(offset=1).f_locals  # 1 to skip this call

    return {k: v for k, v in locs.items() if k not in exceptions}


def for_all_methods(decorator, _except: Optional[List[str]] = None):
    """
    Applies decorator to all methods except classmethods, private methods and
    the ones specified with `_except`.
    """

    def decorate(cls):
        for (
            attr_name,
            attr,
        ) in cls.__dict__.items():  # does not include classmethods
            if not inspect.isfunction(attr):
                continue  # skips non-method attributes

            if attr_name.startswith("_"):
                continue  # skips private methods

            if _except is not None and attr_name in _except:
                continue

            logger.debug("Decorating %s", attr_name)
            setattr(cls, attr_name, decorator(attr))

        return cls

    return decorate


def run_before(callback: Callable):
    """
    Create decorator to run the callback before the function.
    """

    def decorator(func):
        def wrapper(*args, **kwargs):
            callback(*args, **kwargs)
            return func(*args, **kwargs)

        return wrapper

    return decorator


# Python call stack utilities

# Attribute name for storing a callstack in asyncio tasks.
STACK = "__tru_stack"


def superstack() -> Iterator[FrameType]:
    """Get the current stack (not including this function) with frames reaching
    across Tasks and threads.
    """

    frames = stack_with_tasks()[1:]  # + 1 to skip this method itself
    # NOTE: skipping offset frames is done below since the full stack may need
    # to be reconstructed there.

    # Using queue for frames as additional frames may be added due to handling threads.
    q = queue.Queue()
    for f in frames:
        q.put(f)

    while not q.empty():
        f = q.get()
        yield f

        if id(f.f_code) == id(_future_target_wrapper.__code__):
            locs = f.f_locals

            assert (
                "pre_start_stack" in locs
            ), "Pre thread start stack expected but not found."
            for fi in locs["pre_start_stack"]:
                q.put(fi.frame)

            continue

    return


def caller_module_name(offset=0) -> str:
    """
    Get the caller's (of this function) module name.
    """

    return inspect.stack()[offset + 1].frame.f_globals["__name__"]


def caller_module(offset=0) -> ModuleType:
    """
    Get the caller's (of this function) module.
    """

    return sys.modules[caller_module_name(offset=offset + 1)]


def caller_frame(offset=0) -> FrameType:
    """
    Get the caller's (of this function) frame. See
    https://docs.python.org/3/reference/datamodel.html#frame-objects .
    """

    return inspect.stack()[offset + 1].frame


def caller_frameinfo(
    offset: int = 0, skip_module: Optional[str] = "trulens"
) -> Optional[inspect.FrameInfo]:
    """
    Get the caller's (of this function) frameinfo. See
    https://docs.python.org/3/reference/datamodel.html#frame-objects .

    Args:
        offset: The number of frames to skip. Default is 0.

        skip_module: Skip frames from the given module. Default is "trulens".
    """

    for finfo in inspect.stack()[offset + 1 :]:
        if skip_module is None:
            return finfo
        if not finfo.frame.f_globals["__name__"].startswith(skip_module):
            return finfo

    return None


def task_factory_with_stack(loop, coro, *args, **kwargs) -> asyncio.Task:
    """
    A task factory that annotates created tasks with stacks of their parents.

    All of such annotated stacks can be retrieved with
    [stack_with_tasks][trulens.core.utils.python.stack_with_tasks] as one merged
    stack.
    """

    parent_task = asyncio.current_task(loop=loop)
    task = asyncio.tasks.Task(coro=coro, loop=loop, *args, **kwargs)

    stack = [fi.frame for fi in inspect.stack()[2:]]

    if parent_task is not None:
        stack = merge_stacks(stack, parent_task.get_stack()[::-1])
        # skipping create_task and task_factory

    setattr(task, STACK, stack)

    return task


# NOTE(piotrm): If this is found not necessary through 2025-01-01, lets remove
# it.

# NOTE(piotrm): The overriding of the task factory may no longer be necessary
# due to changes in how instrumented methods are executed. It might be possible,
# however, that some older libraries are not copying contexts into Tasks which
# would make this neccessary.

'''
try:
    loop = asyncio.get_running_loop()
    loop.set_task_factory(task_factory_with_stack)
<<<<<<< HEAD
=======
    # Async debugging work ongoing:
    # print("Patched existing running loop.")
>>>>>>> d81b0407
except Exception:
    pass

# Instrument new_event_loop to set the above task_factory upon creation:
original_new_event_loop = asyncio.new_event_loop
<<<<<<< HEAD
=======
# Async debugging work ongoing:
# print("Patched new loops")

>>>>>>> d81b0407

def tru_new_event_loop():
    """Replacement for [new_event_loop][asyncio.new_event_loop] that sets
    the task factory to make tasks that copy the stack from their creators."""

    loop = original_new_event_loop()
    loop.set_task_factory(task_factory_with_stack)
    return loop

asyncio.new_event_loop = tru_new_event_loop
'''


def get_task_stack(task: asyncio.Task) -> Sequence[FrameType]:
    """Get the annotated stack (if available) on the given task."""

    if safe_hasattr(task, STACK):
        return getattr(task, STACK)
    else:
        # get_stack order is reverse of inspect.stack:
        return task.get_stack()[::-1]


def merge_stacks(
    s1: Sequence[FrameType], s2: Sequence[FrameType]
) -> Sequence[FrameType]:
    """
    Assuming `s1` is a subset of `s2`, combine the two stacks in presumed call
    order.
    """

    ret = []

    while len(s1) > 1:
        f = s1[0]
        s1 = s1[1:]

        ret.append(f)
        try:
            s2i = s2.index(f)
            for _ in range(s2i):
                ret.append(s2[0])
                s2 = s2[1:]

        except Exception:
            pass

    return ret


def stack_with_tasks() -> Sequence[FrameType]:
    """Get the current stack (not including this function) with frames reaching
    across Tasks.
    """

    ret = [fi.frame for fi in inspect.stack()[1:]]  # skip stack_with_tasks

    try:
        task_stack = get_task_stack(asyncio.current_task())

        return merge_stacks(ret, task_stack)

    except Exception:
        return ret


def _future_target_wrapper(stack, context, func, *args, **kwargs):
    """
    Wrapper for a function that is started by threads. This is needed to
    record the call stack prior to thread creation as in python threads do
    not inherit the stack. Our instrumentation, however, relies on walking
    the stack and need to do this to the frames prior to thread starts.
    """

    # TODO: See if threading.stack_size([size]) can be used instead.

    # Keep this for looking up via get_first_local_in_call_stack .
    pre_start_stack = stack  # noqa: F841 # pylint: disable=W0612

    for var, value in context.items():
        var.set(value)

    return func(*args, **kwargs)


def get_all_local_in_call_stack(
    key: str,
    func: Callable[[Callable], bool],
    offset: Optional[int] = 1,
    skip: Optional[Any] = None,  # really frame
) -> Iterator[Any]:
    """Find locals in call stack by name.

    Args:
        key: The name of the local variable to look for.

        func: Recognizer of the function to find in the call stack.

        offset: The number of top frames to skip.

        skip: A frame to skip as well.

    Note:
        `offset` is unreliable for skipping the intended frame when operating
        with async tasks. In those cases, the `skip` argument is more reliable.

    Returns:
        An iterator over the values of the local variable named `key` in the
            stack at all of the frames executing a function which `func` recognizes
            (returns True on) starting from the top of the stack except `offset` top
            frames.

            Returns None if `func` does not recognize any function in the stack.

    Raises:
        RuntimeError: Raised if a function is recognized but does not have `key`
            in its locals.

    This method works across threads as long as they are started using
    [TP][trulens.core.utils.threading.TP].
    """

    frames = stack_with_tasks()[1:]  # + 1 to skip this method itself
    # NOTE: skipping offset frames is done below since the full stack may need
    # to be reconstructed there.

    # Using queue for frames as additional frames may be added due to handling threads.
    q = queue.Queue()
    for f in frames:
        q.put(f)

    while not q.empty():
        f = q.get()

        if id(f.f_code) == id(_future_target_wrapper.__code__):
            locs = f.f_locals
            assert (
                "pre_start_stack" in locs
            ), "Pre thread start stack expected but not found."
            for fi in locs["pre_start_stack"]:
                q.put(fi.frame)

            continue

        if offset is not None and offset > 0:
            offset -= 1
            continue

        if func(f.f_code):
            logger.debug(
                "Looking via %s; found %s", callable_name(func), str(f)
            )
            if skip is not None and f == skip:
                logger.debug("Skipping.")
                continue

            locs = f.f_locals
            if key in locs:
                yield locs[key]
            else:
                raise KeyError(f"No local named '{key}' found in frame {f}.")

    return


def get_first_local_in_call_stack(
    key: str,
    func: Callable[[Callable], bool],
    offset: Optional[int] = 1,
    skip: Optional[Any] = None,  # actually frame
) -> Optional[Any]:
    """
    Get the value of the local variable named `key` in the stack at the nearest
    frame executing a function which `func` recognizes (returns True on)
    starting from the top of the stack except `offset` top frames. If `skip`
    frame is provided, it is skipped as well. Returns None if `func` does not
    recognize the correct function. Raises RuntimeError if a function is
    recognized but does not have `key` in its locals.

    This method works across threads as long as they are started using the TP
    class above.

    NOTE: `offset` is unreliable for skipping the intended frame when operating
    with async tasks. In those cases, the `skip` argument is more reliable.
    """

    try:
        return next(
            iter(
                get_all_local_in_call_stack(
                    key, func, offset=offset + 1, skip=skip
                )
            )
        )
    except StopIteration:
        logger.debug("no frames found")
        return None


# Wrapping utilities


class OpaqueWrapper(Generic[T]):
    """Wrap an object preventing all access.

    Any access except to
    [unwrap][trulens.core.utils.python.OpaqueWrapper.unwrap] will result in an
    exception with the given message.

    Args:
        obj: The object to wrap.

        e: The exception to raise when an attribute is accessed.
    """

    def __init__(self, obj: T, e: Exception):
        self._obj = obj
        self._e = e

    def unwrap(self) -> T:
        """Get the wrapped object back."""
        return self._obj

    def __getattr__(self, name):
        raise self._e

    def __setattr__(self, name, value):
        if name in ["_obj", "_e"]:
            return super().__setattr__(name, value)
        raise self._e

    def __call__(self, *args: Any, **kwds: Any) -> Any:
        raise self._e


def wrap_awaitable(
    awaitable: Awaitable[T],
    on_await: Optional[Callable[[], Any]] = None,
    on_done: Optional[Callable[[T], Any]] = None,
    context_vars: Optional[Iterable[contextvars.ContextVar]] = None,
) -> Awaitable[T]:
    """Wrap an awaitable in another awaitable that will call callbacks before
    and after the given awaitable finishes.

    !!! Important
        This method captures a [Context][contextvars.Context] at the time this
        method is called and copies it over to the wrapped awaitable.

    Note that the resulting awaitable needs to be awaited for the callback to
    eventually trigger.

    Args:
        awaitable: The awaitable to wrap.

        on_await: The callback to call when the wrapper awaitable is awaited but
            before the wrapped awaitable is awaited.

        on_done: The callback to call with the result of the wrapped awaitable
            once it is ready.

        context_vars: The context variables to copy over to the wrapped
            awaitable. If None, all context variables are copied.
    """

    if context_vars is None:
        context_copy = {cv: cv.get() for cv in contextvars.copy_context()}
    else:
        context_copy = {cv: cv.get() for cv in context_vars}

    async def wrapper(awaitable):
        tokens = {}
        for k, v in context_copy.items():
            # print("copied", k, len(v) if hasattr(v, "__len__") else "no len")
            tokens[k] = k.set(v)

        if on_await is not None:
            on_await()

        val = await awaitable

        if on_done is not None:
            on_done(val)

        for k, v in tokens.items():
            k.reset(v)

        return val

    return wrapper(awaitable)


def wrap_generator(
    gen: Generator[T, None, None],
    on_iter: Optional[Callable[[], Any]] = None,
    on_next: Optional[Callable[[T], Any]] = None,
    on_done: Optional[Callable[[List[T]], Any]] = None,
    context_vars: Optional[Iterable[contextvars.ContextVar]] = None,
) -> Generator[T, None, None]:
    """Wrap a generator in another generator that will call callbacks at various
    points in the generation process.

    Args:
        gen: The generator to wrap.

        on_iter: The callback to call when the wrapper generator is created but
            before a first iteration is produced.

        on_next: The callback to call with the result of each iteration of the
            wrapped generator.

        on_done: The callback to call when the wrapped generator is exhausted.
    """

    if context_vars is None:
        context_copy = {cv: cv.get() for cv in contextvars.copy_context()}
    else:
        context_copy = {cv: cv.get() for cv in context_vars}

    def wrapper(gen):
        tokens = {}
        for k, v in context_copy.items():
            tokens[k] = k.set(v)

        if on_iter is not None:
            on_iter()

        vals = []

        for val in gen:
            vals.append(val)
            if on_next is not None:
                on_next(val)
            yield val

        if on_done is not None:
            on_done(vals)

        for k, v in tokens.items():
            try:
                k.reset(v)
            except Exception:
                pass

    return wrapper(gen)


def wrap_async_generator(
    gen: AsyncGenerator[T, None, None],
    on_iter: Optional[Callable[[], Any]] = None,
    on_next: Optional[Callable[[T], Any]] = None,
    on_done: Optional[Callable[[List[T]], Any]] = None,
    context_vars: Optional[Iterable[contextvars.ContextVar]] = None,
) -> Generator[T, None, None]:
    """Wrap a generator in another generator that will call callbacks at various
    points in the generation process.

    Args:
        gen: The generator to wrap.

        on_iter: The callback to call when the wrapper generator is created but
            before a first iteration is produced.

        on_next: The callback to call with the result of each iteration of the
            wrapped generator.

        on_done: The callback to call when the wrapped generator is exhausted.
    """

    if context_vars is None:
        context_copy = {cv: cv.get() for cv in contextvars.copy_context()}
    else:
        context_copy = {cv: cv.get() for cv in context_vars}

    async def wrapper(gen):
        tokens = {}
        for k, v in context_copy.items():
            tokens[k] = k.set(v)

        if on_iter is not None:
            on_iter()

        vals = []

        async for val in gen:
            vals.append(val)
            if on_next is not None:
                on_next(val)
            yield val

        if on_done is not None:
            on_done(vals)

        for k, v in tokens.items():
            try:
                k.reset(v)
            except Exception:
                pass

    return wrapper(gen)


# Class utilities


@dataclasses.dataclass
class SingletonInfo(Generic[T]):
    """
    Information about a singleton instance.
    """

    val: T
    """The singleton instance."""

    cls: Type[T]
    """The class of the singleton instance."""

    frame: Any
    """The frame where the singleton was created.

    This is used for showing "already created" warnings.
    """

    name: Optional[str] = None
    """The name of the singleton instance.

    This is used for the SingletonPerName mechanism to have a separate singleton
    for each unique name (and class).
    """

    def __init__(self, name: str, val: Any):
        self.val = val
        self.cls = val.__class__
        self.name = name
        self.frameinfo = caller_frameinfo(offset=2)

    def warning(self):
        """Issue warning that this singleton already exists."""

        logger.warning(
            (
                "Singleton instance of type %s already created at:\n%s\n"
                "You can delete the singleton by calling `<instance>.delete_singleton()` or \n"
                f"""  ```python
  from trulens.core.utils.python import SingletonPerName
  SingletonPerName.delete_singleton_by_name(name="{self.name}", cls={self.cls.__name__})
  ```
            """
            ),
            self.cls.__name__,
            code_line(self.frameinfo, show_source=True),
        )


class SingletonPerName:
    """
    Class for creating singleton instances except there being one instance max,
    there is one max per different `name` argument. If `name` is never given,
    reverts to normal singleton behavior.
    """

    # Hold singleton instances here.
    _instances: Dict[Hashable, SingletonInfo[SingletonPerName]] = {}

    # Need some way to look up the name of the singleton instance. Cannot attach
    # a new attribute to instance since some metaclasses don't allow this (like
    # pydantic). We instead create a map from instance address to name.
    _id_to_name_map: Dict[int, Optional[str]] = {}

    def warning(self):
        """Issue warning that this singleton already exists."""

        name = SingletonPerName._id_to_name_map[id(self)]
        k = self.__class__.__name__, name
        if k in SingletonPerName._instances:
            SingletonPerName._instances[k].warning()
        else:
            raise RuntimeError(
                f"Instance of singleton type/name {k} does not exist."
            )

    def __new__(
        cls: Type[SingletonPerName],
        *args,
        name: Optional[str] = None,
        **kwargs,
    ) -> SingletonPerName:
        """
        Create the singleton instance if it doesn't already exist and return it.
        """

        k = cls.__name__, name

        if k not in cls._instances:
            logger.debug(
                "*** Creating new %s singleton instance for name = %s ***",
                cls.__name__,
                name,
            )
            # If exception happens here, the instance should not be added to
            # _instances.
            instance = super().__new__(cls)

            SingletonPerName._id_to_name_map[id(instance)] = name
            info: SingletonInfo = SingletonInfo(name=name, val=instance)
            SingletonPerName._instances[k] = info
        else:
            info = SingletonPerName._instances[k]
        obj = info.val
        assert isinstance(obj, cls)
        return obj

    @staticmethod
    def delete_singleton_by_name(
        name: str, cls: Optional[Type[SingletonPerName]] = None
    ):
        """
        Delete the singleton instance with the given name.

        This can be used for testing to create another singleton.

        Args:
            name: The name of the singleton instance to delete.

            cls: The class of the singleton instance to delete. If not given, all
                instances with the given name are deleted.
        """
        for k, v in list(SingletonPerName._instances.items()):
            if k[1] == name:
                if cls is not None and v.cls != cls:
                    continue

                del SingletonPerName._instances[k]
                del SingletonPerName._id_to_name_map[id(v.val)]

    def delete_singleton(self):
        """
        Delete the singleton instance. Can be used for testing to create another
        singleton.
        """
        id_ = id(self)

        if id_ in SingletonPerName._id_to_name_map:
            name = SingletonPerName._id_to_name_map[id_]
            del SingletonPerName._id_to_name_map[id_]
            del SingletonPerName._instances[(self.__class__.__name__, name)]
        else:
            logger.warning("Instance %s not found in our records.", self)<|MERGE_RESOLUTION|>--- conflicted
+++ resolved
@@ -1,6 +1,4 @@
-"""
-Utilities related to core python functionalities.
-"""
+"""Utilities related to core python functionalities."""
 
 from __future__ import annotations
 
@@ -484,22 +482,11 @@
 try:
     loop = asyncio.get_running_loop()
     loop.set_task_factory(task_factory_with_stack)
-<<<<<<< HEAD
-=======
-    # Async debugging work ongoing:
-    # print("Patched existing running loop.")
->>>>>>> d81b0407
 except Exception:
     pass
 
 # Instrument new_event_loop to set the above task_factory upon creation:
 original_new_event_loop = asyncio.new_event_loop
-<<<<<<< HEAD
-=======
-# Async debugging work ongoing:
-# print("Patched new loops")
-
->>>>>>> d81b0407
 
 def tru_new_event_loop():
     """Replacement for [new_event_loop][asyncio.new_event_loop] that sets

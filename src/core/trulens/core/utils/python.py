--- conflicted
+++ resolved
@@ -553,7 +553,6 @@
     return ret
 
 
-<<<<<<< HEAD
 def stack_generator(offset: int = 0) -> Iterable[FrameType]:
     frame = inspect.currentframe()
     for _ in range(offset):
@@ -565,19 +564,11 @@
 
 
 def stack_with_tasks() -> Iterable[FrameType]:
-    """
-    Get the current stack (not including this function) with frames reaching
-    across Tasks.
-    """
-    frame_gen = list(stack_generator(offset=2))
-=======
-def stack_with_tasks() -> Sequence[FrameType]:
     """Get the current stack (not including this function) with frames reaching
     across Tasks.
     """
 
-    ret = [fi.frame for fi in inspect.stack()[1:]]  # skip stack_with_tasks
->>>>>>> a8532ff4
+    frame_gen = list(stack_generator(offset=2))
 
     try:
         task_stack = get_task_stack(asyncio.current_task())

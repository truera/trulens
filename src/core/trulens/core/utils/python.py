"""Utilities related to core python functionalities."""

from __future__ import annotations

import asyncio
from collections import defaultdict
from contextlib import asynccontextmanager
from contextlib import contextmanager
import contextvars
import dataclasses
import inspect
import logging
from pprint import PrettyPrinter
import queue
import sys
import threading
from types import FrameType
from types import ModuleType
import typing
from typing import (
    Any,
    AsyncGenerator,
    Awaitable,
    Callable,
    Dict,
    Generator,
    Generic,
    Iterable,
    Iterator,
    List,
    Optional,
    Sequence,
    Type,
    TypeVar,
    Union,
)
import weakref

import pydantic

T = TypeVar("T")

WRAP_LAZY: bool = True

Thunk = Callable[[], T]
"""A function that takes no arguments."""

logger = logging.getLogger(__name__)
pp = PrettyPrinter()

# Reflection utilities.


def class_name(obj: Union[Type, Any]) -> str:
    """Get the class name of the given object or instance."""

    if hasattr(obj, "__name__"):
        return obj.__name__

    if hasattr(obj, "__class__"):
        return obj.__class__.__name__

    return str(obj)


def module_name(obj: Union[ModuleType, Type, Any]) -> str:
    """Get the module name of the given module, class, or instance."""

    if isinstance(obj, ModuleType):
        return obj.__name__

    if hasattr(obj, "__module__"):
        return obj.__module__  # already a string name

    return "unknown module"


def callable_name(c: Callable):
    """Get the name of the given callable."""

    if isinstance(c, staticmethod):
        return callable_name(c.__func__)

    if isinstance(c, classmethod):
        return callable_name(c.__func__)

    if not isinstance(c, Callable):
        raise ValueError(
            f"Expected a callable. Got {class_name(type(c))} instead."
        )

    if safe_hasattr(c, "__name__"):
        return c.__name__

    if safe_hasattr(c, "__call__"):
        return callable_name(c.__call__)

    return str(c)


def id_str(obj: Any) -> str:
    """Get the id of the given object as a string in hex."""

    return f"0x{id(obj):x}"


def is_really_coroutinefunction(func) -> bool:
    """Determine whether the given function is a coroutine function.

    Warning:
        Inspect checkers for async functions do not work on openai clients,
        perhaps because they use `@typing.overload`. Because of that, we detect
        them by checking `__wrapped__` attribute instead. Note that the inspect
        docs suggest they should be able to handle wrapped functions but perhaps
        they handle different type of wrapping? See
        https://docs.python.org/3/library/inspect.html#inspect.iscoroutinefunction
        . Another place they do not work is the decorator langchain uses to mark
        deprecated functions.
    """

    if inspect.iscoroutinefunction(func):
        return True

    if hasattr(func, "__wrapped__") and inspect.iscoroutinefunction(
        func.__wrapped__
    ):
        return True

    return False


def safe_signature(func_or_obj: Any):
    """Get the signature of the given function.

    Sometimes signature fails for wrapped callables and in those cases we check
    for `__call__` attribute and use that instead.
    """
    try:
        assert isinstance(
            func_or_obj, Callable
        ), f"Expected a Callable. Got {type(func_or_obj)} instead."

        return inspect.signature(func_or_obj)

    except Exception as e:
        if safe_hasattr(func_or_obj, "__call__"):
            # If given an obj that is callable (has __call__ defined), we want to
            # return signature of that call instead of letting inspect.signature
            # explore that object further. Doing so may produce exceptions due to
            # contents of those objects producing exceptions when attempting to
            # retrieve them.

            return inspect.signature(func_or_obj.__call__)

        else:
            raise e


def safer_getattr(obj: Any, k: str, default: Optional[Any] = None) -> Any:
    """Get the attribute `k` of the given object.

    Returns default if the attribute cannot be retrieved.
    """

    try:
        return safe_getattr(obj, k)
    except Exception:
        return default


def safe_getattr(obj: Any, k: str, get_prop: bool = True) -> Any:
    """Try to get the attribute `k` of the given object.

    This may evaluate some code if the attribute is a property and may fail. If
    `get_prop` is False, will not return contents of properties (will raise
    `ValueException`).
    """

    v = inspect.getattr_static(obj, k)

    is_prop = False
    try:
        # OpenAI version 1 classes may cause this isinstance test to raise an
        # exception.
        is_prop = isinstance(v, property)
    except Exception as e:
        raise RuntimeError(f"Failed to check if {k} is a property.") from e

    if is_prop:
        if not get_prop:
            raise ValueError(f"{k} is a property")

        if v.fget is None:
            raise ValueError(f"{k} property does not have a getter.")

        try:
            v = v.fget(obj)
            return v

        except Exception as e:
            raise RuntimeError(f"Failed to get property {k}.") from e

    else:
        return v


def safe_hasattr(obj: Any, k: str) -> bool:
    """Check if the given object has the given attribute.

    Attempts to use static checks (see [inspect.getattr_static][]) to avoid any
    side effects of attribute access (i.e. for properties).
    """
    try:
        v = inspect.getattr_static(obj, k)
    except AttributeError:
        return False

    is_prop = False
    try:
        # OpenAI version 1 classes may cause this isinstance test to raise an
        # exception.
        is_prop = isinstance(v, property)
    except Exception:
        return False

    if is_prop:
        try:
            v.fget(obj)
            return True
        except Exception:
            return False
    else:
        return True


def safe_issubclass(cls: Type, parent: Type) -> bool:
    """Check if the given class is a subclass of the given parent class."""

    origin = typing.get_origin(cls)
    if origin is None:
        return issubclass(cls, parent)

    return issubclass(origin, parent)


# Function utilities.


def code_line(func, show_source: bool = False) -> Optional[str]:
    """Get a string representation of the location of the given function
    `func`."""

    if isinstance(func, inspect.FrameInfo):
        ret = f"{func.filename}:{func.lineno}"
        if show_source and func.code_context is not None:
            ret += "\n"
            for line in func.code_context:
                ret += "\t" + line

        return ret

    if inspect.isframe(func):
        code = func.f_code
        ret = f"{func.f_code.co_filename}:{func.f_code.co_firstlineno}"

    elif safe_hasattr(func, "__code__"):
        code = func.__code__
        ret = f"{code.co_filename}:{code.co_firstlineno}"

    else:
        return None

    if show_source:
        try:
            ret += "\n"
            for line in inspect.getsourcelines(func)[0]:
                ret += "\t" + str(line)
        except OSError as e:
            ret += f"Source code cannot be retrieved: {e}"

    return ret


def locals_except(*exceptions):
    """
    Get caller's locals except for the named exceptions.
    """

    locs = caller_frame(offset=1).f_locals  # 1 to skip this call

    return {k: v for k, v in locs.items() if k not in exceptions}


def for_all_methods(decorator, _except: Optional[List[str]] = None):
    """
    Applies decorator to all methods except classmethods, private methods and
    the ones specified with `_except`.
    """

    def decorate(cls):
        for (
            attr_name,
            attr,
        ) in cls.__dict__.items():  # does not include classmethods
            if not inspect.isfunction(attr):
                continue  # skips non-method attributes

            if attr_name.startswith("_"):
                continue  # skips private methods

            if _except is not None and attr_name in _except:
                continue

            logger.debug("Decorating %s", attr_name)
            setattr(cls, attr_name, decorator(attr))

        return cls

    return decorate


def run_before(callback: Callable):
    """
    Create decorator to run the callback before the function.
    """

    def decorator(func):
        def wrapper(*args, **kwargs):
            callback(*args, **kwargs)
            return func(*args, **kwargs)

        return wrapper

    return decorator


# Python call stack utilities

# Attribute name for storing a callstack in asyncio tasks.
STACK = "__tru_stack"


def superstack() -> Iterator[FrameType]:
    """Get the current stack (not including this function) with frames reaching
    across Tasks and threads.
    """

    frames = stack_with_tasks()
    next(iter(frames))  # skip this method itself
    # NOTE: skipping offset frames is done below since the full stack may need
    # to be reconstructed there.

    # Using queue for frames as additional frames may be added due to handling threads.
    q = queue.Queue()
    for f in frames:
        q.put(f)

    while not q.empty():
        f = q.get()
        yield f

        if id(f.f_code) == id(_future_target_wrapper.__code__):
            locs = f.f_locals

            assert (
                "pre_start_stack" in locs
            ), "Pre thread start stack expected but not found."
            for fi in locs["pre_start_stack"].get():  # is WeakWrapper
                q.put(fi.frame)

            continue

    return


def caller_module_name(offset=0) -> str:
    """
    Get the caller's (of this function) module name.
    """
    frame = caller_frame(offset=offset + 1)
    return frame.f_globals["__name__"]


def caller_module(offset=0) -> ModuleType:
    """
    Get the caller's (of this function) module.
    """

    return sys.modules[caller_module_name(offset=offset + 1)]


def caller_frame(offset=0) -> FrameType:
    """
    Get the caller's (of this function) frame. See
    https://docs.python.org/3/reference/datamodel.html#frame-objects .
    """
    caller_frame = inspect.currentframe()
    for _ in range(offset + 1):
        if caller_frame is None:
            raise RuntimeError("No current frame found.")
        caller_frame = caller_frame.f_back

    if caller_frame is None:
        raise RuntimeError("No caller frame found.")

    return caller_frame


def external_caller_frame(offset=0) -> FrameType:
    """Get the caller's (of this function) frame that is not in the trulens
    namespace.

    Raises:
        RuntimeError: If no such frame is found.
    """
    frame = inspect.currentframe()
    gen = stack_generator(frame=frame, offset=offset + 1)
    for f_info in gen:
        name = f_info.f_globals["__name__"]
        if not (name.startswith("trulens") or name.startswith("pydantic")):
            return f_info

    raise RuntimeError("No external caller frame found.")


def caller_frameinfo(
    offset: int = 0, skip_module: Optional[str] = "trulens"
) -> Optional[inspect.FrameInfo]:
    """
    Get the caller's (of this function) frameinfo. See
    https://docs.python.org/3/reference/datamodel.html#frame-objects .

    Args:
        offset: The number of frames to skip. Default is 0.

        skip_module: Skip frames from the given module. Default is "trulens".
    """

    for f_info in inspect.stack(0)[offset + 1 :]:
        if skip_module is None:
            return f_info
        if not f_info.frame.f_globals["__name__"].startswith(skip_module):
            return f_info

    return None


def task_factory_with_stack(loop, coro, *args, **kwargs) -> asyncio.Task:
    """A task factory that annotates created tasks with stacks and context of
    their parents.

    All of such annotated stacks can be retrieved with
    [stack_with_tasks][trulens.core.utils.python.stack_with_tasks] as one merged
    stack.
    """

    if "context" in kwargs:
        logger.warning(
            "Context is being overwritten, TruLens may not be able to record traces."
        )

    parent_task = asyncio.current_task(loop=loop)
    task = asyncio.tasks.Task(coro=coro, loop=loop, *args, **kwargs)

    frame = inspect.currentframe()
    stack = stack_generator(frame=frame, offset=3)

    if parent_task is not None:
        stack = merge_stacks(stack, parent_task.get_stack()[::-1])
        # skipping create_task and task_factory

    setattr(task, STACK, stack)

    return task


# If there is already a loop running, try to patch its task factory.
try:
    loop = asyncio.get_running_loop()
    loop.set_task_factory(task_factory_with_stack)
except Exception:
    pass

# Instrument new_event_loop to set the above task_factory upon creation:
original_new_event_loop = asyncio.new_event_loop


def tru_new_event_loop():
    """Replacement for [new_event_loop][asyncio.new_event_loop] that sets
    the task factory to make tasks that copy the stack from their creators."""

    loop = original_new_event_loop()
    loop.set_task_factory(task_factory_with_stack)
    return loop


asyncio.new_event_loop = tru_new_event_loop


def get_task_stack(task: asyncio.Task) -> Sequence[FrameType]:
    """Get the annotated stack (if available) on the given task."""

    if safe_hasattr(task, STACK):
        return getattr(task, STACK)
    else:
        # get_stack order is reverse of inspect.stack:
        return task.get_stack()[::-1]


def merge_stacks(
    s1: Iterable[FrameType], s2: Sequence[FrameType]
) -> Sequence[FrameType]:
    """
    Assuming `s1` is a subset of `s2`, combine the two stacks in presumed call
    order.
    """

    ret = []

    for f in s1:
        ret.append(f)
        try:
            s2i = s2.index(f)
            for _ in range(s2i):
                ret.append(s2[0])
                s2 = s2[1:]
        except Exception:
            pass

    return ret


def stack_generator(
    frame: Optional[FrameType] = None, offset: int = 0
) -> Iterable[FrameType]:
    if frame is None:
        frame = inspect.currentframe()
    for _ in range(offset):
        if frame is None:
            raise ValueError("No frame found.")
        frame = frame.f_back
    while frame is not None:
        yield frame
        frame = frame.f_back


def stack_with_tasks() -> Iterable[FrameType]:
    """Get the current stack (not including this function) with frames reaching
    across Tasks.
    """
    frame = inspect.currentframe()
    frame_gen = stack_generator(frame=frame, offset=1)
    try:
        task_stack = get_task_stack(asyncio.current_task())

        return merge_stacks(frame_gen, task_stack)

    except Exception:
        return frame_gen


class _Wrap(Generic[T]):
    """Wrap an object.

    See WeakWrapper for explanation.
    """

    def __init__(self, obj: T):
        self.obj: T = obj

    def get(self) -> T:
        return self.obj


@dataclasses.dataclass
class WeakWrapper(Generic[T]):
    """Wrap an object with a weak reference.

    This is to be able to use weakref.ref on objects like lists which are
    otherwise not weakly referenceable. The goal of this class is to generalize
    weakref.ref to work with any object."""

    obj: weakref.ReferenceType[Union[_Wrap[T], T]]

    def __init__(self, obj: Union[weakref.ReferenceType[T], WeakWrapper[T], T]):
        if isinstance(obj, weakref.ReferenceType):
            self.obj = obj

        else:
            if isinstance(obj, WeakWrapper):
                obj = obj.get()

            try:
                # Try to make reference to obj directly.
                self.obj = weakref.ref(obj)

            except Exception:
                # If its a list or other non-weakly referenceable object, wrap it.
                self.obj = weakref.ref(_Wrap(obj))

    def get(self) -> T:
        """Get the wrapped object."""

        temp = self.obj()  # undo weakref.ref
        if isinstance(temp, _Wrap):
            return temp.get()  # undo _Wrap if needed
        else:
            return temp


def _future_target_wrapper(stack, func, *args, **kwargs):
    """Wrapper for a function that is started by threads.

    This is needed to record the call stack prior to thread creation as in
    python threads do not inherit the stack. Our instrumentation, however,
    relies on walking the stack and need to do this to the frames prior to
    thread starts.
    """

    # Keep this for looking up via get_first_local_in_call_stack .
    pre_start_stack = WeakWrapper(stack)  # noqa: F841 # pylint: disable=W0612

    # with with_context(context):
    return func(*args, **kwargs)


def get_all_local_in_call_stack(
    key: str,
    func: Callable[[Callable], bool],
    offset: Optional[int] = 1,
    skip: Optional[Any] = None,  # really frame
) -> Iterator[Any]:
    """Find locals in call stack by name.

    Args:
        key: The name of the local variable to look for.

        func: Recognizer of the function to find in the call stack.

        offset: The number of top frames to skip.

        skip: A frame to skip as well.

    Note:
        `offset` is unreliable for skipping the intended frame when operating
        with async tasks. In those cases, the `skip` argument is more reliable.

    Returns:
        An iterator over the values of the local variable named `key` in the
            stack at all of the frames executing a function which `func` recognizes
            (returns True on) starting from the top of the stack except `offset` top
            frames.

            Returns None if `func` does not recognize any function in the stack.

    Raises:
        RuntimeError: Raised if a function is recognized but does not have `key`
            in its locals.

    This method works across threads as long as they are started using
    [TP][trulens.core.utils.threading.TP].
    """

    frames_gen = stack_with_tasks()
    # NOTE: skipping offset frames is done below since the full stack may need
    # to be reconstructed there.

    # Using queue for frames as additional frames may be added due to handling threads.
    q = queue.Queue()
    for i, f in enumerate(frames_gen):
        if i == 0:
            # skip this method itself
            continue
        q.put(f)

    while not q.empty():
        f = q.get()

        if id(f.f_code) == id(_future_target_wrapper.__code__):
            locs = f.f_locals
            assert (
                "pre_start_stack" in locs
            ), "Pre thread start stack expected but not found."
            for fi in locs["pre_start_stack"].get():  # is WeakWrapper
                q.put(fi.frame)

            continue

        if offset is not None and offset > 0:
            offset -= 1
            continue

        if func(f.f_code):
            logger.debug(
                "Looking via %s; found %s", callable_name(func), str(f)
            )
            if skip is not None and f == skip:
                logger.debug("Skipping.")
                continue

            locs = f.f_locals
            if key in locs:
                yield locs[key]
            else:
                raise KeyError(f"No local named '{key}' found in frame {f}.")

    return


def get_first_local_in_call_stack(
    key: str,
    func: Callable[[Callable], bool],
    offset: Optional[int] = 1,
    skip: Optional[Any] = None,  # actually frame
) -> Optional[Any]:
    """
    Get the value of the local variable named `key` in the stack at the nearest
    frame executing a function which `func` recognizes (returns True on)
    starting from the top of the stack except `offset` top frames. If `skip`
    frame is provided, it is skipped as well. Returns None if `func` does not
    recognize the correct function. Raises RuntimeError if a function is
    recognized but does not have `key` in its locals.

    This method works across threads as long as they are started using the TP
    class above.

    NOTE: `offset` is unreliable for skipping the intended frame when operating
    with async tasks. In those cases, the `skip` argument is more reliable.
    """

    try:
        return next(
            iter(
                get_all_local_in_call_stack(
                    key, func, offset=offset + 1, skip=skip
                )
            )
        )
    except StopIteration:
        logger.debug("no frames found")
        return None


# Wrapping utilities


class OpaqueWrapper(Generic[T]):
    """Wrap an object preventing all access.

    Any access except to
    [unwrap][trulens.core.utils.python.OpaqueWrapper.unwrap] will result in an
    exception with the given message.

    Args:
        obj: The object to wrap.

        e: The exception to raise when an attribute is accessed.
    """

    def __init__(self, obj: T, e: Exception):
        self._obj = obj
        self._e = e

    def unwrap(self) -> T:
        """Get the wrapped object back."""
        return self._obj

    def __getattr__(self, name):
        raise self._e

    def __setattr__(self, name, value):
        if name in ["_obj", "_e"]:
            return super().__setattr__(name, value)
        raise self._e

    def __call__(self, *args: Any, **kwds: Any) -> Any:
        raise self._e


ContextVarsOrValues = Union[
    Iterable[contextvars.ContextVar],
    contextvars.Context,
    Dict[contextvars.ContextVar, Any],
]


def set_context_vars_or_values(
    context_vars: Optional[ContextVarsOrValues] = None,
) -> Dict[contextvars.ContextVar, contextvars.Token]:
    """Get the tokens for the given context variables or values.

    Args:
        context_vars: The context variables or values to get tokens for.

    Returns:
        A dictionary of context variables to tokens.
    """

    if context_vars is None:
        return {}

    if isinstance(context_vars, (dict, contextvars.Context)):
        return {cv: cv.set(v) for cv, v in context_vars.items()}

    return {cv: cv.set(cv.get()) for cv in context_vars}


@contextmanager
def with_context(context_vars: Optional[ContextVarsOrValues] = None):
    """Context manager to set context variables to given values.

    Args:
        context_vars: The context variables to set. If a dictionary is given,
            the keys are the context variables and the values are the values to
            set them to. If an iterable is given, it should be a list of context
            variables to set to their current value.
    """

    tokens = set_context_vars_or_values(context_vars)

    try:
        yield

    finally:
        for cv, v in tokens.items():
            try:
                cv.reset(v)
            except Exception:
                # TODO: Figure out if this is bad.
                pass


@asynccontextmanager
async def awith_context(context_vars: Optional[ContextVarsOrValues] = None):
    """Context manager to set context variables to given values.

    Args:
        context_vars: The context variables to set. If a dictionary is given,
            the keys are the context variables and the values are the values to
            set them to. If an iterable is given, it should be a list of context
            variables to set to their current value.
    """

    tokens = set_context_vars_or_values(context_vars)

    try:
        yield

    finally:
        for cv, v in tokens.items():
            try:
                cv.reset(v)
            except Exception:
                # TODO: Figure out if this is bad.
                pass


def wrap_awaitable(
    awaitable: Awaitable[T],
    on_await: Optional[Callable[[], Any]] = None,
    wrap: Optional[Callable[[T], T]] = None,
    on_done: Optional[Callable[[T], T]] = None,
    context_vars: Optional[ContextVarsOrValues] = None,
) -> Awaitable[T]:
    """Wrap an awaitable in another awaitable that will call callbacks before
    and after the given awaitable finishes.

    !!! Important
        This method captures a [Context][contextvars.Context] at the time this
        method is called and copies it over to the wrapped awaitable.

    Note that the resulting awaitable needs to be awaited for the callback to
    eventually trigger.

    Args:
        awaitable: The awaitable to wrap.

        on_await: The callback to call when the wrapper awaitable is awaited but
            before the wrapped awaitable is awaited.

        wrap: The callback to call with the result of the wrapped awaitable
            once it is ready. This should return the value or a wrapped version.

        on_done: For compatibility with generators, this is called after wrap.

        context_vars: The context variables to copy over to the wrapped
            awaitable. If None, all context variables are copied. See
            [with_context][trulens.core.utils.python.with_context].
    """

    async def wrapper(awaitable):
        async with awith_context(context_vars):
            if on_await is not None:
                on_await()

            val = await awaitable

            if wrap is not None:
                val = wrap(val)  # allow handlers to transform the value

            if on_done is not None:
                val = on_done(val)

            return val

    wrapper.__name__ = f"tru_wrapped_{awaitable.__class__.__name__}"

    return wrapper(awaitable)


def wrap_generator(
    gen: Generator[T, None, None],
    on_iter: Optional[Callable[[], Any]] = None,
    wrap: Optional[Callable[[T], T]] = None,
    on_done: Optional[Callable[[List[T]], Any]] = None,
    context_vars: Optional[ContextVarsOrValues] = None,
) -> Generator[T, None, None]:
    """Wrap a generator in another generator that will call callbacks at various
    points in the generation process.

    Args:
        gen: The generator to wrap.

        on_iter: The callback to call when the wrapper generator is created but
            before a first iteration is produced.

        wrap: The callback to call with the result of each iteration of the
            wrapped generator. This should return the value or a wrapped
            version.

        on_done: The callback to call when the wrapped generator is exhausted.

        context_vars: The context variables to copy over to the wrapped
            generator. If None, all context variables are taken with their
            present values. See
            [with_context][trulens.core.utils.python.with_context].
    """

    def wrapper(gen):
        with with_context(context_vars):
            if on_iter is not None:
                on_iter()

            vals = []

            for val in gen:
                if wrap is not None:
                    # Allow handlers to transform the value.
                    val = wrap(val)

                vals.append(val)
                yield val

            if on_done is not None:
                on_done(vals)

    wrapper.__name__ = f"tru_wrapped_{gen.__class__.__name__}"

    return wrapper(gen)


def wrap_async_generator(
    gen: AsyncGenerator[T, None],
    on_iter: Optional[Callable[[], Any]] = None,
    wrap: Optional[Callable[[T], T]] = None,
    on_done: Optional[Callable[[List[T]], Any]] = None,
    context_vars: Optional[ContextVarsOrValues] = None,
) -> AsyncGenerator[T, None]:
    """Wrap a generator in another generator that will call callbacks at various
    points in the generation process.

    Args:
        gen: The generator to wrap.

        on_iter: The callback to call when the wrapper generator is created but
            before a first iteration is produced.

        wrap: The callback to call with the result of each iteration of the
            wrapped generator.

        on_done: The callback to call when the wrapped generator is exhausted.

        context_vars: The context variables to copy over to the wrapped
            generator. If None, all context variables are taken with their
            present values. See
            [with_context][trulens.core.utils.python.with_context].
    """

    async def wrapper(gen):
        with with_context(context_vars):
            if on_iter is not None:
                on_iter()

            vals = []

            async for val in gen:
                if wrap is not None:
                    val = wrap(val)  # allow handlers to rewrap the value

                vals.append(val)

                yield val

            if on_done is not None:
                on_done(vals)

    wrapper.__name__ = f"tru_wrapped_{gen.__class__.__name__}"

    return wrapper(gen)


def is_lazy(obj):
    """Check if the given object is lazy.

    An object is considered lazy if it is a generator or an awaitable.
    """

    return (
        inspect.isawaitable(obj)
        or inspect.isgenerator(obj)
        or inspect.isasyncgen(obj)
    )


def wrap_lazy(
    obj: Any,
    on_start: Optional[Callable[[], None]] = None,
    wrap: Optional[Callable[[T], T]] = None,
    on_done: Optional[Callable[[Any], Any]] = None,  # Any may be T or List[T]
    context_vars: Optional[ContextVarsOrValues] = None,
) -> Any:
    """Wrap a lazy value in one that will call
    callbacks at various points in the generation process.

    Args:
        obj: The lazy value.

        on_start: The callback to call when the wrapper is created.

        wrap: The callback to call with the result of each iteration of the
            wrapped generator or the result of an awaitable. This should return
            the value or a wrapped version.

        on_done: The callback to call when the wrapped generator is exhausted or
            awaitable is ready.

        context_vars: The context variables to copy over to the wrapped
            generator. If None, all context variables are taken with their
            present values. See
            [with_context][trulens.core.utils.python.with_context].
    """

    if not WRAP_LAZY:
        return obj

    if inspect.isasyncgen(obj):
        return wrap_async_generator(
            obj,
            on_iter=on_start,
            wrap=wrap,
            on_done=on_done,
            context_vars=context_vars,
        )

    if inspect.isgenerator(obj):
        return wrap_generator(
            obj,
            on_iter=on_start,
            wrap=wrap,
            on_done=on_done,
            context_vars=context_vars,
        )

    if inspect.isawaitable(obj):
        return wrap_awaitable(
            obj,
            on_await=on_start,
            wrap=wrap,
            on_done=on_done,
            context_vars=context_vars,
        )

    raise ValueError(f"Object of type {type(obj)} is not lazy.")


def wrap_until_eager(
    obj,
    on_eager: Optional[Callable[[Any], T]] = None,
    context_vars: Optional[ContextVarsOrValues] = None,
) -> T | Sequence[T]:
    """Wrap a lazy value in one that will call callbacks one the final non-lazy
    values.

    Arts:
        obj: The lazy value.

        on_eager: The callback to call with the final value of the wrapped
            generator or the result of an awaitable. This should return the
            value or a wrapped version.

        context_vars: The context variables to copy over to the wrapped
            generator. If None, all context variables are taken with their
            present values. See
            [with_context][trulens.core.utils.python.with_context].
    """

    def rewrap(obj_):
        if is_lazy(obj_):
            return wrap_lazy(
                obj_, wrap=rewrap, on_done=rewrap, context_vars=context_vars
            )

        if on_eager is not None:
            return on_eager(obj_)

        return obj_

    return rewrap(obj)


# Context utilities


def context_id() -> str:
    """Return a short representation of context that includes the thread and
    async task identifiers."""

    ret = "T[" + threading.current_thread().name + "]"
    try:
        task = asyncio.current_task()
        if task is not None:
            ret += " K[" + task.name + "]"
    except Exception:
        pass

    return ret


# Class utilities


class SingletonPerNameMeta(type):
    """Metaclass for creating singleton instances except there being one
    instance max, there is one max per different `name` argument.

    If `name` is never given, reverts to normal singleton behavior.
    """

    _singleton_instances = {}

    def __call__(cls, *args, name: Optional[str] = None, **kwargs):
        """
        Create the singleton instance if it doesn't already exist and return it.
        """
        k = f"{cls.__module__}.{cls.__name__}", name

        if k not in cls._singleton_instances:
            logger.debug(
                "Creating new %s singleton instance for name = %s.",
                cls.__name__,
                name,
            )
            cls._singleton_instances[k] = super(
                SingletonPerNameMeta, cls
            ).__call__(*args, **kwargs)
        elif args or kwargs:
            logger.warning(
                "Singleton instance %s already exists for name = %s.",
                cls.__name__,
                name,
            )
        return cls._singleton_instances[k]

    @staticmethod
    def delete_singleton_by_name(
        name: str,
        cls: Optional[Type[Any]] = None,  # Any is the type with this as meta
    ):
        """Delete the singleton instance with the given name.

        This can be used for testing to create another singleton.

        Args:
            name: The name of the singleton instance to delete.

            cls: The class of the singleton instance to delete. If not given, all
                instances with the given name are deleted.
        """

        for k, v in list(SingletonPerNameMeta._singleton_instances.items()):
            if k[1] == name:
                if cls is not None and v.__class__ is not cls:
                    continue

                del SingletonPerNameMeta._singleton_instances[k]

    @staticmethod
    def delete_singleton(
        obj: Type[SingletonPerNameMeta], name: Optional[str] = None
    ):
        """
        Delete the singleton instance. Can be used for testing to create another
        singleton.
        """
        cls_name = (
            getattr(obj.__class__, "__name__")
            if hasattr(obj.__class__, "__name__")
            else None
        )
        k = cls_name, name
        if k in SingletonPerNameMeta._singleton_instances:
            del SingletonPerNameMeta._singleton_instances[k]
        else:
            logger.warning("Instance %s not found:", obj)


class PydanticSingletonMeta(type(pydantic.BaseModel), SingletonPerNameMeta):
    """This is the metaclass for creating Pydantic models that are also required
    to be singletons"""

    pass


class PydanticSingleton(metaclass=PydanticSingletonMeta):
    """A Pydantic model that is also a singleton by name.

<<<<<<< HEAD
    This only specifies the metaclass and adds wraps `delete_singleton_by_name`.
=======
    This only specifies the metaclass and wraps `delete_singleton_by_name`.
>>>>>>> 0241b8ad
    """

    @classmethod
    def delete_singleton_by_name(cls, name: str):
        SingletonPerNameMeta.delete_singleton_by_name(name, cls)


class InstanceRefMixin:
    """Mixin for classes that need to keep track of their instances."""

    _instance_refs: Dict[
        Type, List[weakref.ReferenceType[InstanceRefMixin]]
    ] = defaultdict(list)

    def __init__(self, register_instance: bool = True):
        if register_instance:
            self._instance_refs[self.__class__].append(weakref.ref(self))

    @classmethod
    def get_instances(cls) -> Generator[InstanceRefMixin]:
        """Get all instances of the class."""
        for inst_ref in cls._instance_refs[cls]:
            inst = inst_ref()
            if inst is not None:
                yield inst

    @classmethod
    def delete_instances(cls):
        """Delete all instances of the class."""

        cls._instance_refs[cls] = []<|MERGE_RESOLUTION|>--- conflicted
+++ resolved
@@ -1224,11 +1224,7 @@
 class PydanticSingleton(metaclass=PydanticSingletonMeta):
     """A Pydantic model that is also a singleton by name.
 
-<<<<<<< HEAD
-    This only specifies the metaclass and adds wraps `delete_singleton_by_name`.
-=======
     This only specifies the metaclass and wraps `delete_singleton_by_name`.
->>>>>>> 0241b8ad
     """
 
     @classmethod

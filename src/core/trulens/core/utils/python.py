"""Utilities related to core python functionalities."""

from __future__ import annotations

import asyncio
<<<<<<< HEAD
from collections import defaultdict
from concurrent import futures
=======
>>>>>>> fe5c4b79
from contextlib import asynccontextmanager
from contextlib import contextmanager
import contextvars
import dataclasses
import inspect
import logging
from pprint import PrettyPrinter
import queue
import sys
from types import FrameType
from types import ModuleType
import typing
from typing import (
    Any,
    AsyncGenerator,
    Awaitable,
    Callable,
    Dict,
    Generator,
    Generic,
    Iterable,
    Iterator,
    List,
    Optional,
    Sequence,
    Type,
    TypeVar,
    Union,
)
import weakref

import pydantic

T = TypeVar("T")

WRAP_LAZY: bool = True

Thunk = Callable[[], T]
"""A function that takes no arguments."""

logger = logging.getLogger(__name__)
pp = PrettyPrinter()

# Reflection utilities.


def class_name(obj: Union[Type, Any]) -> str:
    """Get the class name of the given object or instance."""

    if hasattr(obj, "__name__"):
        return obj.__name__

    if hasattr(obj, "__class__"):
        return obj.__class__.__name__

    return str(obj)


def module_name(obj: Union[ModuleType, Type, Any]) -> str:
    """Get the module name of the given module, class, or instance."""

    if isinstance(obj, ModuleType):
        return obj.__name__

    if hasattr(obj, "__module__"):
        return obj.__module__  # already a string name

    return "unknown module"


def callable_name(c: Callable):
    """Get the name of the given callable."""

    if isinstance(c, staticmethod):
        return callable_name(c.__func__)

    if isinstance(c, classmethod):
        return callable_name(c.__func__)

    if not isinstance(c, Callable):
        raise ValueError(
            f"Expected a callable. Got {class_name(type(c))} instead."
        )

    if safe_hasattr(c, "__name__"):
        return c.__name__

    if safe_hasattr(c, "__call__"):
        return callable_name(c.__call__)

    return str(c)


def id_str(obj: Any) -> str:
    """Get the id of the given object as a string in hex."""

    return f"0x{id(obj):x}"


def is_really_coroutinefunction(func) -> bool:
    """Determine whether the given function is a coroutine function.

    Warning:
        Inspect checkers for async functions do not work on openai clients,
        perhaps because they use `@typing.overload`. Because of that, we detect
        them by checking `__wrapped__` attribute instead. Note that the inspect
        docs suggest they should be able to handle wrapped functions but perhaps
        they handle different type of wrapping? See
        https://docs.python.org/3/library/inspect.html#inspect.iscoroutinefunction
        . Another place they do not work is the decorator langchain uses to mark
        deprecated functions.
    """

    if inspect.iscoroutinefunction(func):
        return True

    if hasattr(func, "__wrapped__") and inspect.iscoroutinefunction(
        func.__wrapped__
    ):
        return True

    return False


def safe_signature(func_or_obj: Any):
    """Get the signature of the given function.

    Sometimes signature fails for wrapped callables and in those cases we check
    for `__call__` attribute and use that instead.
    """
    try:
        assert isinstance(
            func_or_obj, Callable
        ), f"Expected a Callable. Got {type(func_or_obj)} instead."

        return inspect.signature(func_or_obj)

    except Exception as e:
        if safe_hasattr(func_or_obj, "__call__"):
            # If given an obj that is callable (has __call__ defined), we want to
            # return signature of that call instead of letting inspect.signature
            # explore that object further. Doing so may produce exceptions due to
            # contents of those objects producing exceptions when attempting to
            # retrieve them.

            return inspect.signature(func_or_obj.__call__)

        else:
            raise e


def safe_getattr(obj: Any, k: str, get_prop: bool = True) -> Any:
    """Try to get the attribute `k` of the given object.

    This may evaluate some code if the attribute is a property and may fail. If
    `get_prop` is False, will not return contents of properties (will raise
    `ValueException`).
    """

    v = inspect.getattr_static(obj, k)

    is_prop = False
    try:
        # OpenAI version 1 classes may cause this isinstance test to raise an
        # exception.
        is_prop = isinstance(v, property)
    except Exception as e:
        raise RuntimeError(f"Failed to check if {k} is a property.") from e

    if is_prop:
        if not get_prop:
            raise ValueError(f"{k} is a property")

        try:
            v = v.fget(obj)
            return v

        except Exception as e:
            raise RuntimeError(f"Failed to get property {k}.") from e

    else:
        return v


def safe_hasattr(obj: Any, k: str) -> bool:
    """Check if the given object has the given attribute.

    Attempts to use static checks (see [inspect.getattr_static][]) to avoid any
    side effects of attribute access (i.e. for properties).
    """
    try:
        v = inspect.getattr_static(obj, k)
    except AttributeError:
        return False

    is_prop = False
    try:
        # OpenAI version 1 classes may cause this isinstance test to raise an
        # exception.
        is_prop = isinstance(v, property)
    except Exception:
        return False

    if is_prop:
        try:
            v.fget(obj)
            return True
        except Exception:
            return False
    else:
        return True


def safe_issubclass(cls: Type, parent: Type) -> bool:
    """Check if the given class is a subclass of the given parent class."""

    origin = typing.get_origin(cls)
    if origin is None:
        return issubclass(cls, parent)

    return issubclass(origin, parent)


# Function utilities.


def code_line(func, show_source: bool = False) -> Optional[str]:
    """Get a string representation of the location of the given function
    `func`."""

    if isinstance(func, inspect.FrameInfo):
        ret = f"{func.filename}:{func.lineno}"
        if show_source and func.code_context is not None:
            ret += "\n"
            for line in func.code_context:
                ret += "\t" + line

        return ret

    if inspect.isframe(func):
        code = func.f_code
        ret = f"{func.f_code.co_filename}:{func.f_code.co_firstlineno}"

    elif safe_hasattr(func, "__code__"):
        code = func.__code__
        ret = f"{code.co_filename}:{code.co_firstlineno}"

    else:
        return None

    if show_source:
        ret += "\n"
        for line in inspect.getsourcelines(func)[0]:
            ret += "\t" + str(line)

    return ret


def locals_except(*exceptions):
    """
    Get caller's locals except for the named exceptions.
    """

    locs = caller_frame(offset=1).f_locals  # 1 to skip this call

    return {k: v for k, v in locs.items() if k not in exceptions}


def for_all_methods(decorator, _except: Optional[List[str]] = None):
    """
    Applies decorator to all methods except classmethods, private methods and
    the ones specified with `_except`.
    """

    def decorate(cls):
        for (
            attr_name,
            attr,
        ) in cls.__dict__.items():  # does not include classmethods
            if not inspect.isfunction(attr):
                continue  # skips non-method attributes

            if attr_name.startswith("_"):
                continue  # skips private methods

            if _except is not None and attr_name in _except:
                continue

            logger.debug("Decorating %s", attr_name)
            setattr(cls, attr_name, decorator(attr))

        return cls

    return decorate


def run_before(callback: Callable):
    """
    Create decorator to run the callback before the function.
    """

    def decorator(func):
        def wrapper(*args, **kwargs):
            callback(*args, **kwargs)
            return func(*args, **kwargs)

        return wrapper

    return decorator


# Python call stack utilities

# Attribute name for storing a callstack in asyncio tasks.
STACK = "__tru_stack"


def superstack() -> Iterator[FrameType]:
    """Get the current stack (not including this function) with frames reaching
    across Tasks and threads.
    """

    frames = stack_with_tasks()
    next(iter(frames))  # skip this method itself
    # NOTE: skipping offset frames is done below since the full stack may need
    # to be reconstructed there.

    # Using queue for frames as additional frames may be added due to handling threads.
    q = queue.Queue()
    for f in frames:
        q.put(f)

    while not q.empty():
        f = q.get()
        yield f

        if id(f.f_code) == id(_future_target_wrapper.__code__):
            locs = f.f_locals

            assert (
                "pre_start_stack" in locs
            ), "Pre thread start stack expected but not found."
            for fi in locs["pre_start_stack"].get():  # is WeakWrapper
                q.put(fi.frame)

            continue

    return


def caller_module_name(offset=0) -> str:
    """
    Get the caller's (of this function) module name.
    """
    frame = caller_frame(offset=offset + 1)
    return frame.f_globals["__name__"]


def caller_module(offset=0) -> ModuleType:
    """
    Get the caller's (of this function) module.
    """

    return sys.modules[caller_module_name(offset=offset + 1)]


def caller_frame(offset=0) -> FrameType:
    """
    Get the caller's (of this function) frame. See
    https://docs.python.org/3/reference/datamodel.html#frame-objects .
    """
    caller_frame = inspect.currentframe()
    for _ in range(offset + 1):
        if caller_frame is None:
            raise RuntimeError("No current frame found.")
        caller_frame = caller_frame.f_back

    if caller_frame is None:
        raise RuntimeError("No caller frame found.")

    return caller_frame


def external_caller_frame(offset=0) -> FrameType:
    """Get the caller's (of this function) frame that is not in the trulens
    namespace.

    Raises:
        RuntimeError: If no such frame is found.
    """
    frame = inspect.currentframe()
    gen = stack_generator(frame=frame, offset=offset + 1)
    for f_info in gen:
        name = f_info.f_globals["__name__"]
        if not (name.startswith("trulens") or name.startswith("pydantic")):
            return f_info

    raise RuntimeError("No external caller frame found.")


def caller_frameinfo(
    offset: int = 0, skip_module: Optional[str] = "trulens"
) -> Optional[inspect.FrameInfo]:
    """
    Get the caller's (of this function) frameinfo. See
    https://docs.python.org/3/reference/datamodel.html#frame-objects .

    Args:
        offset: The number of frames to skip. Default is 0.

        skip_module: Skip frames from the given module. Default is "trulens".
    """

    for f_info in inspect.stack(0)[offset + 1 :]:
        if skip_module is None:
            return f_info
        if not f_info.frame.f_globals["__name__"].startswith(skip_module):
            return f_info

    return None


def task_factory_with_stack(loop, coro, *args, **kwargs) -> asyncio.Task:
    """A task factory that annotates created tasks with stacks of their parents.

    All of such annotated stacks can be retrieved with
    [stack_with_tasks][trulens.core.utils.python.stack_with_tasks] as one merged
    stack.
    """

    if "context" not in kwargs:
        kwargs["context"] = contextvars.copy_context()

    parent_task = asyncio.current_task(loop=loop)
    task = asyncio.tasks.Task(coro=coro, loop=loop, *args, **kwargs)

    frame = inspect.currentframe()
    stack = stack_generator(frame=frame, offset=3)

    if parent_task is not None:
        stack = merge_stacks(stack, parent_task.get_stack()[::-1])
        # skipping create_task and task_factory

    setattr(task, STACK, stack)

    return task


# If there is already a loop running, try to patch its task factory.
try:
    loop = asyncio.get_running_loop()
    loop.set_task_factory(task_factory_with_stack)
except Exception:
    pass

# Instrument new_event_loop to set the above task_factory upon creation:
original_new_event_loop = asyncio.new_event_loop


def tru_new_event_loop():
    """Replacement for [new_event_loop][asyncio.new_event_loop] that sets
    the task factory to make tasks that copy the stack from their creators."""

    loop = original_new_event_loop()
    loop.set_task_factory(task_factory_with_stack)
    return loop


asyncio.new_event_loop = tru_new_event_loop


def get_task_stack(task: asyncio.Task) -> Sequence[FrameType]:
    """Get the annotated stack (if available) on the given task."""

    if safe_hasattr(task, STACK):
        return getattr(task, STACK)
    else:
        # get_stack order is reverse of inspect.stack:
        return task.get_stack()[::-1]


def merge_stacks(
    s1: Iterable[FrameType], s2: Sequence[FrameType]
) -> Sequence[FrameType]:
    """
    Assuming `s1` is a subset of `s2`, combine the two stacks in presumed call
    order.
    """

    ret = []

    for f in s1:
        ret.append(f)
        try:
            s2i = s2.index(f)
            for _ in range(s2i):
                ret.append(s2[0])
                s2 = s2[1:]
        except Exception:
            pass

    return ret


def stack_generator(
    frame: Optional[FrameType] = None, offset: int = 0
) -> Iterable[FrameType]:
    if frame is None:
        frame = inspect.currentframe()
    for _ in range(offset):
        if frame is None:
            raise ValueError("No frame found.")
        frame = frame.f_back
    while frame is not None:
        yield frame
        frame = frame.f_back


def stack_with_tasks() -> Iterable[FrameType]:
    """Get the current stack (not including this function) with frames reaching
    across Tasks.
    """
    frame = inspect.currentframe()
    frame_gen = stack_generator(frame=frame, offset=1)
    try:
        task_stack = get_task_stack(asyncio.current_task())

        return merge_stacks(frame_gen, task_stack)

    except Exception:
        return frame_gen


class _Wrap(Generic[T]):
    """Wrap an object.

    See WeakWrapper for explanation.
    """

    def __init__(self, obj: T):
        self.obj: T = obj

    def get(self) -> T:
        return self.obj


@dataclasses.dataclass
class WeakWrapper(Generic[T]):
    """Wrap an object with a weak reference.

    This is to be able to use weakref.ref on objects like lists which are
    otherwise not weakly referenceable. The goal of this class is to generalize
    weakref.ref to work with any object."""

    obj: weakref.ReferenceType[Union[_Wrap[T], T]]

    def __init__(self, obj: Union[weakref.ReferenceType[T], WeakWrapper[T], T]):
        if isinstance(obj, weakref.ReferenceType):
            self.obj = obj

        else:
            if isinstance(obj, WeakWrapper):
                obj = obj.get()

            try:
                # Try to make reference to obj directly.
                self.obj = weakref.ref(obj)

            except Exception:
                # If its a list or other non-weakly referenceable object, wrap it.
                self.obj = weakref.ref(_Wrap(obj))

    def get(self) -> T:
        """Get the wrapped object."""

        temp = self.obj()  # undo weakref.ref
        if isinstance(temp, _Wrap):
            return temp.get()  # undo _Wrap if needed
        else:
            return temp


def _future_target_wrapper(stack, func, *args, **kwargs):
    """Wrapper for a function that is started by threads.

    This is needed to record the call stack prior to thread creation as in
    python threads do not inherit the stack. Our instrumentation, however,
    relies on walking the stack and need to do this to the frames prior to
    thread starts.
    """

    # Keep this for looking up via get_first_local_in_call_stack .
    pre_start_stack = WeakWrapper(stack)  # noqa: F841 # pylint: disable=W0612

    # with with_context(context):
    return func(*args, **kwargs)


def get_all_local_in_call_stack(
    key: str,
    func: Callable[[Callable], bool],
    offset: Optional[int] = 1,
    skip: Optional[Any] = None,  # really frame
) -> Iterator[Any]:
    """Find locals in call stack by name.

    Args:
        key: The name of the local variable to look for.

        func: Recognizer of the function to find in the call stack.

        offset: The number of top frames to skip.

        skip: A frame to skip as well.

    Note:
        `offset` is unreliable for skipping the intended frame when operating
        with async tasks. In those cases, the `skip` argument is more reliable.

    Returns:
        An iterator over the values of the local variable named `key` in the
            stack at all of the frames executing a function which `func` recognizes
            (returns True on) starting from the top of the stack except `offset` top
            frames.

            Returns None if `func` does not recognize any function in the stack.

    Raises:
        RuntimeError: Raised if a function is recognized but does not have `key`
            in its locals.

    This method works across threads as long as they are started using
    [TP][trulens.core.utils.threading.TP].
    """

    frames_gen = stack_with_tasks()
    # NOTE: skipping offset frames is done below since the full stack may need
    # to be reconstructed there.

    # Using queue for frames as additional frames may be added due to handling threads.
    q = queue.Queue()
    for i, f in enumerate(frames_gen):
        if i == 0:
            # skip this method itself
            continue
        q.put(f)

    while not q.empty():
        f = q.get()

        if id(f.f_code) == id(_future_target_wrapper.__code__):
            locs = f.f_locals
            assert (
                "pre_start_stack" in locs
            ), "Pre thread start stack expected but not found."
            for fi in locs["pre_start_stack"].get():  # is WeakWrapper
                q.put(fi.frame)

            continue

        if offset is not None and offset > 0:
            offset -= 1
            continue

        if func(f.f_code):
            logger.debug(
                "Looking via %s; found %s", callable_name(func), str(f)
            )
            if skip is not None and f == skip:
                logger.debug("Skipping.")
                continue

            locs = f.f_locals
            if key in locs:
                yield locs[key]
            else:
                raise KeyError(f"No local named '{key}' found in frame {f}.")

    return


def get_first_local_in_call_stack(
    key: str,
    func: Callable[[Callable], bool],
    offset: Optional[int] = 1,
    skip: Optional[Any] = None,  # actually frame
) -> Optional[Any]:
    """
    Get the value of the local variable named `key` in the stack at the nearest
    frame executing a function which `func` recognizes (returns True on)
    starting from the top of the stack except `offset` top frames. If `skip`
    frame is provided, it is skipped as well. Returns None if `func` does not
    recognize the correct function. Raises RuntimeError if a function is
    recognized but does not have `key` in its locals.

    This method works across threads as long as they are started using the TP
    class above.

    NOTE: `offset` is unreliable for skipping the intended frame when operating
    with async tasks. In those cases, the `skip` argument is more reliable.
    """

    try:
        return next(
            iter(
                get_all_local_in_call_stack(
                    key, func, offset=offset + 1, skip=skip
                )
            )
        )
    except StopIteration:
        logger.debug("no frames found")
        return None


# Wrapping utilities


class OpaqueWrapper(Generic[T]):
    """Wrap an object preventing all access.

    Any access except to
    [unwrap][trulens.core.utils.python.OpaqueWrapper.unwrap] will result in an
    exception with the given message.

    Args:
        obj: The object to wrap.

        e: The exception to raise when an attribute is accessed.
    """

    def __init__(self, obj: T, e: Exception):
        self._obj = obj
        self._e = e

    def unwrap(self) -> T:
        """Get the wrapped object back."""
        return self._obj

    def __getattr__(self, name):
        raise self._e

    def __setattr__(self, name, value):
        if name in ["_obj", "_e"]:
            return super().__setattr__(name, value)
        raise self._e

    def __call__(self, *args: Any, **kwds: Any) -> Any:
        raise self._e


ContextVarsOrValues = Union[
    Iterable[contextvars.ContextVar],
    contextvars.Context,
    Dict[contextvars.ContextVar, Any],
]


def set_context_vars_or_values(
    context_vars: Optional[ContextVarsOrValues] = None,
) -> Dict[contextvars.ContextVar, contextvars.Token]:
    """Get the tokens for the given context variables or values.

    Args:
        context_vars: The context variables or values to get tokens for.

    Returns:
        A dictionary of context variables to tokens.
    """

    if context_vars is None:
        return {}

    if isinstance(context_vars, (dict, contextvars.Context)):
        return {cv: cv.set(v) for cv, v in context_vars.items()}

    return {cv: cv.set(cv.get()) for cv in context_vars}


@contextmanager
def with_context(context_vars: Optional[ContextVarsOrValues] = None):
    """Context manager to set context variables to given values.

    Args:
        context_vars: The context variables to set. If a dictionary is given,
            the keys are the context variables and the values are the values to
            set them to. If an iterable is given, it should be a list of context
            variables to set to their current value.
    """

    tokens = set_context_vars_or_values(context_vars)

    try:
        yield

    finally:
        for cv, v in tokens.items():
            try:
                cv.reset(v)
            except Exception:
                # TODO: Figure out if this is bad.
                pass


@asynccontextmanager
async def awith_context(context_vars: Optional[ContextVarsOrValues] = None):
    """Context manager to set context variables to given values.

    Args:
        context_vars: The context variables to set. If a dictionary is given,
            the keys are the context variables and the values are the values to
            set them to. If an iterable is given, it should be a list of context
            variables to set to their current value.
    """

    tokens = set_context_vars_or_values(context_vars)

    try:
        yield

    finally:
        for cv, v in tokens.items():
            try:
                cv.reset(v)
            except Exception:
                # TODO: Figure out if this is bad.
                pass


def wrap_awaitable(
    awaitable: Awaitable[T],
    on_await: Optional[Callable[[], Any]] = None,
    wrap: Optional[Callable[[T], T]] = None,
    on_done: Optional[Callable[[T], T]] = None,
    context_vars: Optional[ContextVarsOrValues] = None,
) -> Awaitable[T]:
    """Wrap an awaitable in another awaitable that will call callbacks before
    and after the given awaitable finishes.

    !!! Important
        This method captures a [Context][contextvars.Context] at the time this
        method is called and copies it over to the wrapped awaitable.

    Note that the resulting awaitable needs to be awaited for the callback to
    eventually trigger.

    Args:
        awaitable: The awaitable to wrap.

        on_await: The callback to call when the wrapper awaitable is awaited but
            before the wrapped awaitable is awaited.

        wrap: The callback to call with the result of the wrapped awaitable
            once it is ready. This should return the value or a wrapped version.

        on_done: For compatibility with generators, this is called after wrap.

        context_vars: The context variables to copy over to the wrapped
            awaitable. If None, all context variables are copied. See
            [with_context][trulens.core.utils.python.with_context].
    """

    async def wrapper(awaitable):
        async with awith_context(context_vars):
            if on_await is not None:
                on_await()

            val = await awaitable

            if wrap is not None:
                val = wrap(val)  # allow handlers to transform the value

            if on_done is not None:
                val = on_done(val)

            return val

    wrapper.__name__ = f"tru_wrapped_{awaitable.__class__.__name__}"

    return wrapper(awaitable)


def wrap_generator(
    gen: Generator[T, None, None],
    on_iter: Optional[Callable[[], Any]] = None,
    wrap: Optional[Callable[[T], T]] = None,
    on_done: Optional[Callable[[List[T]], Any]] = None,
    context_vars: Optional[ContextVarsOrValues] = None,
) -> Generator[T, None, None]:
    """Wrap a generator in another generator that will call callbacks at various
    points in the generation process.

    Args:
        gen: The generator to wrap.

        on_iter: The callback to call when the wrapper generator is created but
            before a first iteration is produced.

        wrap: The callback to call with the result of each iteration of the
            wrapped generator. This should return the value or a wrapped
            version.

        on_done: The callback to call when the wrapped generator is exhausted.

        context_vars: The context variables to copy over to the wrapped
            generator. If None, all context variables are taken with their
            present values. See
            [with_context][trulens.core.utils.python.with_context].
    """

    def wrapper(gen):
        with with_context(context_vars):
            if on_iter is not None:
                on_iter()

            vals = []

            for val in gen:
                if wrap is not None:
                    # Allow handlers to transform the value.
                    val = wrap(val)

                vals.append(val)
                yield val

            if on_done is not None:
                on_done(vals)

    wrapper.__name__ = f"tru_wrapped_{gen.__class__.__name__}"

    return wrapper(gen)


def wrap_async_generator(
    gen: AsyncGenerator[T, None],
    on_iter: Optional[Callable[[], Any]] = None,
    wrap: Optional[Callable[[T], T]] = None,
    on_done: Optional[Callable[[List[T]], Any]] = None,
    context_vars: Optional[ContextVarsOrValues] = None,
) -> AsyncGenerator[T, None]:
    """Wrap a generator in another generator that will call callbacks at various
    points in the generation process.

    Args:
        gen: The generator to wrap.

        on_iter: The callback to call when the wrapper generator is created but
            before a first iteration is produced.

        wrap: The callback to call with the result of each iteration of the
            wrapped generator.

        on_done: The callback to call when the wrapped generator is exhausted.

        context_vars: The context variables to copy over to the wrapped
            generator. If None, all context variables are taken with their
            present values. See
            [with_context][trulens.core.utils.python.with_context].
    """

    async def wrapper(gen):
        with with_context(context_vars):
            if on_iter is not None:
                on_iter()

            vals = []

            async for val in gen:
                if wrap is not None:
                    val = wrap(val)  # allow handlers to rewrap the value

                vals.append(val)

                yield val

            if on_done is not None:
                on_done(vals)

    wrapper.__name__ = f"tru_wrapped_{gen.__class__.__name__}"

    return wrapper(gen)


def is_lazy(obj):
    """Check if the given object is lazy.

    An object is considered lazy if it is a generator or an awaitable.
    """

    return (
        inspect.isawaitable(obj)
        or inspect.isgenerator(obj)
        or inspect.isasyncgen(obj)
    )


def wrap_lazy(
    obj: Any,
    on_start: Optional[Callable[[], None]] = None,
    wrap: Optional[Callable[[T], T]] = None,
    on_done: Optional[Callable[[Any], Any]] = None,  # Any may be T or List[T]
    context_vars: Optional[ContextVarsOrValues] = None,
) -> Any:
    """Wrap a lazy value in one that will call
    callbacks at various points in the generation process.

    Args:
        obj: The lazy value.

        on_start: The callback to call when the wrapper is created.

        wrap: The callback to call with the result of each iteration of the
            wrapped generator or the result of an awaitable. This should return
            the value or a wrapped version.

        on_done: The callback to call when the wrapped generator is exhausted or
            awaitable is ready.

        context_vars: The context variables to copy over to the wrapped
            generator. If None, all context variables are taken with their
            present values. See
            [with_context][trulens.core.utils.python.with_context].
    """

    if not WRAP_LAZY:
        return obj

    if inspect.isasyncgen(obj):
        return wrap_async_generator(
            obj,
            on_iter=on_start,
            wrap=wrap,
            on_done=on_done,
            context_vars=context_vars,
        )

    if inspect.isgenerator(obj):
        return wrap_generator(
            obj,
            on_iter=on_start,
            wrap=wrap,
            on_done=on_done,
            context_vars=context_vars,
        )

    if inspect.isawaitable(obj):
        return wrap_awaitable(
            obj,
            on_await=on_start,
            wrap=wrap,
            on_done=on_done,
            context_vars=context_vars,
        )

    raise ValueError(f"Object of type {type(obj)} is not lazy.")


def wrap_until_eager(
    obj,
    on_eager: Optional[Callable[[Any], T]] = None,
    context_vars: Optional[ContextVarsOrValues] = None,
) -> T | Sequence[T]:
    """Wrap a lazy value in one that will call callbacks one the final non-lazy
    values.

    Arts:
        obj: The lazy value.

        on_eager: The callback to call with the final value of the wrapped
            generator or the result of an awaitable. This should return the
            value or a wrapped version.

        context_vars: The context variables to copy over to the wrapped
            generator. If None, all context variables are taken with their
            present values. See
            [with_context][trulens.core.utils.python.with_context].
    """

    def rewrap(obj_):
        if is_lazy(obj_):
            return wrap_lazy(
                obj_, wrap=rewrap, on_done=rewrap, context_vars=context_vars
            )

        if on_eager is not None:
            return on_eager(obj_)

        return obj_

    return rewrap(obj)


# Class utilities
class SingletonPerName(type):
    """
<<<<<<< HEAD
    Metaclass for creating singleton instances except there being one instance max,
=======

    val: T
    """The singleton instance."""

    cls: Type[T]
    """The class of the singleton instance."""

    frameinfo_codeline: Optional[str]
    """The frame where the singleton was created.

    This is used for showing "already created" warnings. This is intentionally
    not the frame itself but a rendering of it to avoid maintaining references
    to frames and all of the things a frame holds onto.
    """

    name: Optional[str] = None
    """The name of the singleton instance.

    This is used for the SingletonPerName mechanism to have a separate singleton
    for each unique name (and class).
    """

    def __init__(self, val: Any, name: Optional[str] = None):
        self.val = val
        self.cls = val.__class__
        self.name = name
        self.frameinfo_codeline = code_line(
            caller_frameinfo(offset=2), show_source=True
        )

    def warning(self):
        """Issue warning that this singleton already exists."""

        logger.warning(
            (
                "Singleton instance of type %s already created at:\n%s\n"
                "You can delete the singleton by calling `<instance>.delete_singleton()` or \n"
                f"""  ```python
  from trulens.core.utils.python import SingletonPerName
  SingletonPerName.delete_singleton_by_name(name="{self.name}", cls={self.cls.__name__})
  ```
            """
            ),
            self.cls.__name__,
            self.frameinfo_codeline,
        )


class SingletonPerName:
    """
    Class for creating singleton instances except there being one instance max,
>>>>>>> fe5c4b79
    there is one max per different `name` argument. If `name` is never given,
    reverts to normal singleton behavior.
    """

    _singleton_instances = {}

    def __call__(cls, *args, name: Optional[str] = None, **kwargs):
        """
        Create the singleton instance if it doesn't already exist and return it.
        """
        k = cls.__name__, name

        if k not in cls._singleton_instances:
            logger.debug(
                "Creating new %s singleton instance for name = %s.",
                cls.__name__,
                name,
            )
            cls._singleton_instances[k] = super(SingletonPerName, cls).__call__(
                *args, **kwargs
            )
        return cls._singleton_instances[k]

    @staticmethod
    def delete_singleton_by_name(
        name: str, cls: Optional[Type[SingletonPerName]] = None
    ):
        """
        Delete the singleton instance with the given name.

        This can be used for testing to create another singleton.

        Args:
            name: The name of the singleton instance to delete.

            cls: The class of the singleton instance to delete. If not given, all
                instances with the given name are deleted.
        """

        for k, v in list(SingletonPerName._singleton_instances.items()):
            if k[1] == name:
                if cls is not None and v.__class__ is not cls:
                    continue

                del SingletonPerName._singleton_instances[k]

    @staticmethod
    def delete_singleton(
        obj: Type[SingletonPerName], name: Optional[str] = None
    ):
        """
        Delete the singleton instance. Can be used for testing to create another
        singleton.
        """
        cls_name = (
            getattr(obj.__class__, "__name__")
            if hasattr(obj.__class__, "__name__")
            else None
        )
        k = cls_name, name
        if k in SingletonPerName._singleton_instances:
            del SingletonPerName._singleton_instances[k]
        else:
<<<<<<< HEAD
            logger.warning("Instance %s not found:", obj)


class PydanticSingleton(type(pydantic.BaseModel), SingletonPerName):
    pass


class InstanceRefMixin:
    _instance_refs: Dict[
        Type, List[weakref.ReferenceType[InstanceRefMixin]]
    ] = defaultdict(list)

    def __init__(self, register_instance: bool = True):
        if register_instance:
            self._instance_refs[self.__class__].append(weakref.ref(self))

    @classmethod
    def get_instances(cls):
        for inst_ref in cls._instance_refs[cls]:
            inst = inst_ref()
            if inst is not None:
                yield inst
=======
            logger.warning(
                "Instance %s not found among existing singletons.", self
            )


class Singleton:
    """Class for creating singleton instances."""

    # Hold singleton instances here.
    _instances: Dict[Hashable, SingletonInfo[Singleton]] = {}

    def warning(self):
        """Issue warning that this singleton already exists."""

        k = self.__class__.__name__
        if k in Singleton._instances:
            Singleton._instances[k].warning()
        else:
            raise RuntimeError(
                f"Instance of singleton type {k} does not exist."
            )

    def __new__(
        cls: Type[Singleton],
        *args,
        **kwargs,
    ) -> Singleton:
        """Create the singleton instance if it doesn't already exist and return it."""

        k = cls.__name__

        if k not in cls._instances:
            logger.debug(
                "Creating new %s singleton instance.",
                cls.__name__,
            )
            # If exception happens here, the instance should not be added to
            # _instances.
            instance = super().__new__(cls)

            info: SingletonInfo = SingletonInfo(val=instance)
            Singleton._instances[k] = info
        else:
            info = Singleton._instances[k]

        obj = info.val
        assert isinstance(obj, cls)
        return obj

    def delete_singleton(self):
        """
        Delete the singleton instance. Can be used for testing to create another
        singleton.
        """
        k = self.__class__.__name__

        if k in Singleton._instances:
            del Singleton._instances[k]
        else:
            logger.warning(
                "Instance %s not found among existing singletons.", self
            )
>>>>>>> fe5c4b79
<|MERGE_RESOLUTION|>--- conflicted
+++ resolved
@@ -3,11 +3,7 @@
 from __future__ import annotations
 
 import asyncio
-<<<<<<< HEAD
 from collections import defaultdict
-from concurrent import futures
-=======
->>>>>>> fe5c4b79
 from contextlib import asynccontextmanager
 from contextlib import contextmanager
 import contextvars
@@ -1103,61 +1099,7 @@
 # Class utilities
 class SingletonPerName(type):
     """
-<<<<<<< HEAD
     Metaclass for creating singleton instances except there being one instance max,
-=======
-
-    val: T
-    """The singleton instance."""
-
-    cls: Type[T]
-    """The class of the singleton instance."""
-
-    frameinfo_codeline: Optional[str]
-    """The frame where the singleton was created.
-
-    This is used for showing "already created" warnings. This is intentionally
-    not the frame itself but a rendering of it to avoid maintaining references
-    to frames and all of the things a frame holds onto.
-    """
-
-    name: Optional[str] = None
-    """The name of the singleton instance.
-
-    This is used for the SingletonPerName mechanism to have a separate singleton
-    for each unique name (and class).
-    """
-
-    def __init__(self, val: Any, name: Optional[str] = None):
-        self.val = val
-        self.cls = val.__class__
-        self.name = name
-        self.frameinfo_codeline = code_line(
-            caller_frameinfo(offset=2), show_source=True
-        )
-
-    def warning(self):
-        """Issue warning that this singleton already exists."""
-
-        logger.warning(
-            (
-                "Singleton instance of type %s already created at:\n%s\n"
-                "You can delete the singleton by calling `<instance>.delete_singleton()` or \n"
-                f"""  ```python
-  from trulens.core.utils.python import SingletonPerName
-  SingletonPerName.delete_singleton_by_name(name="{self.name}", cls={self.cls.__name__})
-  ```
-            """
-            ),
-            self.cls.__name__,
-            self.frameinfo_codeline,
-        )
-
-
-class SingletonPerName:
-    """
-    Class for creating singleton instances except there being one instance max,
->>>>>>> fe5c4b79
     there is one max per different `name` argument. If `name` is never given,
     reverts to normal singleton behavior.
     """
@@ -1221,7 +1163,6 @@
         if k in SingletonPerName._singleton_instances:
             del SingletonPerName._singleton_instances[k]
         else:
-<<<<<<< HEAD
             logger.warning("Instance %s not found:", obj)
 
 
@@ -1243,68 +1184,4 @@
         for inst_ref in cls._instance_refs[cls]:
             inst = inst_ref()
             if inst is not None:
-                yield inst
-=======
-            logger.warning(
-                "Instance %s not found among existing singletons.", self
-            )
-
-
-class Singleton:
-    """Class for creating singleton instances."""
-
-    # Hold singleton instances here.
-    _instances: Dict[Hashable, SingletonInfo[Singleton]] = {}
-
-    def warning(self):
-        """Issue warning that this singleton already exists."""
-
-        k = self.__class__.__name__
-        if k in Singleton._instances:
-            Singleton._instances[k].warning()
-        else:
-            raise RuntimeError(
-                f"Instance of singleton type {k} does not exist."
-            )
-
-    def __new__(
-        cls: Type[Singleton],
-        *args,
-        **kwargs,
-    ) -> Singleton:
-        """Create the singleton instance if it doesn't already exist and return it."""
-
-        k = cls.__name__
-
-        if k not in cls._instances:
-            logger.debug(
-                "Creating new %s singleton instance.",
-                cls.__name__,
-            )
-            # If exception happens here, the instance should not be added to
-            # _instances.
-            instance = super().__new__(cls)
-
-            info: SingletonInfo = SingletonInfo(val=instance)
-            Singleton._instances[k] = info
-        else:
-            info = Singleton._instances[k]
-
-        obj = info.val
-        assert isinstance(obj, cls)
-        return obj
-
-    def delete_singleton(self):
-        """
-        Delete the singleton instance. Can be used for testing to create another
-        singleton.
-        """
-        k = self.__class__.__name__
-
-        if k in Singleton._instances:
-            del Singleton._instances[k]
-        else:
-            logger.warning(
-                "Instance %s not found among existing singletons.", self
-            )
->>>>>>> fe5c4b79
+                yield inst
"""Utilities related to core python functionalities."""

from __future__ import annotations

import asyncio
from contextlib import asynccontextmanager
from contextlib import contextmanager
import contextvars
import dataclasses
import inspect
import logging
from pprint import PrettyPrinter
import queue
import sys
from types import FrameType
from types import ModuleType
import typing
from typing import (
    Any,
    AsyncGenerator,
    Awaitable,
    Callable,
    Dict,
    Generator,
    Generic,
    Hashable,
    Iterable,
    Iterator,
    List,
    Optional,
    Sequence,
    Type,
    TypeVar,
    Union,
)
import weakref

import typing_extensions

T = TypeVar("T")

WRAP_LAZY: bool = True

Thunk = Callable[[], T]
"""A function that takes no arguments."""

<<<<<<< HEAD
=======
TypeAliasType = typing_extensions.TypeAliasType
TypeAlias = typing_extensions.TypeAlias

if sys.version_info >= (3, 11):
    getmembers_static = inspect.getmembers_static
else:

    def getmembers_static(obj, predicate=None):
        """Implementation of inspect.getmembers_static for python < 3.11."""

        if predicate is None:
            predicate = lambda name, value: True

        return [
            (name, value)
            for name in dir(obj)
            if hasattr(obj, name)
            and predicate(name, value := getattr(obj, name))
        ]


if sys.version_info >= (3, 9):
    Future = futures.Future
    """Alias for [concurrent.futures.Future][].

    In python < 3.9, a subclass of [concurrent.futures.Future][] with
    `Generic[A]` is used instead.
    """

    Queue = queue.Queue
    """Alias for [queue.Queue][] .

    In python < 3.9, a subclass of [queue.Queue][] with
    `Generic[A]` is used instead.
    """

else:
    # Fake classes which can have type args. In python earlier than 3.9, the
    # classes imported above cannot have type args which is annoying for type
    # annotations. We use these fake ones instead.

    A = TypeVar("A")

    # HACK011
    class Future(Generic[A], futures.Future):
        """Alias for [concurrent.futures.Future][].

        In python < 3.9, a subclass of [concurrent.futures.Future][] with
        `Generic[A]` is used instead.
        """

    # HACK012
    class Queue(Generic[A], queue.Queue):
        """Alias for [queue.Queue][] .

        In python < 3.9, a subclass of [queue.Queue][] with
        `Generic[A]` is used instead.
        """


class EmptyType(type):
    """A type that cannot be instantiated or subclassed."""

    def __new__(mcs, *args, **kwargs):
        raise ValueError("EmptyType cannot be instantiated.")

    def __instancecheck__(cls, __instance: Any) -> bool:
        return False

    def __subclasscheck__(cls, __subclass: Type) -> bool:
        return False


if sys.version_info >= (3, 10):
    import types

    NoneType = types.NoneType
    """Alias for [types.NoneType][] .

    In python < 3.10, it is defined as `type(None)` instead.
    """

else:
    NoneType = type(None)
    """Alias for [types.NoneType][] .

    In python < 3.10, it is defined as `type(None)` instead.
    """

>>>>>>> 93adaaf0
logger = logging.getLogger(__name__)
pp = PrettyPrinter()

# Reflection utilities.


def class_name(obj: Union[Type, Any]) -> str:
    """Get the class name of the given object or instance."""

    if hasattr(obj, "__name__"):
        return obj.__name__

    if hasattr(obj, "__class__"):
        return obj.__class__.__name__

    return str(obj)


def module_name(obj: Union[ModuleType, Type, Any]) -> str:
    """Get the module name of the given module, class, or instance."""

    if isinstance(obj, ModuleType):
        return obj.__name__

    if hasattr(obj, "__module__"):
        return obj.__module__  # already a string name

    return "unknown module"


def callable_name(c: Callable):
    """Get the name of the given callable."""

    if isinstance(c, staticmethod):
        return callable_name(c.__func__)

    if isinstance(c, classmethod):
        return callable_name(c.__func__)

    if not isinstance(c, Callable):
        raise ValueError(
            f"Expected a callable. Got {class_name(type(c))} instead."
        )

    if safe_hasattr(c, "__name__"):
        return c.__name__

    if safe_hasattr(c, "__call__"):
        return callable_name(c.__call__)

    return str(c)


def id_str(obj: Any) -> str:
    """Get the id of the given object as a string in hex."""

    return f"0x{id(obj):x}"


def is_really_coroutinefunction(func) -> bool:
    """Determine whether the given function is a coroutine function.

    Warning:
        Inspect checkers for async functions do not work on openai clients,
        perhaps because they use `@typing.overload`. Because of that, we detect
        them by checking `__wrapped__` attribute instead. Note that the inspect
        docs suggest they should be able to handle wrapped functions but perhaps
        they handle different type of wrapping? See
        https://docs.python.org/3/library/inspect.html#inspect.iscoroutinefunction
        . Another place they do not work is the decorator langchain uses to mark
        deprecated functions.
    """

    if inspect.iscoroutinefunction(func):
        return True

    if hasattr(func, "__wrapped__") and inspect.iscoroutinefunction(
        func.__wrapped__
    ):
        return True

    return False


def safe_signature(func_or_obj: Any):
    """Get the signature of the given function.

    Sometimes signature fails for wrapped callables and in those cases we check
    for `__call__` attribute and use that instead.
    """
    try:
        assert isinstance(
            func_or_obj, Callable
        ), f"Expected a Callable. Got {type(func_or_obj)} instead."

        return inspect.signature(func_or_obj)

    except Exception as e:
        if safe_hasattr(func_or_obj, "__call__"):
            # If given an obj that is callable (has __call__ defined), we want to
            # return signature of that call instead of letting inspect.signature
            # explore that object further. Doing so may produce exceptions due to
            # contents of those objects producing exceptions when attempting to
            # retrieve them.

            return inspect.signature(func_or_obj.__call__)

        else:
            raise e


def safe_getattr(obj: Any, k: str, get_prop: bool = True) -> Any:
    """Try to get the attribute `k` of the given object.

    This may evaluate some code if the attribute is a property and may fail. If
    `get_prop` is False, will not return contents of properties (will raise
    `ValueException`).
    """

    v = inspect.getattr_static(obj, k)

    is_prop = False
    try:
        # OpenAI version 1 classes may cause this isinstance test to raise an
        # exception.
        is_prop = isinstance(v, property)
    except Exception as e:
        raise RuntimeError(f"Failed to check if {k} is a property.") from e

    if is_prop:
        if not get_prop:
            raise ValueError(f"{k} is a property")

        try:
            v = v.fget(obj)
            return v

        except Exception as e:
            raise RuntimeError(f"Failed to get property {k}.") from e

    else:
        return v


def safe_hasattr(obj: Any, k: str) -> bool:
    """Check if the given object has the given attribute.

    Attempts to use static checks (see [inspect.getattr_static][]) to avoid any
    side effects of attribute access (i.e. for properties).
    """
    try:
        v = inspect.getattr_static(obj, k)
    except AttributeError:
        return False

    is_prop = False
    try:
        # OpenAI version 1 classes may cause this isinstance test to raise an
        # exception.
        is_prop = isinstance(v, property)
    except Exception:
        return False

    if is_prop:
        try:
            v.fget(obj)
            return True
        except Exception:
            return False
    else:
        return True


def safe_issubclass(cls: Type, parent: Type) -> bool:
    """Check if the given class is a subclass of the given parent class."""

    origin = typing.get_origin(cls)
    if origin is None:
        return issubclass(cls, parent)

    return issubclass(origin, parent)


# Function utilities.


def code_line(func, show_source: bool = False) -> Optional[str]:
    """Get a string representation of the location of the given function
    `func`."""

    if isinstance(func, inspect.FrameInfo):
        ret = f"{func.filename}:{func.lineno}"
        if show_source and func.code_context is not None:
            ret += "\n"
            for line in func.code_context:
                ret += "\t" + line

        return ret

    if inspect.isframe(func):
        code = func.f_code
        ret = f"{func.f_code.co_filename}:{func.f_code.co_firstlineno}"

    elif safe_hasattr(func, "__code__"):
        code = func.__code__
        ret = f"{code.co_filename}:{code.co_firstlineno}"

    else:
        return None

    if show_source:
        ret += "\n"
        for line in inspect.getsourcelines(func)[0]:
            ret += "\t" + str(line)

    return ret


def locals_except(*exceptions):
    """
    Get caller's locals except for the named exceptions.
    """

    locs = caller_frame(offset=1).f_locals  # 1 to skip this call

    return {k: v for k, v in locs.items() if k not in exceptions}


def for_all_methods(decorator, _except: Optional[List[str]] = None):
    """
    Applies decorator to all methods except classmethods, private methods and
    the ones specified with `_except`.
    """

    def decorate(cls):
        for (
            attr_name,
            attr,
        ) in cls.__dict__.items():  # does not include classmethods
            if not inspect.isfunction(attr):
                continue  # skips non-method attributes

            if attr_name.startswith("_"):
                continue  # skips private methods

            if _except is not None and attr_name in _except:
                continue

            logger.debug("Decorating %s", attr_name)
            setattr(cls, attr_name, decorator(attr))

        return cls

    return decorate


def run_before(callback: Callable):
    """
    Create decorator to run the callback before the function.
    """

    def decorator(func):
        def wrapper(*args, **kwargs):
            callback(*args, **kwargs)
            return func(*args, **kwargs)

        return wrapper

    return decorator


# Python call stack utilities

# Attribute name for storing a callstack in asyncio tasks.
STACK = "__tru_stack"


def superstack() -> Iterator[FrameType]:
    """Get the current stack (not including this function) with frames reaching
    across Tasks and threads.
    """

    frames = stack_with_tasks()
    next(iter(frames))  # skip this method itself
    # NOTE: skipping offset frames is done below since the full stack may need
    # to be reconstructed there.

    # Using queue for frames as additional frames may be added due to handling threads.
    q = queue.Queue()
    for f in frames:
        q.put(f)

    while not q.empty():
        f = q.get()
        yield f

        if id(f.f_code) == id(_future_target_wrapper.__code__):
            locs = f.f_locals

            assert (
                "pre_start_stack" in locs
            ), "Pre thread start stack expected but not found."
            for fi in locs["pre_start_stack"].get():  # is WeakWrapper
                q.put(fi.frame)

            continue

    return


def caller_module_name(offset=0) -> str:
    """
    Get the caller's (of this function) module name.
    """
    frame = caller_frame(offset=offset + 1)
    return frame.f_globals["__name__"]


def caller_module(offset=0) -> ModuleType:
    """
    Get the caller's (of this function) module.
    """

    return sys.modules[caller_module_name(offset=offset + 1)]


def caller_frame(offset=0) -> FrameType:
    """
    Get the caller's (of this function) frame. See
    https://docs.python.org/3/reference/datamodel.html#frame-objects .
    """
    caller_frame = inspect.currentframe()
    for _ in range(offset + 1):
        if caller_frame is None:
            raise RuntimeError("No current frame found.")
        caller_frame = caller_frame.f_back

    if caller_frame is None:
        raise RuntimeError("No caller frame found.")

    return caller_frame


def external_caller_frame(offset=0) -> FrameType:
    """Get the caller's (of this function) frame that is not in the trulens
    namespace.

    Raises:
        RuntimeError: If no such frame is found.
    """
    frame = inspect.currentframe()
    gen = stack_generator(frame=frame, offset=offset + 1)
    for f_info in gen:
        name = f_info.f_globals["__name__"]
        if not (name.startswith("trulens") or name.startswith("pydantic")):
            return f_info

    raise RuntimeError("No external caller frame found.")


def caller_frameinfo(
    offset: int = 0, skip_module: Optional[str] = "trulens"
) -> Optional[inspect.FrameInfo]:
    """
    Get the caller's (of this function) frameinfo. See
    https://docs.python.org/3/reference/datamodel.html#frame-objects .

    Args:
        offset: The number of frames to skip. Default is 0.

        skip_module: Skip frames from the given module. Default is "trulens".
    """

    for f_info in inspect.stack(0)[offset + 1 :]:
        if skip_module is None:
            return f_info
        if not f_info.frame.f_globals["__name__"].startswith(skip_module):
            return f_info

    return None


def task_factory_with_stack(loop, coro, *args, **kwargs) -> asyncio.Task:
    """A task factory that annotates created tasks with stacks of their parents.

    All of such annotated stacks can be retrieved with
    [stack_with_tasks][trulens.core.utils.python.stack_with_tasks] as one merged
    stack.
    """

    if "context" not in kwargs:
        kwargs["context"] = contextvars.copy_context()

    parent_task = asyncio.current_task(loop=loop)
    task = asyncio.tasks.Task(coro=coro, loop=loop, *args, **kwargs)

    frame = inspect.currentframe()
    stack = stack_generator(frame=frame, offset=3)

    if parent_task is not None:
        stack = merge_stacks(stack, parent_task.get_stack()[::-1])
        # skipping create_task and task_factory

    setattr(task, STACK, stack)

    return task


# If there is already a loop running, try to patch its task factory.
try:
    loop = asyncio.get_running_loop()
    loop.set_task_factory(task_factory_with_stack)
except Exception:
    pass

# Instrument new_event_loop to set the above task_factory upon creation:
original_new_event_loop = asyncio.new_event_loop


def tru_new_event_loop():
    """Replacement for [new_event_loop][asyncio.new_event_loop] that sets
    the task factory to make tasks that copy the stack from their creators."""

    loop = original_new_event_loop()
    loop.set_task_factory(task_factory_with_stack)
    return loop


asyncio.new_event_loop = tru_new_event_loop


def get_task_stack(task: asyncio.Task) -> Sequence[FrameType]:
    """Get the annotated stack (if available) on the given task."""

    if safe_hasattr(task, STACK):
        return getattr(task, STACK)
    else:
        # get_stack order is reverse of inspect.stack:
        return task.get_stack()[::-1]


def merge_stacks(
    s1: Iterable[FrameType], s2: Sequence[FrameType]
) -> Sequence[FrameType]:
    """
    Assuming `s1` is a subset of `s2`, combine the two stacks in presumed call
    order.
    """

    ret = []

    for f in s1:
        ret.append(f)
        try:
            s2i = s2.index(f)
            for _ in range(s2i):
                ret.append(s2[0])
                s2 = s2[1:]
        except Exception:
            pass

    return ret


def stack_generator(
    frame: Optional[FrameType] = None, offset: int = 0
) -> Iterable[FrameType]:
    if frame is None:
        frame = inspect.currentframe()
    for _ in range(offset):
        if frame is None:
            raise ValueError("No frame found.")
        frame = frame.f_back
    while frame is not None:
        yield frame
        frame = frame.f_back


def stack_with_tasks() -> Iterable[FrameType]:
    """Get the current stack (not including this function) with frames reaching
    across Tasks.
    """
    frame = inspect.currentframe()
    frame_gen = stack_generator(frame=frame, offset=1)
    try:
        task_stack = get_task_stack(asyncio.current_task())

        return merge_stacks(frame_gen, task_stack)

    except Exception:
        return frame_gen


class _Wrap(Generic[T]):
    """Wrap an object.

    See WeakWrapper for explanation.
    """

    def __init__(self, obj: T):
        self.obj: T = obj

    def get(self) -> T:
        return self.obj


@dataclasses.dataclass
class WeakWrapper(Generic[T]):
    """Wrap an object with a weak reference.

    This is to be able to use weakref.ref on objects like lists which are
    otherwise not weakly referenceable. The goal of this class is to generalize
    weakref.ref to work with any object."""

    obj: weakref.ReferenceType[Union[_Wrap[T], T]]

    def __init__(self, obj: Union[weakref.ReferenceType[T], WeakWrapper[T], T]):
        if isinstance(obj, weakref.ReferenceType):
            self.obj = obj

        else:
            if isinstance(obj, WeakWrapper):
                obj = obj.get()

            try:
                # Try to make reference to obj directly.
                self.obj = weakref.ref(obj)

            except Exception:
                # If its a list or other non-weakly referenceable object, wrap it.
                self.obj = weakref.ref(_Wrap(obj))

    def get(self) -> T:
        """Get the wrapped object."""

        temp = self.obj()  # undo weakref.ref
        if isinstance(temp, _Wrap):
            return temp.get()  # undo _Wrap if needed
        else:
            return temp


def _future_target_wrapper(stack, func, *args, **kwargs):
    """Wrapper for a function that is started by threads.

    This is needed to record the call stack prior to thread creation as in
    python threads do not inherit the stack. Our instrumentation, however,
    relies on walking the stack and need to do this to the frames prior to
    thread starts.
    """

    # Keep this for looking up via get_first_local_in_call_stack .
    pre_start_stack = WeakWrapper(stack)  # noqa: F841 # pylint: disable=W0612

    # with with_context(context):
    return func(*args, **kwargs)


def get_all_local_in_call_stack(
    key: str,
    func: Callable[[Callable], bool],
    offset: Optional[int] = 1,
    skip: Optional[Any] = None,  # really frame
) -> Iterator[Any]:
    """Find locals in call stack by name.

    Args:
        key: The name of the local variable to look for.

        func: Recognizer of the function to find in the call stack.

        offset: The number of top frames to skip.

        skip: A frame to skip as well.

    Note:
        `offset` is unreliable for skipping the intended frame when operating
        with async tasks. In those cases, the `skip` argument is more reliable.

    Returns:
        An iterator over the values of the local variable named `key` in the
            stack at all of the frames executing a function which `func` recognizes
            (returns True on) starting from the top of the stack except `offset` top
            frames.

            Returns None if `func` does not recognize any function in the stack.

    Raises:
        RuntimeError: Raised if a function is recognized but does not have `key`
            in its locals.

    This method works across threads as long as they are started using
    [TP][trulens.core.utils.threading.TP].
    """

    frames_gen = stack_with_tasks()
    # NOTE: skipping offset frames is done below since the full stack may need
    # to be reconstructed there.

    # Using queue for frames as additional frames may be added due to handling threads.
    q = queue.Queue()
    for i, f in enumerate(frames_gen):
        if i == 0:
            # skip this method itself
            continue
        q.put(f)

    while not q.empty():
        f = q.get()

        if id(f.f_code) == id(_future_target_wrapper.__code__):
            locs = f.f_locals
            assert (
                "pre_start_stack" in locs
            ), "Pre thread start stack expected but not found."
            for fi in locs["pre_start_stack"].get():  # is WeakWrapper
                q.put(fi.frame)

            continue

        if offset is not None and offset > 0:
            offset -= 1
            continue

        if func(f.f_code):
            logger.debug(
                "Looking via %s; found %s", callable_name(func), str(f)
            )
            if skip is not None and f == skip:
                logger.debug("Skipping.")
                continue

            locs = f.f_locals
            if key in locs:
                yield locs[key]
            else:
                raise KeyError(f"No local named '{key}' found in frame {f}.")

    return


def get_first_local_in_call_stack(
    key: str,
    func: Callable[[Callable], bool],
    offset: Optional[int] = 1,
    skip: Optional[Any] = None,  # actually frame
) -> Optional[Any]:
    """
    Get the value of the local variable named `key` in the stack at the nearest
    frame executing a function which `func` recognizes (returns True on)
    starting from the top of the stack except `offset` top frames. If `skip`
    frame is provided, it is skipped as well. Returns None if `func` does not
    recognize the correct function. Raises RuntimeError if a function is
    recognized but does not have `key` in its locals.

    This method works across threads as long as they are started using the TP
    class above.

    NOTE: `offset` is unreliable for skipping the intended frame when operating
    with async tasks. In those cases, the `skip` argument is more reliable.
    """

    try:
        return next(
            iter(
                get_all_local_in_call_stack(
                    key, func, offset=offset + 1, skip=skip
                )
            )
        )
    except StopIteration:
        logger.debug("no frames found")
        return None


# Wrapping utilities


class OpaqueWrapper(Generic[T]):
    """Wrap an object preventing all access.

    Any access except to
    [unwrap][trulens.core.utils.python.OpaqueWrapper.unwrap] will result in an
    exception with the given message.

    Args:
        obj: The object to wrap.

        e: The exception to raise when an attribute is accessed.
    """

    def __init__(self, obj: T, e: Exception):
        self._obj = obj
        self._e = e

    def unwrap(self) -> T:
        """Get the wrapped object back."""
        return self._obj

    def __getattr__(self, name):
        raise self._e

    def __setattr__(self, name, value):
        if name in ["_obj", "_e"]:
            return super().__setattr__(name, value)
        raise self._e

    def __call__(self, *args: Any, **kwds: Any) -> Any:
        raise self._e


ContextVarsOrValues = Union[
    Iterable[contextvars.ContextVar],
    contextvars.Context,
    Dict[contextvars.ContextVar, Any],
]


def set_context_vars_or_values(
    context_vars: Optional[ContextVarsOrValues] = None,
) -> Dict[contextvars.ContextVar, contextvars.Token]:
    """Get the tokens for the given context variables or values.

    Args:
        context_vars: The context variables or values to get tokens for.

    Returns:
        A dictionary of context variables to tokens.
    """

    if context_vars is None:
        return {}

    if isinstance(context_vars, (dict, contextvars.Context)):
        return {cv: cv.set(v) for cv, v in context_vars.items()}

    return {cv: cv.set(cv.get()) for cv in context_vars}


@contextmanager
def with_context(context_vars: Optional[ContextVarsOrValues] = None):
    """Context manager to set context variables to given values.

    Args:
        context_vars: The context variables to set. If a dictionary is given,
            the keys are the context variables and the values are the values to
            set them to. If an iterable is given, it should be a list of context
            variables to set to their current value.
    """

    tokens = set_context_vars_or_values(context_vars)

    try:
        yield

    finally:
        for cv, v in tokens.items():
            try:
                cv.reset(v)
            except Exception:
                # TODO: Figure out if this is bad.
                pass


@asynccontextmanager
async def awith_context(context_vars: Optional[ContextVarsOrValues] = None):
    """Context manager to set context variables to given values.

    Args:
        context_vars: The context variables to set. If a dictionary is given,
            the keys are the context variables and the values are the values to
            set them to. If an iterable is given, it should be a list of context
            variables to set to their current value.
    """

    tokens = set_context_vars_or_values(context_vars)

    try:
        yield

    finally:
        for cv, v in tokens.items():
            try:
                cv.reset(v)
            except Exception:
                # TODO: Figure out if this is bad.
                pass


def wrap_awaitable(
    awaitable: Awaitable[T],
    on_await: Optional[Callable[[], Any]] = None,
    wrap: Optional[Callable[[T], T]] = None,
    on_done: Optional[Callable[[T], T]] = None,
    context_vars: Optional[ContextVarsOrValues] = None,
) -> Awaitable[T]:
    """Wrap an awaitable in another awaitable that will call callbacks before
    and after the given awaitable finishes.

    !!! Important
        This method captures a [Context][contextvars.Context] at the time this
        method is called and copies it over to the wrapped awaitable.

    Note that the resulting awaitable needs to be awaited for the callback to
    eventually trigger.

    Args:
        awaitable: The awaitable to wrap.

        on_await: The callback to call when the wrapper awaitable is awaited but
            before the wrapped awaitable is awaited.

        wrap: The callback to call with the result of the wrapped awaitable
            once it is ready. This should return the value or a wrapped version.

        on_done: For compatibility with generators, this is called after wrap.

        context_vars: The context variables to copy over to the wrapped
            awaitable. If None, all context variables are copied. See
            [with_context][trulens.core.utils.python.with_context].
    """

    async def wrapper(awaitable):
        async with awith_context(context_vars):
            if on_await is not None:
                on_await()

            val = await awaitable

            if wrap is not None:
                val = wrap(val)  # allow handlers to transform the value

            if on_done is not None:
                val = on_done(val)

            return val

    wrapper.__name__ = f"tru_wrapped_{awaitable.__class__.__name__}"

    return wrapper(awaitable)


def wrap_generator(
    gen: Generator[T, None, None],
    on_iter: Optional[Callable[[], Any]] = None,
    wrap: Optional[Callable[[T], T]] = None,
    on_done: Optional[Callable[[List[T]], Any]] = None,
    context_vars: Optional[ContextVarsOrValues] = None,
) -> Generator[T, None, None]:
    """Wrap a generator in another generator that will call callbacks at various
    points in the generation process.

    Args:
        gen: The generator to wrap.

        on_iter: The callback to call when the wrapper generator is created but
            before a first iteration is produced.

        wrap: The callback to call with the result of each iteration of the
            wrapped generator. This should return the value or a wrapped
            version.

        on_done: The callback to call when the wrapped generator is exhausted.

        context_vars: The context variables to copy over to the wrapped
            generator. If None, all context variables are taken with their
            present values. See
            [with_context][trulens.core.utils.python.with_context].
    """

    def wrapper(gen):
        with with_context(context_vars):
            if on_iter is not None:
                on_iter()

            vals = []

            for val in gen:
                if wrap is not None:
                    # Allow handlers to transform the value.
                    val = wrap(val)

                vals.append(val)
                yield val

            if on_done is not None:
                on_done(vals)

    wrapper.__name__ = f"tru_wrapped_{gen.__class__.__name__}"

    return wrapper(gen)


def wrap_async_generator(
    gen: AsyncGenerator[T, None],
    on_iter: Optional[Callable[[], Any]] = None,
    wrap: Optional[Callable[[T], T]] = None,
    on_done: Optional[Callable[[List[T]], Any]] = None,
    context_vars: Optional[ContextVarsOrValues] = None,
) -> AsyncGenerator[T, None]:
    """Wrap a generator in another generator that will call callbacks at various
    points in the generation process.

    Args:
        gen: The generator to wrap.

        on_iter: The callback to call when the wrapper generator is created but
            before a first iteration is produced.

        wrap: The callback to call with the result of each iteration of the
            wrapped generator.

        on_done: The callback to call when the wrapped generator is exhausted.

        context_vars: The context variables to copy over to the wrapped
            generator. If None, all context variables are taken with their
            present values. See
            [with_context][trulens.core.utils.python.with_context].
    """

    async def wrapper(gen):
        with with_context(context_vars):
            if on_iter is not None:
                on_iter()

            vals = []

            async for val in gen:
                if wrap is not None:
                    val = wrap(val)  # allow handlers to rewrap the value

                vals.append(val)

                yield val

            if on_done is not None:
                on_done(vals)

    wrapper.__name__ = f"tru_wrapped_{gen.__class__.__name__}"

    return wrapper(gen)


def is_lazy(obj):
    """Check if the given object is lazy.

    An object is considered lazy if it is a generator or an awaitable.
    """

    return (
        inspect.isawaitable(obj)
        or inspect.isgenerator(obj)
        or inspect.isasyncgen(obj)
    )


def wrap_lazy(
    obj: Any,
    on_start: Optional[Callable[[], None]] = None,
    wrap: Optional[Callable[[T], T]] = None,
    on_done: Optional[Callable[[Any], Any]] = None,  # Any may be T or List[T]
    context_vars: Optional[ContextVarsOrValues] = None,
) -> Any:
    """Wrap a lazy value in one that will call
    callbacks at various points in the generation process.

    Args:
        obj: The lazy value.

        on_start: The callback to call when the wrapper is created.

        wrap: The callback to call with the result of each iteration of the
            wrapped generator or the result of an awaitable. This should return
            the value or a wrapped version.

        on_done: The callback to call when the wrapped generator is exhausted or
            awaitable is ready.

        context_vars: The context variables to copy over to the wrapped
            generator. If None, all context variables are taken with their
            present values. See
            [with_context][trulens.core.utils.python.with_context].
    """

    if not WRAP_LAZY:
        return obj

    if inspect.isasyncgen(obj):
        return wrap_async_generator(
            obj,
            on_iter=on_start,
            wrap=wrap,
            on_done=on_done,
            context_vars=context_vars,
        )

    if inspect.isgenerator(obj):
        return wrap_generator(
            obj,
            on_iter=on_start,
            wrap=wrap,
            on_done=on_done,
            context_vars=context_vars,
        )

    if inspect.isawaitable(obj):
        return wrap_awaitable(
            obj,
            on_await=on_start,
            wrap=wrap,
            on_done=on_done,
            context_vars=context_vars,
        )

    raise ValueError(f"Object of type {type(obj)} is not lazy.")


def wrap_until_eager(
    obj,
    on_eager: Optional[Callable[[Any], T]] = None,
    context_vars: Optional[ContextVarsOrValues] = None,
) -> T | Sequence[T]:
    """Wrap a lazy value in one that will call callbacks one the final non-lazy
    values.

    Arts:
        obj: The lazy value.

        on_eager: The callback to call with the final value of the wrapped
            generator or the result of an awaitable. This should return the
            value or a wrapped version.

        context_vars: The context variables to copy over to the wrapped
            generator. If None, all context variables are taken with their
            present values. See
            [with_context][trulens.core.utils.python.with_context].
    """

    def rewrap(obj_):
        if is_lazy(obj_):
            return wrap_lazy(
                obj_, wrap=rewrap, on_done=rewrap, context_vars=context_vars
            )

        if on_eager is not None:
            return on_eager(obj_)

        return obj_

    return rewrap(obj)


# Class utilities


@dataclasses.dataclass
class SingletonInfo(Generic[T]):
    """
    Information about a singleton instance.
    """

    val: T
    """The singleton instance."""

    cls: Type[T]
    """The class of the singleton instance."""

    frameinfo_codeline: Optional[str]
    """The frame where the singleton was created.

    This is used for showing "already created" warnings. This is intentionally
    not the frame itself but a rendering of it to avoid maintaining references
    to frames and all of the things a frame holds onto.
    """

    name: Optional[str] = None
    """The name of the singleton instance.

    This is used for the SingletonPerName mechanism to have a separate singleton
    for each unique name (and class).
    """

    def __init__(self, val: Any, name: Optional[str] = None):
        self.val = val
        self.cls = val.__class__
        self.name = name
        self.frameinfo_codeline = code_line(
            caller_frameinfo(offset=2), show_source=True
        )

    def warning(self):
        """Issue warning that this singleton already exists."""

        logger.warning(
            (
                "Singleton instance of type %s already created at:\n%s\n"
                "You can delete the singleton by calling `<instance>.delete_singleton()` or \n"
                f"""  ```python
  from trulens.core.utils.python import SingletonPerName
  SingletonPerName.delete_singleton_by_name(name="{self.name}", cls={self.cls.__name__})
  ```
            """
            ),
            self.cls.__name__,
            self.frameinfo_codeline,
        )


class SingletonPerName:
    """
    Class for creating singleton instances except there being one instance max,
    there is one max per different `name` argument. If `name` is never given,
    reverts to normal singleton behavior.
    """

    # Hold singleton instances here.
    _instances: Dict[Hashable, SingletonInfo[SingletonPerName]] = {}

    # Need some way to look up the name of the singleton instance. Cannot attach
    # a new attribute to instance since some metaclasses don't allow this (like
    # pydantic). We instead create a map from instance address to name.
    _id_to_name_map: Dict[int, Optional[str]] = {}

    def warning(self):
        """Issue warning that this singleton already exists."""

        name = SingletonPerName._id_to_name_map[id(self)]
        k = self.__class__.__name__, name
        if k in SingletonPerName._instances:
            SingletonPerName._instances[k].warning()
        else:
            raise RuntimeError(
                f"Instance of singleton type/name {k} does not exist."
            )

    def __new__(
        cls: Type[SingletonPerName],
        *args,
        name: Optional[str] = None,
        **kwargs,
    ) -> SingletonPerName:
        """
        Create the singleton instance if it doesn't already exist and return it.
        """

        k = cls.__name__, name

        if k not in cls._instances:
            logger.debug(
                "Creating new %s singleton instance for name = %s.",
                cls.__name__,
                name,
            )
            # If exception happens here, the instance should not be added to
            # _instances.
            instance = super().__new__(cls)

            SingletonPerName._id_to_name_map[id(instance)] = name
            info: SingletonInfo = SingletonInfo(name=name, val=instance)
            SingletonPerName._instances[k] = info
        else:
            info = SingletonPerName._instances[k]
        obj = info.val
        assert isinstance(obj, cls)
        return obj

    @staticmethod
    def delete_singleton_by_name(
        name: str, cls: Optional[Type[SingletonPerName]] = None
    ):
        """
        Delete the singleton instance with the given name.

        This can be used for testing to create another singleton.

        Args:
            name: The name of the singleton instance to delete.

            cls: The class of the singleton instance to delete. If not given, all
                instances with the given name are deleted.
        """
        for k, v in list(SingletonPerName._instances.items()):
            if k[1] == name:
                if cls is not None and v.cls != cls:
                    continue

                del SingletonPerName._instances[k]
                del SingletonPerName._id_to_name_map[id(v.val)]

    def delete_singleton(self):
        """
        Delete the singleton instance. Can be used for testing to create another
        singleton.
        """
        id_ = id(self)

        if id_ in SingletonPerName._id_to_name_map:
            name = SingletonPerName._id_to_name_map[id_]
            del SingletonPerName._id_to_name_map[id_]
            del SingletonPerName._instances[(self.__class__.__name__, name)]
        else:
            logger.warning(
                "Instance %s not found among existing singletons.", self
            )


class Singleton:
    """Class for creating singleton instances."""

    # Hold singleton instances here.
    _instances: Dict[Hashable, SingletonInfo[Singleton]] = {}

    def warning(self):
        """Issue warning that this singleton already exists."""

        k = self.__class__.__name__
        if k in Singleton._instances:
            Singleton._instances[k].warning()
        else:
            raise RuntimeError(
                f"Instance of singleton type {k} does not exist."
            )

    def __new__(
        cls: Type[Singleton],
        *args,
        **kwargs,
    ) -> Singleton:
        """Create the singleton instance if it doesn't already exist and return it."""

        k = cls.__name__

        if k not in cls._instances:
            logger.debug(
                "Creating new %s singleton instance.",
                cls.__name__,
            )
            # If exception happens here, the instance should not be added to
            # _instances.
            instance = super().__new__(cls)

            info: SingletonInfo = SingletonInfo(val=instance)
            Singleton._instances[k] = info
        else:
            info = Singleton._instances[k]

        obj = info.val
        assert isinstance(obj, cls)
        return obj

    def delete_singleton(self):
        """
        Delete the singleton instance. Can be used for testing to create another
        singleton.
        """
        k = self.__class__.__name__

        if k in Singleton._instances:
            del Singleton._instances[k]
        else:
            logger.warning(
                "Instance %s not found among existing singletons.", self
            )<|MERGE_RESOLUTION|>--- conflicted
+++ resolved
@@ -35,8 +35,6 @@
 )
 import weakref
 
-import typing_extensions
-
 T = TypeVar("T")
 
 WRAP_LAZY: bool = True
@@ -44,98 +42,6 @@
 Thunk = Callable[[], T]
 """A function that takes no arguments."""
 
-<<<<<<< HEAD
-=======
-TypeAliasType = typing_extensions.TypeAliasType
-TypeAlias = typing_extensions.TypeAlias
-
-if sys.version_info >= (3, 11):
-    getmembers_static = inspect.getmembers_static
-else:
-
-    def getmembers_static(obj, predicate=None):
-        """Implementation of inspect.getmembers_static for python < 3.11."""
-
-        if predicate is None:
-            predicate = lambda name, value: True
-
-        return [
-            (name, value)
-            for name in dir(obj)
-            if hasattr(obj, name)
-            and predicate(name, value := getattr(obj, name))
-        ]
-
-
-if sys.version_info >= (3, 9):
-    Future = futures.Future
-    """Alias for [concurrent.futures.Future][].
-
-    In python < 3.9, a subclass of [concurrent.futures.Future][] with
-    `Generic[A]` is used instead.
-    """
-
-    Queue = queue.Queue
-    """Alias for [queue.Queue][] .
-
-    In python < 3.9, a subclass of [queue.Queue][] with
-    `Generic[A]` is used instead.
-    """
-
-else:
-    # Fake classes which can have type args. In python earlier than 3.9, the
-    # classes imported above cannot have type args which is annoying for type
-    # annotations. We use these fake ones instead.
-
-    A = TypeVar("A")
-
-    # HACK011
-    class Future(Generic[A], futures.Future):
-        """Alias for [concurrent.futures.Future][].
-
-        In python < 3.9, a subclass of [concurrent.futures.Future][] with
-        `Generic[A]` is used instead.
-        """
-
-    # HACK012
-    class Queue(Generic[A], queue.Queue):
-        """Alias for [queue.Queue][] .
-
-        In python < 3.9, a subclass of [queue.Queue][] with
-        `Generic[A]` is used instead.
-        """
-
-
-class EmptyType(type):
-    """A type that cannot be instantiated or subclassed."""
-
-    def __new__(mcs, *args, **kwargs):
-        raise ValueError("EmptyType cannot be instantiated.")
-
-    def __instancecheck__(cls, __instance: Any) -> bool:
-        return False
-
-    def __subclasscheck__(cls, __subclass: Type) -> bool:
-        return False
-
-
-if sys.version_info >= (3, 10):
-    import types
-
-    NoneType = types.NoneType
-    """Alias for [types.NoneType][] .
-
-    In python < 3.10, it is defined as `type(None)` instead.
-    """
-
-else:
-    NoneType = type(None)
-    """Alias for [types.NoneType][] .
-
-    In python < 3.10, it is defined as `type(None)` instead.
-    """
-
->>>>>>> 93adaaf0
 logger = logging.getLogger(__name__)
 pp = PrettyPrinter()
 

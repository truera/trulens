--- conflicted
+++ resolved
@@ -30,55 +30,4 @@
 
     view = constructor_of_class(cls)
 
-<<<<<<< HEAD
-    return view(json)
-
-
-def get_feedback_result(
-    tru_record: Record, feedback_name: str, timeout: int = 60
-) -> pd.DataFrame:
-    """
-    Retrieve the feedback results for a given feedback name from a TruLens record.
-
-    Args:
-        tru_record (Record): The record containing feedback and future results.
-
-        feedback_name (str): The name of the feedback to retrieve results for.
-
-    Returns:
-        pd.DataFrame: A DataFrame containing the feedback results. If no feedback
-                      results are found, an empty DataFrame is returned.
-    """
-    start_time = time.time()
-    feedback_calls = None
-
-    while time.time() - start_time < timeout:
-        feedback_calls = next(
-            (
-                future_result.result()
-                for feedback_definition, future_result in tru_record.feedback_and_future_results
-                if feedback_definition.name == feedback_name
-            ),
-            None,
-        )
-        if feedback_calls is not None:
-            break
-        time.sleep(1)  # Wait for 1 second before checking again
-
-    if feedback_calls is None:
-        raise TimeoutError(
-            f"Feedback for '{feedback_name}' not available within {timeout} seconds."
-        )
-
-    # Ensure feedback_calls is iterable
-    if not hasattr(feedback_calls, "__iter__"):
-        raise ValueError("feedback_calls is not iterable")
-
-    feedback_result = [
-        {**call.model_dump()["args"], "ret": call.model_dump()["ret"]}
-        for call in feedback_calls.calls
-    ]
-    return pd.DataFrame(feedback_result)
-=======
-    return view(json)
->>>>>>> a05e0d1c
+    return view(json)
--- conflicted
+++ resolved
@@ -26,11 +26,7 @@
 )
 
 import pandas
-<<<<<<< HEAD
 import sqlalchemy as sa
-from tqdm.auto import tqdm
-=======
->>>>>>> a569b6f5
 from trulens.core import feedback
 from trulens.core.database.base import DB
 from trulens.core.database.exceptions import DatabaseVersionException
@@ -222,15 +218,11 @@
                 raise ValueError(
                     "`database_url` must be `None` if `snowflake_connection_parameters` is set!"
                 )
-<<<<<<< HEAD
             if database_engine is not None:
                 raise ValueError(
                     "`database_engine` must be `None` if `snowflake_connection_parameters` is set!"
                 )
-            if not name:
-=======
             if not app_name:
->>>>>>> a569b6f5
                 raise ValueError(
                     "`app_name` must be set if `snowflake_connection_parameters` is set!"
                 )
@@ -238,8 +230,6 @@
             database_url = self._create_snowflake_database_url(
                 snowflake_connection_parameters, schema_name
             )
-
-<<<<<<< HEAD
         database_args.update(
             {
                 k: v
@@ -253,18 +243,6 @@
                 if v is not None
             }
         )
-=======
-        database_args.update({
-            k: v
-            for k, v in {
-                "database_url": database_url,
-                "database_file": database_file,
-                "database_redact_keys": database_redact_keys,
-                "database_prefix": database_prefix,
-            }.items()
-            if v is not None
-        })
->>>>>>> a569b6f5
 
         if python.safe_hasattr(self, "db"):
             # Already initialized by SingletonByName mechanism. Give warning if

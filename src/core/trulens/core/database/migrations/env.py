--- conflicted
+++ resolved
@@ -25,11 +25,7 @@
     fileConfig(config.config_file_name)
 
 # Get `sqlalchemy.url` from the environment.
-<<<<<<< HEAD
-if config.get_main_option("sqlalchemy.url", None) is (None or ""):
-=======
 if config.get_main_option("sqlalchemy.url", None) in (None, ""):
->>>>>>> b1e4451e
     config.set_main_option(
         "sqlalchemy.url", os.environ.get("SQLALCHEMY_URL", "")
     )

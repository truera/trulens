--- conflicted
+++ resolved
@@ -1175,64 +1175,22 @@
                             )
 
                         # Add call data
-<<<<<<< HEAD
-                        # Extract namespaced attributes using the helper method
-                        kwargs = self._extract_namespaced_attributes(
-                            record_attributes, SpanAttributes.CALL.KWARGS
-                        )
-                        args_span_id = self._extract_namespaced_attributes(
-                            record_attributes,
-                            SpanAttributes.EVAL_ROOT.ARGS_SPAN_ID,
-                        )
-                        args_span_attribute = (
-                            self._extract_namespaced_attributes(
-                                record_attributes,
-                                SpanAttributes.EVAL_ROOT.ARGS_SPAN_ATTRIBUTE,
-                            )
-                        )
-
-                        call_data = {
-                            # TODO(SNOW-2112879): Call data may not be populated in the OTEL spans yet
-                            "args": {
-                                "kwargs": kwargs,
-                                "input": record_data["input"],
-                                "output": record_data["output"],
-                            },
-                            # NOTE: Some feedbacks may not have sub-scores, so we use the EVAL_ROOT score as a fallback
-                            "ret": (
-                                record_attributes.get(SpanAttributes.EVAL.SCORE)
-                                if SpanAttributes.EVAL.SCORE
-                                in record_attributes
-                                else eval_root_score
-                            ),
-                            "meta": {
-                                "criteria": record_attributes.get(
-                                    SpanAttributes.EVAL.CRITERIA, None
-                                ),
-                                "explanation": record_attributes.get(
-                                    SpanAttributes.EVAL.EXPLANATION, None
-                                ),
-                                "eval_root_id": record_attributes.get(
-                                    SpanAttributes.EVAL.EVAL_ROOT_ID, None
-                                ),
-                                "timestamp": record_data["ts"],
-                                "args_span_id": args_span_id,
-                                "args_span_attribute": args_span_attribute,
-                            },
-                        }
-                        feedback_result["calls"].append(call_data)
-=======
                         if (
                             record_attributes.get(SpanAttributes.SPAN_TYPE)
                             == SpanAttributes.SpanType.EVAL.value
                         ):
-                            # Extract kwargs by finding all attributes that start with the KWARGS prefix
-                            kwargs_prefix = SpanAttributes.CALL.KWARGS + "."
-                            kwargs = {
-                                key[len(kwargs_prefix) :]: value
-                                for key, value in record_attributes.items()
-                                if key.startswith(kwargs_prefix)
-                            }
+                            # Extract namespaced attributes using the helper method
+                            kwargs = self._extract_namespaced_attributes(
+                                record_attributes, SpanAttributes.CALL.KWARGS
+                            )
+                            args_span_id = self._extract_namespaced_attributes(
+                                record_attributes,
+                                SpanAttributes.EVAL_ROOT.ARGS_SPAN_ID,
+                            )
+                            args_span_attribute = self._extract_namespaced_attributes(
+                                record_attributes,
+                                SpanAttributes.EVAL_ROOT.ARGS_SPAN_ATTRIBUTE,
+                            )
 
                             call_data = {
                                 "args": kwargs,
@@ -1246,10 +1204,15 @@
                                     "metadata": record_attributes.get(
                                         SpanAttributes.EVAL.METADATA, {}
                                     ),
+                                    "eval_root_id": record_attributes.get(
+                                        SpanAttributes.EVAL.EVAL_ROOT_ID, None
+                                    ),
+                                    "timestamp": record_data["ts"],
+                                    "args_span_id": args_span_id,
+                                    "args_span_attribute": args_span_attribute,
                                 },
                             }
                             feedback_result["calls"].append(call_data)
->>>>>>> fafb25bd
 
                             # Update feedback result with cost info if available
                             self._update_cost_info_otel(

from __future__ import annotations

from collections import defaultdict
from datetime import datetime
import json
import logging
from sqlite3 import OperationalError
from typing import (
    Any,
    ClassVar,
    Dict,
    Generator,
    Iterable,
    List,
    Optional,
    Sequence,
    Tuple,
    Type,
    Union,
)
import warnings

from alembic.ddl.impl import DefaultImpl
import numpy as np
from packaging.version import Version
import pandas as pd
import pydantic
from pydantic import Field
import sqlalchemy as sa
from sqlalchemy import Table
from sqlalchemy import inspect
from sqlalchemy.orm import joinedload
from sqlalchemy.orm import sessionmaker
from sqlalchemy.sql import text as sql_text
from trulens.core.database import base as core_db
from trulens.core.database import exceptions as db_exceptions
from trulens.core.database import migrations as db_migrations
from trulens.core.database import orm as db_orm
from trulens.core.database import utils as db_utils
from trulens.core.database.legacy import migration as legacy_migration
from trulens.core.database.migrations import data as data_migrations
from trulens.core.otel.utils import is_otel_tracing_enabled
from trulens.core.schema import app as app_schema
from trulens.core.schema import base as base_schema
from trulens.core.schema import dataset as dataset_schema
from trulens.core.schema import feedback as feedback_schema
from trulens.core.schema import groundtruth as groundtruth_schema
from trulens.core.schema import record as record_schema
from trulens.core.schema import types as types_schema
from trulens.core.schema.event import Event
from trulens.core.utils import pyschema as pyschema_utils
from trulens.core.utils import python as python_utils
from trulens.core.utils import serial as serial_utils
from trulens.core.utils import text as text_utils
from trulens.otel.semconv.trace import ResourceAttributes
from trulens.otel.semconv.trace import SpanAttributes

logger = logging.getLogger(__name__)


class SnowflakeImpl(DefaultImpl):
    __dialect__ = "snowflake"


class SQLAlchemyDB(core_db.DB):
    """Database implemented using sqlalchemy.

    See abstract class [DB][trulens.core.database.base.DB] for method reference.
    """

    model_config: ClassVar[pydantic.ConfigDict] = pydantic.ConfigDict(
        arbitrary_types_allowed=True
    )

    table_prefix: str = core_db.DEFAULT_DATABASE_PREFIX
    """The prefix to use for all table names.

    [DB][trulens.core.database.base.DB] interface requirement.
    """

    engine_params: dict = Field(default_factory=dict)
    """SQLAlchemy-related engine params."""

    session_params: dict = Field(default_factory=dict)
    """SQLAlchemy-related session."""

    engine: Optional[sa.Engine] = None
    """SQLAlchemy engine."""

    session: Optional[sessionmaker] = None
    """SQLAlchemy session(maker)."""

    orm: Type[db_orm.ORM]
    """Container of all the ORM classes for this database.

    This should be set to a subclass of
    [ORM][trulens.core.database.orm.ORM] upon initialization.
    """

    def __str__(self) -> str:
        """Relatively concise identifier string for this instance."""

        if self.engine is None:
            return "SQLAlchemyDB(no engine)"

        return f"SQLAlchemyDB({self.engine.url.database})"

    # for DB's WithIdentString mixin
    def _ident_str(self) -> str:
        """Even more concise identifier string than __str__."""

        if self.engine is None:
            return "(no engine)"

        if self.engine.url.database is None:
            return f"{self.engine.url.drivername} db"

        return self.engine.url.database

    def __init__(
        self,
        redact_keys: bool = core_db.DEFAULT_DATABASE_REDACT_KEYS,
        table_prefix: str = core_db.DEFAULT_DATABASE_PREFIX,
        **kwargs: Dict[str, Any],
    ):
        super().__init__(
            redact_keys=redact_keys,
            table_prefix=table_prefix,
            orm=db_orm.make_orm_for_prefix(table_prefix=table_prefix),
            **kwargs,
        )
        self._reload_engine()
        if db_utils.is_memory_sqlite(self.engine):
            warnings.warn(
                UserWarning(
                    "SQLite in-memory may not be threadsafe. "
                    "See https://www.sqlite.org/threadsafe.html"
                )
            )

    def _reload_engine(self):
        if self.engine is None:
            # Check if the dialect is snowflake and set isolation_level
            snowflake_sqlalchemy_version = None
            try:
                import snowflake.sqlalchemy

                snowflake_sqlalchemy_version = snowflake.sqlalchemy.__version__
            except Exception:
                pass
            if (
                snowflake_sqlalchemy_version
                and Version(snowflake_sqlalchemy_version) >= Version("1.7.2")
                and "url" in self.engine_params
                and "snowflake" in self.engine_params["url"]
            ):
                temp_engine = sa.create_engine(**self.engine_params)
                if temp_engine.dialect.name == "snowflake":
                    self.engine_params.setdefault(
                        "isolation_level", "AUTOCOMMIT"
                    )
                # Dispose of the temporary engine
                temp_engine.dispose()
            self.engine = sa.create_engine(**self.engine_params)
        self.session = sessionmaker(self.engine, **self.session_params)

    @classmethod
    def from_tru_args(
        cls,
        database_url: Optional[str] = None,
        database_engine: Optional[sa.Engine] = None,
        database_redact_keys: Optional[
            bool
        ] = core_db.DEFAULT_DATABASE_REDACT_KEYS,
        database_prefix: Optional[str] = core_db.DEFAULT_DATABASE_PREFIX,
        **kwargs: Dict[str, Any],
    ) -> SQLAlchemyDB:
        """Process database-related configuration provided to the [Tru][trulens.core.session.TruSession] class to
        create a database.

        Emits warnings if appropriate.
        """

        if "table_prefix" not in kwargs:
            kwargs["table_prefix"] = database_prefix

        if "redact_keys" not in kwargs:
            kwargs["redact_keys"] = database_redact_keys

        if database_engine is not None:
            new_db: core_db.DB = SQLAlchemyDB.from_db_engine(
                database_engine, **kwargs
            )
        else:
            if database_url is None:
                database_url = f"sqlite:///{core_db.DEFAULT_DATABASE_FILE}"
            new_db: core_db.DB = SQLAlchemyDB.from_db_url(
                database_url, **kwargs
            )

        print(
            "%s Initialized with db url %s ."
            % (text_utils.UNICODE_SQUID, new_db.engine.url)
        )
        if database_redact_keys:
            print(
                f"{text_utils.UNICODE_LOCK} Secret keys will not be included in the database."
            )
        else:
            print(
                f"{text_utils.UNICODE_STOP} Secret keys may be written to the database. "
                "See the `database_redact_keys` option of `TruSession` to prevent this."
            )

        return new_db

    @classmethod
    def from_db_url(cls, url: str, **kwargs: Dict[str, Any]) -> SQLAlchemyDB:
        """
        Create a database for the given url.

        Args:
            url: The database url. This includes database type.

            kwargs: Additional arguments to pass to the database constructor.

        Returns:
            A database instance.
        """

        # Params needed for https://github.com/truera/trulens/issues/470
        # Params are from
        # https://stackoverflow.com/questions/55457069/how-to-fix-operationalerror-psycopg2-operationalerror-server-closed-the-conn

        default_engine_params = {
            "url": url,
            "pool_size": 10,
            "pool_recycle": 300,
            "pool_pre_ping": True,
        }

        if not db_utils.is_memory_sqlite(url=url):
            # These params cannot be given to memory-based sqlite engine.
            default_engine_params["max_overflow"] = 2
            default_engine_params["pool_use_lifo"] = True

        if "engine_params" in kwargs:
            for k, v in default_engine_params.items():
                if k not in kwargs["engine_params"]:
                    kwargs["engine_params"][k] = v
        else:
            kwargs["engine_params"] = default_engine_params

        return cls(**kwargs)

    @classmethod
    def from_db_engine(
        cls, engine: sa.Engine, **kwargs: Dict[str, Any]
    ) -> SQLAlchemyDB:
        """
        Create a database for the given engine.
        Args:
            engine: The database engine.
            kwargs: Additional arguments to pass to the database constructor.
        Returns:
            A database instance.
        """

        return cls(engine=engine, **kwargs)

    def check_db_revision(self):
        """See
        [DB.check_db_revision][trulens.core.database.base.DB.check_db_revision]."""

        if self.engine is None:
            raise ValueError("Database engine not initialized.")

        db_utils.check_db_revision(self.engine, self.table_prefix)

    def get_db_revision(self) -> Optional[str]:
        if self.engine is None:
            raise ValueError("Database engine not initialized.")
        return db_migrations.get_current_db_revision(
            self.engine, self.table_prefix
        )

    def migrate_database(self, prior_prefix: Optional[str] = None):
        """See [DB.migrate_database][trulens.core.database.base.DB.migrate_database]."""

        if self.engine is None:
            raise ValueError("Database engine not initialized.")

        try:
            # Expect to get the the behind exception.
            db_utils.check_db_revision(
                self.engine, prefix=self.table_prefix, prior_prefix=prior_prefix
            )

            # If we get here, our db revision does not need upgrade.
            logger.warning("Database does not need migration.")

        except db_exceptions.DatabaseVersionException as e:
            if e.reason == db_exceptions.DatabaseVersionException.Reason.BEHIND:
                revisions = db_migrations.DbRevisions.load(self.engine)
                from_version = revisions.current
                ### SCHEMA MIGRATION ###
                if db_utils.is_legacy_sqlite(self.engine):
                    raise RuntimeError(
                        "Migrating legacy sqlite database is no longer supported. "
                        "A database reset is required. This will delete all existing data: "
                        "`TruSession.reset_database()`."
                    ) from e

                else:
                    ## TODO Create backups here. This is not sqlalchemy's strong suit: https://stackoverflow.com/questions/56990946/how-to-backup-up-a-sqlalchmey-database
                    ### We might allow migrate_database to take a backup url (and suggest user to supply if not supplied ala `TruSession().migrate_database(backup_db_url="...")`)
                    ### We might try copy_database as a backup, but it would need to automatically handle clearing the db, and also current implementation requires migrate to run first.
                    ### A valid backup would need to be able to copy an old version, not the newest version
                    db_migrations.upgrade_db(
                        self.engine, revision="head", prefix=self.table_prefix
                    )

                self._reload_engine()  # let sqlalchemy recognize the migrated schema

                ### DATA MIGRATION ###
                data_migrations.data_migrate(self, from_version)
                return

            elif (
                e.reason == db_exceptions.DatabaseVersionException.Reason.AHEAD
            ):
                # Rethrow the ahead message suggesting to upgrade trulens.
                raise e

            elif (
                e.reason
                == db_exceptions.DatabaseVersionException.Reason.RECONFIGURED
            ):
                # Rename table to change prefix.

                prior_prefix = e.prior_prefix

                logger.warning(
                    'Renaming tables from prefix "%s" to "%s".',
                    prior_prefix,
                    self.table_prefix,
                )
                # logger.warning("Please ignore these warnings: \"SAWarning: This declarative base already contains...\"")

                with self.engine.connect() as c:
                    for table_name in ["alembic_version"] + [
                        c._table_base_name
                        for c in self.orm.registry.values()
                        if hasattr(c, "_table_base_name")
                    ]:
                        old_version_table = f"{prior_prefix}{table_name}"
                        new_version_table = f"{self.table_prefix}{table_name}"

                        logger.warning(
                            "  %s -> %s", old_version_table, new_version_table
                        )

                        c.execute(
                            sql_text(
                                """ALTER TABLE %s RENAME TO %s;"""
                                % (old_version_table, new_version_table)
                            )
                        )

            else:
                # TODO: better message here for unhandled cases?
                raise e

    def reset_database(self):
        """See [DB.reset_database][trulens.core.database.base.DB.reset_database]."""

        # meta = MetaData()
        meta = self.orm.metadata

        tables = [
            Table(f"{self.table_prefix}alembic_version", self.orm.metadata)
        ] + [
            c.__table__
            for c in self.orm.registry.values()
            if hasattr(c, "__table__")
        ]
        meta.drop_all(bind=self.engine, tables=tables)

        self.migrate_database()

    def insert_record(
        self, record: record_schema.Record
    ) -> types_schema.RecordID:
        """See [DB.insert_record][trulens.core.database.base.DB.insert_record]."""
        # TODO: thread safety

        _rec = self.orm.Record.parse(record, redact_keys=self.redact_keys)
        with self.session.begin() as session:
            if (
                session.query(self.orm.Record)
                .filter_by(record_id=record.record_id)
                .first()
            ):
                session.merge(_rec)  # update existing
            else:
                session.merge(_rec)  # add new record # .add was not thread safe

            logger.info(
                "%s added record %s", text_utils.UNICODE_CHECK, _rec.record_id
            )

            return _rec.record_id

    def batch_insert_record(
        self, records: List[record_schema.Record]
    ) -> List[types_schema.RecordID]:
        """See [DB.batch_insert_record][trulens.core.database.base.DB.batch_insert_record]."""
        with self.session.begin() as session:
            records_list = [
                self.orm.Record.parse(r, redact_keys=self.redact_keys)
                for r in records
            ]
            session.add_all(records_list)
            logger.info(f"{text_utils.UNICODE_CHECK} added record batch")
            # return record ids from orm objects
            return [r.record_id for r in records_list]

    def get_app(
        self, app_id: types_schema.AppID
    ) -> Optional[serial_utils.JSONized]:
        """See [DB.get_app][trulens.core.database.base.DB.get_app]."""

        with self.session.begin() as session:
            if (
                _app := session.query(self.orm.AppDefinition)
                .filter_by(app_id=app_id)
                .first()
            ):
                return json.loads(_app.app_json)

    def update_app_metadata(
        self, app_id: types_schema.AppID, metadata: Dict[str, Any]
    ) -> Optional[app_schema.AppDefinition]:
        """See [DB.update_app_metadata][trulens.core.database.base.DB.update_app_metadata]."""

        def nested_update(metadata: dict, update: dict):
            for k, v in update.items():
                if isinstance(v, dict) and k in metadata:
                    nested_update(metadata[k], v)
                else:
                    metadata[k] = v

        with self.session.begin() as session:
            if (
                _app := session.query(self.orm.AppDefinition)
                .filter_by(app_id=app_id)
                .first()
            ):
                app_json = json.loads(_app.app_json)
                if "metadata" not in app_json:
                    app_json["metadata"] = {}
                nested_update(app_json["metadata"], metadata)
                _app.app_json = json.dumps(app_json)

    def get_apps(
        self, app_name: Optional[types_schema.AppName] = None
    ) -> Iterable[serial_utils.JSON]:
        """See [DB.get_apps][trulens.core.database.base.DB.get_apps]."""

        with self.session.begin() as session:
            q = sa.select(self.orm.AppDefinition)
            if app_name:
                q = q.filter_by(app_name=app_name)
            app_defs = (row[0] for row in session.execute(q))
            for _app in app_defs:
                yield json.loads(_app.app_json)

    def insert_app(self, app: app_schema.AppDefinition) -> types_schema.AppID:
        """See [DB.insert_app][trulens.core.database.base.DB.insert_app]."""

        # TODO: thread safety

        with self.session.begin() as session:
            if (
                _app := session.query(self.orm.AppDefinition)
                .filter_by(app_id=app.app_id)
                .first()
            ):
                _app.app_json = app.model_dump_json()
            else:
                _app = self.orm.AppDefinition.parse(
                    app, redact_keys=self.redact_keys
                )
                session.merge(_app)  # .add was not thread safe

            logger.info(
                "%s added app %s", text_utils.UNICODE_CHECK, _app.app_id
            )

            return _app.app_id

    def delete_app(self, app_id: types_schema.AppID) -> None:
        """
        Deletes an app from the database based on its app_id.

        Args:
            app_id (schema.AppID): The unique identifier of the app to be deleted.
        """
        with self.session.begin() as session:
            _app = (
                session.query(self.orm.AppDefinition)
                .filter_by(app_id=app_id)
                .first()
            )
            if _app:
                session.delete(_app)
                logger.info(f"{text_utils.UNICODE_CHECK} deleted app {app_id}")
            else:
                logger.warning(f"App {app_id} not found for deletion.")

    def insert_feedback_definition(
        self, feedback_definition: feedback_schema.FeedbackDefinition
    ) -> types_schema.FeedbackDefinitionID:
        """See [DB.insert_feedback_definition][trulens.core.database.base.DB.insert_feedback_definition]."""

        # TODO: thread safety

        with self.session.begin() as session:
            if (
                _fb_def := session.query(self.orm.FeedbackDefinition)
                .filter_by(
                    feedback_definition_id=feedback_definition.feedback_definition_id
                )
                .first()
            ):
                _fb_def.app_json = feedback_definition.model_dump_json()
            else:
                _fb_def = self.orm.FeedbackDefinition.parse(
                    feedback_definition, redact_keys=self.redact_keys
                )
                session.merge(_fb_def)  # .add was not thread safe

            logger.info(
                "%s added feedback definition %s",
                text_utils.UNICODE_CHECK,
                _fb_def.feedback_definition_id,
            )

            return _fb_def.feedback_definition_id

    def get_feedback_defs(
        self,
        feedback_definition_id: Optional[
            types_schema.FeedbackDefinitionID
        ] = None,
    ) -> pd.DataFrame:
        """See [DB.get_feedback_defs][trulens.core.database.base.DB.get_feedback_defs]."""

        with self.session.begin() as session:
            q = sa.select(self.orm.FeedbackDefinition)
            if feedback_definition_id:
                q = q.filter_by(feedback_definition_id=feedback_definition_id)
            fb_defs = (row[0] for row in session.execute(q))
            return pd.DataFrame(
                data=(
                    (fb.feedback_definition_id, json.loads(fb.feedback_json))
                    for fb in fb_defs
                ),
                columns=["feedback_definition_id", "feedback_json"],
            )

    def insert_feedback(
        self, feedback_result: feedback_schema.FeedbackResult
    ) -> types_schema.FeedbackResultID:
        """See [DB.insert_feedback][trulens.core.database.base.DB.insert_feedback]."""

        # TODO: thread safety

        _feedback_result = self.orm.FeedbackResult.parse(
            feedback_result, redact_keys=self.redact_keys
        )
        with self.session.begin() as session:
            # The Snowflake stored procedure connector isn't currently capable
            # of handling None qmark-bound to an `INSERT INTO` or `UPDATE`
            # statement for nullable numeric columns. Thus, as a hack, we get
            # around this by first inserting a non-null value then updating it
            # to a null value.
            use_snowflake_hack = (
                self.engine.dialect.name == "snowflake"
                and _feedback_result.result is None
            )
            if not use_snowflake_hack:
                session.merge(_feedback_result)
            else:
                _feedback_result.result = -1
                session.merge(_feedback_result)
                _feedback_result.result = None
                session.flush()  # Ensure the merge is executed before the update.
                session.execute(
                    sql_text(
                        """
                    UPDATE trulens_feedbacks
                    SET result=NULL
                    WHERE trulens_feedbacks.feedback_result_id = :feedback_result_id
                        """.replace("\n", " ")
                    ),
                    {"feedback_result_id": feedback_result.feedback_result_id},
                )
                session.flush()

            status = feedback_schema.FeedbackResultStatus(
                _feedback_result.status
            )

            if status == feedback_schema.FeedbackResultStatus.DONE:
                icon = text_utils.UNICODE_CHECK
            elif status == feedback_schema.FeedbackResultStatus.RUNNING:
                icon = text_utils.UNICODE_HOURGLASS
            elif status == feedback_schema.FeedbackResultStatus.NONE:
                icon = text_utils.UNICODE_CLOCK
            elif status == feedback_schema.FeedbackResultStatus.FAILED:
                icon = text_utils.UNICODE_STOP
            else:
                icon = "???"

            logger.info(
                "%s feedback result %s %s %s",
                icon,
                _feedback_result.name,
                status.name,
                _feedback_result.feedback_result_id,
            )

            return _feedback_result.feedback_result_id

    def batch_insert_feedback(
        self, feedback_results: List[feedback_schema.FeedbackResult]
    ) -> List[types_schema.FeedbackResultID]:
        """See [DB.batch_insert_feedback][trulens.core.database.base.DB.batch_insert_feedback]."""
        # The Snowflake stored procedure connector isn't currently capable of
        # handling None qmark-bound to an `INSERT INTO` or `UPDATE` statement
        # for nullable numeric columns. Thus, as a hack, we get around this by
        # first inserting a non-null value then updating it to a null value.
        if self.engine.dialect == "snowflake" and any([
            curr.result is None for curr in feedback_results
        ]):
            ret = []
            for curr in feedback_results:
                ret.append(self.insert_feedback(curr))
            return ret
        with self.session.begin() as session:
            feedback_results_list = [
                self.orm.FeedbackResult.parse(f, redact_keys=self.redact_keys)
                for f in feedback_results
            ]
            session.add_all(feedback_results_list)
            return [f.feedback_result_id for f in feedback_results_list]

    def _feedback_query(
        self,
        count_by_status: bool = False,
        shuffle: bool = False,
        record_id: Optional[types_schema.RecordID] = None,
        feedback_result_id: Optional[types_schema.FeedbackResultID] = None,
        feedback_definition_id: Optional[
            types_schema.FeedbackDefinitionID
        ] = None,
        status: Optional[
            Union[
                feedback_schema.FeedbackResultStatus,
                Sequence[feedback_schema.FeedbackResultStatus],
            ]
        ] = None,
        last_ts_before: Optional[datetime] = None,
        offset: Optional[int] = None,
        limit: Optional[int] = None,
        run_location: Optional[feedback_schema.FeedbackRunLocation] = None,
    ):
        if count_by_status:
            q = sa.select(
                self.orm.FeedbackResult.status,
                sa.func.count(self.orm.FeedbackResult.feedback_result_id),
            ).group_by(self.orm.FeedbackResult.status)
        else:
            q = sa.select(self.orm.FeedbackResult)

        if record_id:
            q = q.filter_by(record_id=record_id)

        if feedback_result_id:
            q = q.filter_by(feedback_result_id=feedback_result_id)

        if feedback_definition_id:
            q = q.filter_by(feedback_definition_id=feedback_definition_id)

        if (
            run_location is None
            or run_location == feedback_schema.FeedbackRunLocation.IN_APP
        ):
            # For legacy reasons, we handle the IN_APP and NULL/None case as the same.
            q = q.filter(
                sa.or_(
                    self.orm.FeedbackDefinition.run_location.is_(None),
                    self.orm.FeedbackDefinition.run_location
                    == feedback_schema.FeedbackRunLocation.IN_APP.value,
                )
            )
        else:
            q = q.filter(
                self.orm.FeedbackDefinition.run_location == run_location.value
            )
        q = q.filter(
            self.orm.FeedbackResult.feedback_definition_id
            == self.orm.FeedbackDefinition.feedback_definition_id
        )

        if status:
            if isinstance(status, feedback_schema.FeedbackResultStatus):
                status = [status.value]
            q = q.filter(
                self.orm.FeedbackResult.status.in_([s.value for s in status])
            )
        if last_ts_before:
            q = q.filter(
                self.orm.FeedbackResult.last_ts < last_ts_before.timestamp()
            )

        if offset is not None:
            q = q.offset(offset)

        if limit is not None:
            q = q.limit(limit)

        if shuffle:
            q = q.order_by(sa.func.random())

        return q

    def get_feedback_count_by_status(
        self,
        record_id: Optional[types_schema.RecordID] = None,
        feedback_result_id: Optional[types_schema.FeedbackResultID] = None,
        feedback_definition_id: Optional[
            types_schema.FeedbackDefinitionID
        ] = None,
        status: Optional[
            Union[
                feedback_schema.FeedbackResultStatus,
                Sequence[feedback_schema.FeedbackResultStatus],
            ]
        ] = None,
        last_ts_before: Optional[datetime] = None,
        offset: Optional[int] = None,
        limit: Optional[int] = None,
        shuffle: bool = False,
        run_location: Optional[feedback_schema.FeedbackRunLocation] = None,
    ) -> Dict[feedback_schema.FeedbackResultStatus, int]:
        """See [DB.get_feedback_count_by_status][trulens.core.database.base.DB.get_feedback_count_by_status]."""

        with self.session.begin() as session:
            q = self._feedback_query(
                count_by_status=True,
                **python_utils.locals_except("self", "session"),
            )
            results = session.execute(q)

            return {
                feedback_schema.FeedbackResultStatus(row[0]): row[1]
                for row in results
            }

    def get_feedback(
        self,
        record_id: Optional[types_schema.RecordID] = None,
        feedback_result_id: Optional[types_schema.FeedbackResultID] = None,
        feedback_definition_id: Optional[
            types_schema.FeedbackDefinitionID
        ] = None,
        status: Optional[
            Union[
                feedback_schema.FeedbackResultStatus,
                Sequence[feedback_schema.FeedbackResultStatus],
            ]
        ] = None,
        last_ts_before: Optional[datetime] = None,
        offset: Optional[int] = None,
        limit: Optional[int] = None,
        shuffle: Optional[bool] = False,
        run_location: Optional[feedback_schema.FeedbackRunLocation] = None,
    ) -> pd.DataFrame:
        """See [DB.get_feedback][trulens.core.database.base.DB.get_feedback]."""

        with self.session.begin() as session:
            q = self._feedback_query(
                **python_utils.locals_except("self", "session")
            )

            results = (row[0] for row in session.execute(q))

            return _extract_feedback_results(results)

    def _get_event_record_attributes_otel(self, event: Event) -> Dict[str, Any]:
        """Get the record attributes from the event.

        This implementation differs from the pre-OTEL implementation by using the
        `record_attributes` field of the event.

        Args:
            event: The event to extract the record attributes from.

        Returns:
            Dict[str, Any]: The record attributes from the event.
        """
        record_attributes = event.record_attributes
        if not isinstance(record_attributes, dict):
            try:
                record_attributes = json.loads(record_attributes)
            except (json.JSONDecodeError, TypeError):
                logger.error(
                    f"Failed to decode record attributes as JSON: {record_attributes}",
                )

        return record_attributes

    def _get_event_resource_attributes_otel(
        self, event: Event
    ) -> Dict[str, Any]:
        """Get the resource attributes from the event.

        This implementation differs from the pre-OTEL implementation by using the
        `resource_attributes` field of the event.

        Args:
            event: The event to extract the resource attributes from.

        Returns:
            Dict[str, Any]: The resource attributes from the event.
        """
        resource_attributes = event.resource_attributes
        if not isinstance(resource_attributes, dict):
            try:
                resource_attributes = json.loads(resource_attributes)
            except (json.JSONDecodeError, TypeError):
                logger.error(
                    f"Failed to decode resource attributes as JSON: {resource_attributes}",
                )

        return resource_attributes

    def _update_cost_info_otel(
        self,
        target_dict: dict,
        record_attributes: dict,
        include_tokens: bool = False,
    ):
        """Update cost information in the target dictionary.

        Args:
            target_dict: Dictionary to update with cost information
            record_attributes: Source attributes containing cost information
            include_tokens: Whether to update token count (only for record_events)
        """
        if any(
            key.startswith(SpanAttributes.COST.base)
            for key in record_attributes
        ):
            if include_tokens:
                target_dict["total_tokens"] += record_attributes.get(
                    SpanAttributes.COST.NUM_TOKENS, 0
                )

            target_dict["total_cost"] += record_attributes.get(
                SpanAttributes.COST.COST, 0.0
            )
            target_dict["cost_currency"] = record_attributes.get(
                SpanAttributes.COST.CURRENCY, "USD"
            )

        # TODO(SNOW-2061174): convert to map (see comment: https://github.com/truera/trulens/pull/1939#discussion_r2054802093)
        # Add to total_cost map
        # cost = record_attributes.get(SpanAttributes.COST.COST, 0.0)
        # currency = record_attributes.get(SpanAttributes.COST.CURRENCY, "USD")
        # if currency not in record_events[record_id]["total_cost"]:
        #     record_events[record_id]["total_cost"][currency] = 0.0
        # record_events[record_id]["total_cost"][currency] += cost

    def _json_extract_otel(self, column: str, path: str) -> sa.Column:
        """Helper function to extract JSON values from a JSON column in the Event table.

        Args:
            column: The name of the JSON column to extract from (e.g. 'record_attributes', 'record', etc.)
            path: The JSON path to extract from the column

        Returns:
            A SQLAlchemy column expression that extracts the value at the given path

        Raises:
            ValueError: If the column doesn't exist or is not a JSON column
        """
        if not hasattr(self.orm.Event, column):
            raise ValueError(f"Column {column} not found in Event table")

        column_obj = getattr(self.orm.Event, column)
        if not isinstance(column_obj.type, sa.JSON):
            raise ValueError(f"Column {column} is not a JSON column")

        return sa.func.json_extract(column_obj, f'$."{path}"')

    def _get_paginated_record_ids_otel(
        self,
        app_ids: Optional[List[str]] = None,
        app_name: Optional[types_schema.AppName] = None,
        offset: Optional[int] = None,
        limit: Optional[int] = None,
    ) -> sa.Select:
        """Get a paginated query for record IDs from the OTEL event table.

        Args:
            app_ids: List of app IDs to filter by. Defaults to None.
            app_name: App name to filter by. Defaults to None.
            offset: Offset for pagination. Defaults to None.
            limit: Limit for pagination. Defaults to None.

        Returns:
            A SQLAlchemy select statement for record IDs with pagination applied.
        """

        # Base select statement for record IDs and timestamps
        stmt = sa.select(
            self._json_extract_otel(
                "record_attributes", SpanAttributes.RECORD_ID
            ).label("record_id"),
            sa.func.min(self.orm.Event.start_timestamp).label(
                "min_start_timestamp"
            ),
        )

        # Common conditions for filtering
        conditions = [
            # Filter for record_root span type events
            self._json_extract_otel(
                "record_attributes", SpanAttributes.SPAN_TYPE
            )
            == SpanAttributes.SpanType.RECORD_ROOT.value,
            # Filter out NULL and empty record IDs
            self._json_extract_otel(
                "record_attributes", SpanAttributes.RECORD_ID
            ).isnot(None),
            self._json_extract_otel(
                "record_attributes", SpanAttributes.RECORD_ID
            )
            != "",
        ]

        # Add app_name filter if provided
        if app_name:
            app_name_expr = self._json_extract_otel(
                "resource_attributes", ResourceAttributes.APP_NAME
            )
            conditions.append(app_name_expr == app_name)

        if app_ids:
            app_id_expr = self._json_extract_otel(
                "resource_attributes", ResourceAttributes.APP_ID
            )
            conditions.append(app_id_expr.in_(app_ids))

        # Apply all conditions
        stmt = stmt.where(sa.and_(*conditions))

        # Group by record_id to get unique records
        stmt = stmt.group_by("record_id")

        # Order by timestamp ascending (oldest first)
        stmt = stmt.order_by(sa.asc("min_start_timestamp"))

        # Apply pagination
        if limit is not None:
            stmt = stmt.limit(limit)
        if offset is not None:
            stmt = stmt.offset(offset)

        return stmt

    def _get_records_and_feedback_otel(
        self,
        app_ids: Optional[List[str]] = None,
        app_name: Optional[types_schema.AppName] = None,
        record_ids: Optional[List[types_schema.RecordID]] = None,
        offset: Optional[int] = None,
        limit: Optional[int] = None,
    ) -> Tuple[pd.DataFrame, Sequence[str]]:
        """Get records and feedback from the OTEL event table.

        This method builds a records dataframe from the EVENT table that mirrors
        the structure of the pre-OTEL ORM's get_records_and_feedback method.

        Args:
            app_ids: List of app IDs to filter by. Defaults to None.
            app_name: App name to filter by. Defaults to None.
            record_ids: List of record IDs to filter by. Defaults to None.
            offset: Offset for pagination. Defaults to None.
            limit: Limit for pagination. Defaults to None.

        Returns:
            A tuple of (records dataframe, feedback column names).
        """
        with self.session.begin() as session:
            # Get paginated record IDs
            if record_ids is None:
                record_id_subquery = self._get_paginated_record_ids_otel(
                    app_ids=app_ids,
                    app_name=app_name,
                    offset=offset,
                    limit=limit,
                )
                record_ids_sql = sa.select(record_id_subquery.c.record_id)
            else:
                record_ids_sql = record_ids

            # Now get all events for those record IDs
            stmt = sa.select(self.orm.Event).where(
                self._json_extract_otel(
                    "record_attributes", SpanAttributes.RECORD_ID
                ).in_(record_ids_sql)
            )

            # Execute query
            events = session.execute(stmt).scalars().all()

            if not events:
                # Return empty dataframe with expected columns
                logger.warning(
                    f"No events found for app_name: {app_name}, app_ids: {app_ids}"
                )
                return pd.DataFrame(columns=AppsExtractor.all_cols), []

            # Group events by record_id
            record_events = {}
            for event in events:
                record_attributes = self._get_event_record_attributes_otel(
                    event
                )
                resource_attributes = self._get_event_resource_attributes_otel(
                    event
                )
                record_id = record_attributes.get(SpanAttributes.RECORD_ID)
                if not record_id:
                    continue
                app_name = resource_attributes.get(
                    ResourceAttributes.APP_NAME, ""
                )
                app_version = resource_attributes.get(
                    ResourceAttributes.APP_VERSION, ""
                )
                app_id = resource_attributes.get(
                    ResourceAttributes.APP_ID,
                    app_schema.AppDefinition._compute_app_id(
                        app_name, app_version
                    ),
                )

                if record_id not in record_events:
                    record_events[record_id] = {
                        "events": [],
                        "app_name": app_name,
                        "app_version": app_version,
                        "app_id": app_id,
                        "input": "",  # Initialize to empty string, filled below
                        "output": "",  # Initialize to empty string, filled below
                        "tags": "",  # Not present in OTEL, use empty string
                        "ts": pd.NaT,  # Initialize to empty value, filled below
                        "latency": 0.0,  # Initialize to 0.0, filled below
                        "total_tokens": 0,  # Initialize to 0, calculated below
                        "total_cost": 0.0,  # Initialize to 0.0, calculated below
                        "cost_currency": "USD",  # Initialize to "USD", calculated below
                        "feedback_results": {},  # Initialize to empty map, calculated below
                    }

                record_events[record_id]["events"].append(event)

                # Check if the span is of type RECORD_ROOT
                if (
                    record_attributes.get(SpanAttributes.SPAN_TYPE)
                    == SpanAttributes.SpanType.RECORD_ROOT.value
                ):
                    record_events[record_id]["input"] = record_attributes.get(
                        SpanAttributes.RECORD_ROOT.INPUT, ""
                    )
                    record_events[record_id]["output"] = record_attributes.get(
                        SpanAttributes.RECORD_ROOT.OUTPUT, ""
                    )
                    # NOTE: We grab timestamps from the RECORD_ROOT span because it provides a
                    # more accurate duration/latency.
                    record_events[record_id]["ts"] = event.start_timestamp
                    record_events[record_id]["latency"] = (
                        event.timestamp - event.start_timestamp
                    ).total_seconds()

                # Check if the span has cost info (tokens, cost, currency), and update record events
                self._update_cost_info_otel(
                    record_events[record_id],
                    record_attributes,
                    include_tokens=True,
                )

            # Process feedback results
            feedback_col_names = []
            for record_id, record_data in record_events.items():
                for event in record_data["events"]:
                    record_attributes = self._get_event_record_attributes_otel(
                        event
                    )

                    # Check if the span is of type EVAL or EVAL_ROOT
                    if record_attributes.get(SpanAttributes.SPAN_TYPE) in [
                        SpanAttributes.SpanType.EVAL.value,
                        SpanAttributes.SpanType.EVAL_ROOT.value,
                    ]:
                        metric_name = record_attributes.get(
                            SpanAttributes.EVAL.METRIC_NAME
                        )
                        if not metric_name:
                            logger.warning(
                                f"Skipping eval span for record_id: {record_id}, no metric name found"
                            )
                            continue

                        # Add feedback name to column names if not present
                        if metric_name not in feedback_col_names:
                            feedback_col_names.append(metric_name)

                        # Initialize feedback result if not present
                        if metric_name not in record_data["feedback_results"]:
                            record_data["feedback_results"][metric_name] = {
                                "mean_score": None,
                                "calls": [],
                                "total_cost": 0.0,
                                "cost_currency": "USD",  # Initialize to USD, calculated below
                                "direction": None,
                            }

                        # Update feedback result
                        feedback_result = record_data["feedback_results"][
                            metric_name
                        ]

                        eval_root_score = record_attributes.get(
                            SpanAttributes.EVAL_ROOT.SCORE, None
                        )

                        if (
                            record_attributes.get(SpanAttributes.SPAN_TYPE)
                            == SpanAttributes.SpanType.EVAL_ROOT.value
                        ):
                            # NOTE: EVAL_ROOT.SCORE should provide the mean score of all related EVAL spans
                            feedback_result["mean_score"] = eval_root_score
                            # TODO(SNOW-2112879): HIGHER_IS_BETTER has not been populated in the OTEL spans yet
                            feedback_result["direction"] = (
                                record_attributes.get(
                                    SpanAttributes.EVAL_ROOT.HIGHER_IS_BETTER,
                                    None,
                                )
                            )

                        # Add call data
                        # Extract kwargs by finding all attributes that start with the KWARGS prefix
                        kwargs_prefix = SpanAttributes.CALL.KWARGS + "."
                        kwargs = {
                            key[len(kwargs_prefix) :]: value
                            for key, value in record_attributes.items()
                            if key.startswith(kwargs_prefix)
                        }

                        call_data = {
                            # TODO(SNOW-2112879): Call data may not be populated in the OTEL spans yet
                            "args": {
                                "kwargs": kwargs,
                                "input": record_data["input"],
                                "output": record_data["output"],
                            },
                            # NOTE: Some feedbacks may not have sub-scores, so we use the EVAL_ROOT score as a fallback
                            "ret": (
                                record_attributes.get(SpanAttributes.EVAL.SCORE)
                                if SpanAttributes.EVAL.SCORE
                                in record_attributes
                                else eval_root_score
                            ),
                            "meta": {
                                "metadata": record_attributes.get(
                                    SpanAttributes.EVAL_ROOT.METADATA, {}
                                ),
<<<<<<< HEAD
                                "explanation": (
                                    record_attributes.get(
                                        SpanAttributes.EVAL.EXPLANATION
                                    )
                                    if SpanAttributes.EVAL.EXPLANATION
                                    in record_attributes
                                    else record_attributes.get(
                                        SpanAttributes.EVAL_ROOT.EXPLANATION,
                                        None,
                                    )
=======
                                "explanation": record_attributes.get(
                                    SpanAttributes.EVAL_ROOT.EXPLANATION
>>>>>>> 01ad1fbe
                                ),
                            },
                        }
                        feedback_result["calls"].append(call_data)

                        # Update feedback result with cost info if available
                        self._update_cost_info_otel(
                            feedback_result, record_attributes
                        )

            # Create dataframe
            records_data = []
            for record_id, record_data in record_events.items():
                # TODO: audit created jsons for correctness (app_json, record_json, cost_json, perf_json)

                app_json = {
                    "app_name": record_data["app_name"],
                    "app_version": record_data["app_version"],
                    "app_id": record_data["app_id"],
                }

                record_json = {
                    "record_id": record_id,
                    "app_id": record_data["app_id"],
                    "input": record_data["input"],
                    "output": record_data["output"],
                    "tags": record_data["tags"],
                    "ts": record_data["ts"],
                    "meta": {},
                }

                cost_json = {
                    "n_tokens": record_data["total_tokens"],
                    # TODO: convert to map (see comment: https://github.com/truera/trulens/pull/1939#discussion_r2054802093)
                    "cost": record_data["total_cost"],
                }

                perf_json = {
                    "start_time": record_data["ts"],
                    "end_time": record_data["ts"]
                    + pd.Timedelta(seconds=record_data["latency"]),
                }

                # Create record row
                record_row = {
                    "app_id": record_data["app_id"],
                    "app_name": record_data["app_name"],
                    "app_version": record_data["app_version"],
                    "app_json": app_json,
                    # TODO(nit): consider using a constant here
                    "type": "SPAN",  # Default type as per orm.py
                    "record_id": record_id,
                    "input": record_data["input"],
                    "output": record_data["output"],
                    "tags": record_data["tags"],
                    "record_json": record_json,
                    "cost_json": cost_json,
                    "perf_json": perf_json,
                    "ts": record_data["ts"],
                    "latency": record_data["latency"],
                    "total_tokens": record_data["total_tokens"],
                    # TODO: convert to map (see comment: https://github.com/truera/trulens/pull/1939#discussion_r2054802093)
                    "total_cost": record_data["total_cost"],
                    "cost_currency": record_data["cost_currency"],
                    "num_events": len(record_data["events"]),
                }

                # Add feedback results
                for feedback_name, feedback_result in record_data[
                    "feedback_results"
                ].items():
                    # NOTE: we use the mean score as the feedback result
                    record_row[feedback_name] = feedback_result["mean_score"]

                    record_row[f"{feedback_name}_calls"] = feedback_result[
                        "calls"
                    ]
                    record_row[
                        f"{feedback_name} feedback cost in {feedback_result['cost_currency']}"
                    ] = feedback_result["total_cost"]
                    record_row[f"{feedback_name} direction"] = feedback_result[
                        "direction"
                    ]

                records_data.append(record_row)

            # Create dataframe
            df = pd.DataFrame(records_data)

            # Ensure that all expected columns are present
            for col in AppsExtractor.all_cols:
                if col not in df.columns:
                    logger.warning(
                        f"Column {col} not found in dataframe, setting to None."
                    )
                    df[col] = None

            return df, feedback_col_names

    def get_records_and_feedback(
        self,
        app_ids: Optional[List[types_schema.AppID]] = None,
        app_name: Optional[types_schema.AppName] = None,
        record_ids: Optional[List[types_schema.RecordID]] = None,
        offset: Optional[int] = None,
        limit: Optional[int] = None,
    ) -> Tuple[pd.DataFrame, Sequence[str]]:
        """See [DB.get_records_and_feedback][trulens.core.database.base.DB.get_records_and_feedback].

        Args:
            app_ids: Optional list of app IDs to filter by. Defaults to None.
            app_name: Optional app name to filter by. Defaults to None.
            record_ids: Optional list of record IDs to filter by. Defaults to None.
            offset: Optional offset for pagination. Defaults to None.
            limit: Optional limit for pagination. Defaults to None.
        """

        if is_otel_tracing_enabled():
            return self._get_records_and_feedback_otel(
                app_ids=app_ids,
                app_name=app_name,
                record_ids=record_ids,
                offset=offset,
                limit=limit,
            )

        # Original implementation for pre-OTEL ORM

        # TODO: Add pagination to this method. Currently the joinedload in
        # select below disables lazy loading of records which will be a problem
        # for large databases without the use of pagination.

        if record_ids is not None:
            raise NotImplementedError(
                "`record_ids` is not supported in the pre-OTEL implementation."
            )

        with self.session.begin() as session:
            stmt = sa.select(self.orm.Record)
            # NOTE: We are selecting records here because offset and limit need
            # to be with respect to those rows instead of AppDefinition or
            # FeedbackResult rows.

            if app_ids:
                stmt = stmt.where(self.orm.Record.app_id.in_(app_ids))

            if app_name:
                # stmt = stmt.options(joinedload(self.orm.Record.app))
                stmt = stmt.join(self.orm.Record.app).filter(
                    self.orm.AppDefinition.app_name == app_name
                )

            stmt = stmt.options(joinedload(self.orm.Record.feedback_results))
            stmt = stmt.options(joinedload(self.orm.Record.app))
            # NOTE(piotrm): The joinedload here makes it so that the
            # feedback_results and app definitions get loaded eagerly instead if lazily when
            # accessed later.

            # TODO(piotrm): The subsequent logic in helper methods end up
            # reading all of the records and feedback_results in order to create
            # a DataFrame so there is no reason to not eagerly get all of this
            # data. Ideally, though, we would be making some sort of lazy
            # DataFrame and then could use the lazy join feature of sqlalchemy.

            stmt = stmt.order_by(
                self.orm.Record.ts.desc(), self.orm.Record.record_id
            )
            # NOTE: feedback_results order is governed by the order_by on the
            # orm.FeedbackResult.record backref definition. Here, we need to
            # order Records as we did not use an auto join to retrieve them. If
            # records were to be retrieved from AppDefinition.records via auto
            # join, though, the orm backref ordering would be able to take hold.

            # Apply pagination
            if limit is not None:
                stmt = stmt.limit(limit)
            if offset is not None:
                stmt = stmt.offset(offset)

            ex = session.execute(stmt).unique()
            # unique needed for joinedload above.

            records = [rec[0] for rec in ex]
            # TODO: Make the iteration of records lazy in some way. See
            # TODO(piotrm) above.

            return AppsExtractor().get_df_and_cols(records=records)

    def insert_ground_truth(
        self, ground_truth: groundtruth_schema.GroundTruth
    ) -> types_schema.GroundTruthID:
        """See [DB.insert_ground_truth][trulens.core.database.base.DB.insert_ground_truth]."""

        # TODO: thread safety
        with self.session.begin() as session:
            if (
                _ground_truth := session.query(self.orm.GroundTruth)
                .filter_by(ground_truth_id=ground_truth.ground_truth_id)
                .first()
            ):
                # Update the existing record for idempotency
                _ground_truth.ground_truth_json = ground_truth.model_dump_json()
            else:
                _ground_truth = self.orm.GroundTruth.parse(
                    ground_truth, redact_keys=self.redact_keys
                )

                session.merge(_ground_truth)

            logger.info(
                f"{text_utils.UNICODE_CHECK} added ground truth {_ground_truth.ground_truth_id}"
            )

            return _ground_truth.ground_truth_id

    def batch_insert_ground_truth(
        self, ground_truths: List[groundtruth_schema.GroundTruth]
    ) -> List[types_schema.GroundTruthID]:
        """See [DB.batch_insert_ground_truth][trulens.core.database.base.DB.batch_insert_ground_truth]."""
        with self.session.begin() as session:
            ground_truth_ids = [gt.ground_truth_id for gt in ground_truths]

            # Fetch existing GroundTruth records that match these ids in one query
            existing_ground_truths = (
                session.query(self.orm.GroundTruth)
                .filter(
                    self.orm.GroundTruth.ground_truth_id.in_(ground_truth_ids)
                )
                .all()
            )

            existing_ground_truth_dict = {
                gt.ground_truth_id: gt for gt in existing_ground_truths
            }

            ground_truths_to_insert = []
            for ground_truth in ground_truths:
                if ground_truth.ground_truth_id in existing_ground_truth_dict:
                    existing_record = existing_ground_truth_dict[
                        ground_truth.ground_truth_id
                    ]
                    # Update the existing record for idempotency
                    existing_record.ground_truth_json = (
                        ground_truth.model_dump_json()
                    )
                else:
                    new_ground_truth = self.orm.GroundTruth.parse(
                        ground_truth, redact_keys=self.redact_keys
                    )
                    ground_truths_to_insert.append(new_ground_truth)

            session.add_all(ground_truths_to_insert)
            return [gt.ground_truth_id for gt in ground_truths]

    def get_ground_truth(
        self, ground_truth_id: str | None = None
    ) -> Optional[serial_utils.JSONized]:
        """See [DB.get_ground_truth][trulens.core.database.base.DB.get_ground_truth]."""

        with self.session.begin() as session:
            if (
                _ground_truth := session.query(self.orm.GroundTruth)
                .filter_by(ground_truth_id=ground_truth_id)
                .first()
            ):
                return json.loads(_ground_truth)

    def get_ground_truths_by_dataset(
        self, dataset_name: str
    ) -> pd.DataFrame | None:
        """See [DB.get_ground_truths_by_dataset][trulens.core.database.base.DB.get_ground_truths_by_dataset]."""
        with self.session.begin() as session:
            q = sa.select(self.orm.Dataset)
            all_datasets = (row[0] for row in session.execute(q))
            df = None
            for dataset in all_datasets:
                dataset_json = json.loads(dataset.dataset_json)
                if (
                    "name" in dataset_json
                    and dataset_json["name"] == dataset_name
                ):
                    q = sa.select(self.orm.GroundTruth).filter_by(
                        dataset_id=dataset.dataset_id
                    )
                    results = (row[0] for row in session.execute(q))

                    if df is None:
                        df = _extract_ground_truths(results)
                    else:
                        df = pd.concat([df, _extract_ground_truths(results)])
            return df
            # TODO: use a generator instead of a list? (for large datasets)

    def get_virtual_ground_truth(
        self,
        user_table_name: str,
        user_schema_mapping: Dict[str, str],
        user_schema_name: Optional[str] = None,
    ) -> pd.DataFrame:
        virtual_gt_schema_mapping: groundtruth_schema.VirtualGroundTruthSchemaMapping = groundtruth_schema.VirtualGroundTruthSchemaMapping.validate_mapping(
            user_schema_mapping
        )
        with self.session.begin() as session:
            try:
                # Dynamically construct the column mappings
                inspector = inspect(session.get_bind())
                user_columns = inspector.get_columns(
                    user_table_name, schema=user_schema_name
                )

                # Dynamically define the table with its columns
                user_table = sa.Table(
                    user_table_name,
                    sa.MetaData(),
                    *[
                        sa.Column(
                            col["name"], col["type"], nullable=col["nullable"]
                        )
                        for col in user_columns
                    ],
                    schema=user_schema_name,
                )

                # Ensure all required columns exist
                required_columns = {
                    getattr(virtual_gt_schema_mapping, field)
                    for field in virtual_gt_schema_mapping.model_dump()
                    if getattr(virtual_gt_schema_mapping, field)
                }

                existing_columns = {col.name for col in user_table.columns}
                missing_columns = required_columns - existing_columns
                if missing_columns:
                    raise ValueError(
                        f"Missing required columns in user table '{user_table_name}': {', '.join(missing_columns)}"
                    )

                # Create a query to fetch the mapped data
                column_mapping = {
                    field: user_table.c[
                        getattr(virtual_gt_schema_mapping, field)
                    ]
                    for field in virtual_gt_schema_mapping.model_dump()
                    if getattr(virtual_gt_schema_mapping, field)
                }

                query = sa.select(*column_mapping.values())
                results = session.execute(query).fetchall()

                # Convert results to DataFrame
                if not results:
                    return pd.DataFrame()
                return pd.DataFrame(
                    data=results, columns=list(column_mapping.keys())
                )
            except Exception as e:
                raise ValueError(
                    f"Failed to fetch virtual ground truth: {str(e)}"
                )

    def insert_dataset(
        self, dataset: dataset_schema.Dataset
    ) -> types_schema.DatasetID:
        """See [DB.insert_dataset][trulens.core.database.base.DB.insert_dataset]."""

        with self.session.begin() as session:
            if (
                _dataset := session.query(self.orm.Dataset)
                .filter_by(dataset_id=dataset.dataset_id)
                .first()
            ):
                # Update the existing record for idempotency
                _dataset.dataset_json = dataset.model_dump_json()
            else:
                _dataset = self.orm.Dataset.parse(
                    dataset, redact_keys=self.redact_keys
                )
                session.merge(_dataset)

            logger.info(
                f"{text_utils.UNICODE_CHECK} added dataset {_dataset.dataset_id}"
            )

            return _dataset.dataset_id

    def get_datasets(self) -> pd.DataFrame:
        """See [DB.get_datasets][trulens.core.database.base.DB.get_datasets]."""

        with self.session.begin() as session:
            results = session.query(self.orm.Dataset)

            return pd.DataFrame(
                data=((ds.dataset_id, ds.name, ds.meta) for ds in results),
                columns=["dataset_id", "name", "meta"],
            )

    def insert_event(self, event: Event) -> types_schema.EventID:
        """See [DB.insert_event][trulens.core.database.base.DB.insert_event]."""

        with self.session.begin() as session:
            _event = self.orm.Event.parse(event, redact_keys=self.redact_keys)
            session.add(_event)
            logger.info(
                f"{text_utils.UNICODE_CHECK} added event {_event.event_id}"
            )
            return _event.event_id

    def get_events(
        self,
        app_id: Optional[str],
        record_ids: Optional[List[str]],
        start_time: Optional[datetime],
    ) -> pd.DataFrame:
        """See [DB.get_events][trulens.core.database.base.DB.get_events]."""
        with self.session.begin() as session:
            where_clauses = []
            if app_id is not None:
                app_id_expr = self._json_extract_otel(
                    "resource_attributes", ResourceAttributes.APP_ID
                )
                where_clauses.append(app_id_expr == app_id)
            if record_ids is not None:
                record_id_expr = self._json_extract_otel(
                    "record_attributes", SpanAttributes.RECORD_ID
                )
                where_clauses.append(record_id_expr.in_(record_ids))
            if start_time is not None:
                where_clauses.append(
                    self.orm.Event.start_timestamp >= start_time
                )

            if len(where_clauses) == 0:
                q = sa.select(self.orm.Event)
            elif len(where_clauses) == 1:
                q = sa.select(self.orm.Event).where(where_clauses[0])
            else:
                q = sa.select(self.orm.Event).where(sa.and_(*where_clauses))
            return pd.read_sql(q, session.bind)

    def get_events_by_record_id(self, record_id: str) -> pd.DataFrame:
        """Get all events for a given record ID.

        Args:
            record_id: The record ID to get events for.

        Returns:
            A pandas DataFrame containing all events for the given record ID.
        """
        with self.session.begin() as session:
            # Query events where record_attributes contains the record_id
            record_id_expr = self._json_extract_otel(
                "record_attributes", SpanAttributes.RECORD_ID
            )
            q = sa.select(self.orm.Event).where(record_id_expr == record_id)

            # Execute query and return as DataFrame
            return pd.read_sql(q, session.bind)


# Use this Perf for missing Perfs.
# TODO: Migrate the database instead.
def _make_no_perf():
    # Def to avoid circular imports.
    return base_schema.Perf.min().model_dump()


def _extract_feedback_results(
    results: Iterable["db_orm.FeedbackResult"],
) -> pd.DataFrame:
    def _extract(_result: "db_orm.FeedbackResult"):
        app_json = json.loads(_result.record.app.app_json)
        _type = app_schema.AppDefinition.model_validate(app_json).root_class

        return (
            _result.record_id,
            _result.feedback_result_id,
            _result.feedback_definition_id,
            _result.last_ts,
            feedback_schema.FeedbackResultStatus(_result.status),
            _result.error,
            _result.name,
            _result.result,
            _result.multi_result,
            _result.cost_json,  # why is cost_json not parsed?
            json.loads(_result.record.perf_json)
            if _result.record.perf_json
            != legacy_migration.MIGRATION_UNKNOWN_STR
            else _make_no_perf(),
            json.loads(_result.calls_json)["calls"],
            json.loads(_result.feedback_definition.feedback_json)
            if _result.feedback_definition is not None
            else None,
            json.loads(_result.record.record_json),
            app_json,
            _type,
        )

    df = pd.DataFrame(
        data=(_extract(r) for r in results),
        columns=[
            "record_id",
            "feedback_result_id",
            "feedback_definition_id",
            "last_ts",
            "status",
            "error",
            "fname",
            "result",
            "multi_result",
            "cost_json",
            "perf_json",
            "calls_json",
            "feedback_json",
            "record_json",
            "app_json",
            "type",
        ],
    )
    df["latency"] = _extract_latency(df["perf_json"])
    df = pd.concat([df, _extract_tokens_and_cost(df["cost_json"])], axis=1)
    return df


def _extract_latency(
    series: pd.Series,
) -> pd.Series:
    def _extract(perf_json: Union[str, dict, base_schema.Perf]) -> float:
        if perf_json == legacy_migration.MIGRATION_UNKNOWN_STR:
            return np.nan

        if isinstance(perf_json, str):
            perf_json = json.loads(perf_json)

        if isinstance(perf_json, dict):
            perf_json = base_schema.Perf.model_validate(perf_json)

        if isinstance(perf_json, base_schema.Perf):
            return (
                perf_json.latency.seconds + perf_json.latency.microseconds / 1e6
            )

        if perf_json is None:
            return 0

        raise ValueError(f"Failed to parse perf_json: {perf_json}")

    return series.apply(_extract)


def _extract_tokens_and_cost(cost_json: pd.Series) -> pd.DataFrame:
    def _extract(_cost_json: Union[str, dict]) -> Tuple[int, float, str]:
        if isinstance(_cost_json, str):
            _cost_json = json.loads(_cost_json)
        if _cost_json is not None:
            cost = base_schema.Cost(**_cost_json)
        else:
            cost = base_schema.Cost()
        return cost.n_tokens, cost.cost, cost.cost_currency

    return pd.DataFrame(
        data=(_extract(c) for c in cost_json),
        columns=["total_tokens", "total_cost", "cost_currency"],
    )


def _extract_ground_truths(
    results: Iterable["db_orm.GroundTruth"],
) -> pd.DataFrame:
    def _extract(_result: "db_orm.GroundTruth"):
        ground_truth_json = json.loads(_result.ground_truth_json)

        return (
            _result.ground_truth_id,
            _result.dataset_id,
            ground_truth_json["query"],
            ground_truth_json["query_id"],
            ground_truth_json["expected_response"],
            ground_truth_json["expected_chunks"],
            ground_truth_json["meta"],
        )

    return pd.DataFrame(
        data=(_extract(r) for r in results),
        columns=[
            "ground_truth_id",
            "dataset_id",
            "query",
            "query_id",
            "expected_response",
            "expected_chunks",
            "meta",
        ],
    )


class AppsExtractor:
    """Utilities for creating dataframes from orm instances."""

    app_cols = ["app_name", "app_version", "app_id", "app_json", "type"]
    rec_cols = [
        "record_id",
        "input",
        "output",
        "tags",
        "record_json",
        "cost_json",
        "perf_json",
        "ts",
    ]
    extra_cols = ["latency", "total_tokens", "total_cost", "num_events"]
    all_cols = app_cols + rec_cols + extra_cols

    def __init__(self):
        self.feedback_columns = set()

    def get_df_and_cols(
        self,
        apps: Optional[List["db_orm.ORM.AppDefinition"]] = None,
        records: Optional[List["db_orm.ORM.Record"]] = None,
    ) -> Tuple[pd.DataFrame, Sequence[str]]:
        """Produces a records dataframe which joins in information from apps and
        feedback results.

        Args:
            apps: If given, includes all records of all of the apps in this
                iterable.

            records: If given, includes only these records. Mutually exclusive
                with `apps`.
        """

        assert (
            apps is None or records is None
        ), "`apps` and `records` are mutually exclusive"

        if apps is not None:
            df = pd.concat(self.extract_apps(apps))

        elif records is not None:
            apps = {record.app for record in records}
            df = pd.concat(self.extract_apps(apps=apps, records=records))

        else:
            raise ValueError("'apps` or `records` must be provided")

        df["latency"] = _extract_latency(df["perf_json"])
        df.reset_index(
            drop=True, inplace=True
        )  # prevent index mismatch on the horizontal concat that follows
        df = pd.concat([df, _extract_tokens_and_cost(df["cost_json"])], axis=1)
        df["app_json"] = df["app_json"].apply(json.loads)
        df["record_json"] = df["record_json"].apply(json.loads)
        df["input"] = df["input"].apply(json.loads)
        df["output"] = df["output"].apply(json.loads)

        return df, list(self.feedback_columns)

    def extract_apps(
        self,
        apps: Iterable["db_orm.ORM.AppDefinition"],
        records: Optional[List["db_orm.ORM.Record"]] = None,
    ) -> Iterable[pd.DataFrame]:
        """
        Creates record rows with app information.

        TODO: The means for enumerating records in this method is not ideal as
        it does a lot of filtering.
        """

        yield pd.DataFrame(
            [], columns=self.app_cols + self.rec_cols
        )  # prevent empty iterator
        for _app in apps:
            try:
                if records is None:
                    # If records not provided, get all of them for `_app`.
                    _recs = _app.records
                else:
                    # Otherwise get only the ones in `records`. WARNING: Avoid
                    # using _app.records here as doing so might get all of the
                    # records even the ones not in `records`
                    _recs = (
                        record
                        for record in records
                        if record.app_id == _app.app_id
                    )

                if _recs:
                    df = pd.DataFrame(data=self.extract_records(_recs))

                    for col in self.app_cols:
                        if col == "type":
                            # Previous DBs did not contain entire app so we cannot
                            # deserialize AppDefinition here unless we fix prior DBs
                            # in migration. Because of this, loading just the
                            # `root_class` here.

                            df[col] = str(
                                pyschema_utils.Class.model_validate(
                                    json.loads(_app.app_json).get("root_class")
                                )
                            )

                        else:
                            df[col] = getattr(_app, col)

                    df["app_name"] = _app.app_name
                    df["app_version"] = _app.app_version
                    yield df
            except OperationalError as e:
                print(
                    "Error encountered while attempting to retrieve an app. "
                    "This issue may stem from a corrupted database."
                )
                print(f"Error details: {e}")

    def extract_records(
        self, records: Iterable["db_orm.ORM.Record"]
    ) -> Iterable[pd.Series]:
        for _rec in records:
            calls = defaultdict(list)
            values = defaultdict(list)
            feedback_cost = {}
            try:
                for _res in _rec.feedback_results:
                    calls[_res.name].append(
                        json.loads(_res.calls_json)["calls"]
                    )

                    feedback_usage = json.loads(_res.cost_json)
                    cost_currency = feedback_usage.get("cost_currency", "USD")

                    if "cost" in feedback_usage:
                        feedback_cost[
                            f"{_res.name} feedback cost in {cost_currency}"
                        ] = feedback_usage["cost"]

                    if (
                        _res.multi_result not in [None, "null", "None"]
                        and (multi_result := json.loads(_res.multi_result))
                        is not None
                    ):
                        for key, val in multi_result.items():
                            if (
                                val is not None
                            ):  # avoid getting Nones into np.mean
                                name = f"{_res.name}{core_db.MULTI_CALL_NAME_DELIMITER}{key}"
                                values[name] = val
                                self.feedback_columns.add(name)
                    elif (
                        _res.result is not None
                    ):  # avoid getting Nones into np.mean
                        values[_res.name].append(_res.result)
                        self.feedback_columns.add(_res.name)

                row = {
                    **{k: np.mean(v) for k, v in values.items()},
                    **{k + "_calls": flatten(v) for k, v in calls.items()},
                    **{k: v for k, v in feedback_cost.items()},
                }

                for col in self.rec_cols:
                    row[col] = (
                        datetime.fromtimestamp(_rec.ts).isoformat()
                        if col == "ts"
                        else getattr(_rec, col)
                    )

                yield row

            except Exception as e:
                # Handling unexpected errors, possibly due to database issues.
                print(
                    "Error encountered while attempting to retrieve feedback results. "
                    "This issue may stem from a corrupted database."
                )
                print(f"Error details: {e}")


def flatten(nested: Iterable[Iterable[Any]]) -> List[Any]:
    def _flatten(
        _nested: Iterable[Iterable[Any]],
    ) -> Generator[Any, None, None]:
        for iterable in _nested:
            yield from iterable

    return list(_flatten(nested))<|MERGE_RESOLUTION|>--- conflicted
+++ resolved
@@ -1190,7 +1190,6 @@
                                 "metadata": record_attributes.get(
                                     SpanAttributes.EVAL_ROOT.METADATA, {}
                                 ),
-<<<<<<< HEAD
                                 "explanation": (
                                     record_attributes.get(
                                         SpanAttributes.EVAL.EXPLANATION
@@ -1201,10 +1200,6 @@
                                         SpanAttributes.EVAL_ROOT.EXPLANATION,
                                         None,
                                     )
-=======
-                                "explanation": record_attributes.get(
-                                    SpanAttributes.EVAL_ROOT.EXPLANATION
->>>>>>> 01ad1fbe
                                 ),
                             },
                         }

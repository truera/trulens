--- conflicted
+++ resolved
@@ -169,13 +169,8 @@
             new_db: mod_db.DB = SQLAlchemyDB.from_db_url(database_url, **kwargs)
 
         print(
-<<<<<<< HEAD
-            "%s TruSession initialized with db url %s ."
+            "%s Initialized with db url %s ."
             % (text_utils.UNICODE_SQUID, new_db.engine.url)
-=======
-            "%s Initialized with db url %s ."
-            % (text.UNICODE_SQUID, new_db.engine.url)
->>>>>>> b1119bda
         )
         if database_redact_keys:
             print(

from __future__ import annotations

from collections import defaultdict
from datetime import datetime
import json
import logging
from sqlite3 import OperationalError
from typing import (
    Any,
    ClassVar,
    Dict,
    Generator,
    Iterable,
    List,
    Optional,
    Sequence,
    Tuple,
    Type,
    Union,
)
import warnings

from alembic.ddl.impl import DefaultImpl
import numpy as np
import pandas as pd
from pydantic import Field
import sqlalchemy as sa
from sqlalchemy.orm import joinedload
from sqlalchemy.orm import sessionmaker
from sqlalchemy.sql import text as sql_text
from trulens.core.database import base as mod_db
from trulens.core.database import orm as mod_orm
from trulens.core.database.base import DB
from trulens.core.database.exceptions import DatabaseVersionException
from trulens.core.database.legacy.migration import MIGRATION_UNKNOWN_STR
from trulens.core.database.migrations import DbRevisions
from trulens.core.database.migrations import upgrade_db
from trulens.core.database.migrations.data import data_migrate
from trulens.core.database.utils import (
    check_db_revision as alembic_check_db_revision,
)
from trulens.core.database.utils import is_legacy_sqlite
from trulens.core.database.utils import is_memory_sqlite
from trulens.core.schema import app as mod_app_schema
from trulens.core.schema import base as mod_base_schema
from trulens.core.schema import feedback as mod_feedback_schema
from trulens.core.schema import record as mod_record_schema
from trulens.core.schema import types as mod_types_schema
from trulens.core.utils import text
from trulens.core.utils.pyschema import Class
from trulens.core.utils.python import locals_except
from trulens.core.utils.serial import JSON
from trulens.core.utils.serial import JSONized
from trulens.core.utils.text import UNICODE_CHECK
from trulens.core.utils.text import UNICODE_CLOCK
from trulens.core.utils.text import UNICODE_HOURGLASS
from trulens.core.utils.text import UNICODE_STOP

logger = logging.getLogger(__name__)


class SnowflakeImpl(DefaultImpl):
    __dialect__ = "snowflake"


class SQLAlchemyDB(DB):
    """Database implemented using sqlalchemy.

    See abstract class [DB][trulens.core.database.base.DB] for method reference.
    """

    table_prefix: str = mod_db.DEFAULT_DATABASE_PREFIX
    """The prefix to use for all table names.

    [DB][trulens.core.database.base.DB] interface requirement.
    """

    engine_params: dict = Field(default_factory=dict)
    """Sqlalchemy-related engine params."""

    session_params: dict = Field(default_factory=dict)
    """Sqlalchemy-related session."""

    engine: Optional[sa.Engine] = None
    """Sqlalchemy engine."""

    session: Optional[sessionmaker] = None
    """Sqlalchemy session(maker)."""

    model_config: ClassVar[dict] = {"arbitrary_types_allowed": True}

    orm: Type[mod_orm.ORM]
    """
    Container of all the ORM classes for this database.

    This should be set to a subclass of
    [ORM][trulens.core.database.orm.ORM] upon initialization.
    """

    def __init__(
        self,
        redact_keys: bool = mod_db.DEFAULT_DATABASE_REDACT_KEYS,
        table_prefix: str = mod_db.DEFAULT_DATABASE_PREFIX,
        **kwargs: Dict[str, Any],
    ):
        super().__init__(
            redact_keys=redact_keys,
            table_prefix=table_prefix,
            orm=mod_orm.make_orm_for_prefix(table_prefix=table_prefix),
            **kwargs,
        )
        self._reload_engine()
        if is_memory_sqlite(self.engine):
            warnings.warn(
                UserWarning(
                    "SQLite in-memory may not be threadsafe. "
                    "See https://www.sqlite.org/threadsafe.html"
                )
            )

    def _reload_engine(self):
        self.engine = sa.create_engine(**self.engine_params)
        self.session = sessionmaker(self.engine, **self.session_params)

    @classmethod
    def from_tru_args(
        cls,
        database_url: Optional[str] = None,
        database_file: Optional[str] = None,
        database_redact_keys: Optional[
            bool
        ] = mod_db.DEFAULT_DATABASE_REDACT_KEYS,
        database_prefix: Optional[str] = mod_db.DEFAULT_DATABASE_PREFIX,
        **kwargs: Dict[str, Any],
    ) -> SQLAlchemyDB:
        """Process database-related configuration provided to the [Tru][trulens.core.tru.Tru] class to
        create a database.

        Emits warnings if appropriate.
        """

        if None not in (database_url, database_file):
            raise ValueError(
                "Please specify at most one of `database_url` and `database_file`"
            )

        if database_file:
            warnings.warn(
                (
                    "`database_file` is deprecated, "
                    "use `database_url` instead as in `database_url='sqlite:///filename'."
                ),
                DeprecationWarning,
                stacklevel=2,
            )

        if database_url is None:
            database_url = (
                f"sqlite:///{database_file or mod_db.DEFAULT_DATABASE_FILE}"
            )

        if "table_prefix" not in kwargs:
            kwargs["table_prefix"] = database_prefix

        if "redact_keys" not in kwargs:
            kwargs["redact_keys"] = database_redact_keys

        new_db: DB = SQLAlchemyDB.from_db_url(database_url, **kwargs)

        print(
            "%s Tru initialized with db url %s ."
            % (text.UNICODE_SQUID, new_db.engine.url)
        )
        if database_redact_keys:
            print(
                f"{text.UNICODE_LOCK} Secret keys will not be included in the database."
            )
        else:
            print(
                f"{text.UNICODE_STOP} Secret keys may be written to the database. "
                "See the `database_redact_keys` option of `Tru` to prevent this."
            )

        return new_db

    @classmethod
    def from_db_url(cls, url: str, **kwargs: Dict[str, Any]) -> SQLAlchemyDB:
        """
        Create a database for the given url.

        Args:
            url: The database url. This includes database type.

            kwargs: Additional arguments to pass to the database constructor.

        Returns:
            A database instance.
        """

        # Params needed for https://github.com/truera/trulens/issues/470
        # Params are from
        # https://stackoverflow.com/questions/55457069/how-to-fix-operationalerror-psycopg2-operationalerror-server-closed-the-conn

        engine_params = {
            "url": url,
            "pool_size": 10,
            "pool_recycle": 300,
            "pool_pre_ping": True,
        }

        if not is_memory_sqlite(url=url):
            # These params cannot be given to memory-based sqlite engine.
            engine_params["max_overflow"] = 2
            engine_params["pool_use_lifo"] = True

        return cls(engine_params=engine_params, **kwargs)

    def check_db_revision(self):
        """See
        [DB.check_db_revision][trulens.core.database.base.DB.check_db_revision]."""

        if self.engine is None:
            raise ValueError("Database engine not initialized.")

        alembic_check_db_revision(self.engine, self.table_prefix)

    def migrate_database(self, prior_prefix: Optional[str] = None):
        """See [DB.migrate_database][trulens.core.database.base.DB.migrate_database]."""

        if self.engine is None:
            raise ValueError("Database engine not initialized.")

        try:
            # Expect to get the the behind exception.
            alembic_check_db_revision(
                self.engine, prefix=self.table_prefix, prior_prefix=prior_prefix
            )

            # If we get here, our db revision does not need upgrade.
            logger.warning("Database does not need migration.")

        except DatabaseVersionException as e:
            if e.reason == DatabaseVersionException.Reason.BEHIND:
                revisions = DbRevisions.load(self.engine)
                from_version = revisions.current
                ### SCHEMA MIGRATION ###
                if is_legacy_sqlite(self.engine):
                    raise RuntimeError(
                        "Migrating legacy sqlite database is no longer supported. "
                        "A database reset is required. This will delete all existing data: "
                        "`tru.reset_database()`."
                    ) from e

                else:
                    ## TODO Create backups here. This is not sqlalchemy's strong suit: https://stackoverflow.com/questions/56990946/how-to-backup-up-a-sqlalchmey-database
                    ### We might allow migrate_database to take a backup url (and suggest user to supply if not supplied ala `tru.migrate_database(backup_db_url="...")`)
                    ### We might try copy_database as a backup, but it would need to automatically handle clearing the db, and also current implementation requires migrate to run first.
                    ### A valid backup would need to be able to copy an old version, not the newest version
                    upgrade_db(
                        self.engine, revision="head", prefix=self.table_prefix
                    )

                self._reload_engine()  # let sqlalchemy recognize the migrated schema

                ### DATA MIGRATION ###
                data_migrate(self, from_version)
                return

            elif e.reason == DatabaseVersionException.Reason.AHEAD:
                # Rethrow the ahead message suggesting to upgrade trulens.
                raise e

            elif e.reason == DatabaseVersionException.Reason.RECONFIGURED:
                # Rename table to change prefix.

                prior_prefix = e.prior_prefix

                logger.warning(
                    'Renaming tables from prefix "%s" to "%s".',
                    prior_prefix,
                    self.table_prefix,
                )
                # logger.warning("Please ignore these warnings: \"SAWarning: This declarative base already contains...\"")

                with self.engine.connect() as c:
                    for table_name in ["alembic_version"] + [
                        c._table_base_name
                        for c in self.orm.registry.values()
                        if hasattr(c, "_table_base_name")
                    ]:
                        old_version_table = f"{prior_prefix}{table_name}"
                        new_version_table = f"{self.table_prefix}{table_name}"

                        logger.warning(
                            "  %s -> %s", old_version_table, new_version_table
                        )

                        c.execute(
                            sql_text(
                                """ALTER TABLE %s RENAME TO %s;"""
                                % (old_version_table, new_version_table)
                            )
                        )

            else:
                # TODO: better message here for unhandled cases?
                raise e

    def reset_database(self):
        """See [DB.reset_database][trulens.core.database.base.DB.reset_database]."""

        # meta = MetaData()
        meta = self.orm.metadata  #
        meta.reflect(bind=self.engine)
        meta.drop_all(bind=self.engine)

        self.migrate_database()

    def insert_record(
        self, record: mod_record_schema.Record
    ) -> mod_types_schema.RecordID:
        """See [DB.insert_record][trulens.core.database.base.DB.insert_record]."""
        # TODO: thread safety

        _rec = self.orm.Record.parse(record, redact_keys=self.redact_keys)
        with self.session.begin() as session:
            if (
                session.query(self.orm.Record)
                .filter_by(record_id=record.record_id)
                .first()
            ):
                session.merge(_rec)  # update existing
            else:
                session.merge(_rec)  # add new record # .add was not thread safe

            logger.info("{UNICODE_CHECK} added record %s", _rec.record_id)

            return _rec.record_id

<<<<<<< HEAD
    def get_app_version(
        self, app_version: mod_types_schema.AppVersion
    ) -> Optional[JSONized]:
        """See [DB.get_app_version][trulens.core.database.base.DB.get_app_version]."""
=======
    def batch_insert_record(
        self, records: List[mod_record_schema.Record]
    ) -> List[mod_types_schema.RecordID]:
        """See [DB.insert_record_batch][trulens_eval.database.base.DB.insert_record_batch]."""
        with self.session.begin() as session:
            records_list = [
                self.orm.Record.parse(r, redact_keys=self.redact_keys)
                for r in records
            ]
            session.bulk_save_objects(records_list)
            logger.info(f"{UNICODE_CHECK} added record batch")
            # return record ids from orm objects
            return [r.record_id for r in records_list]

    def get_app(self, app_id: mod_types_schema.AppID) -> Optional[JSONized]:
        """See [DB.get_app][trulens.core.database.base.DB.get_app]."""
>>>>>>> de358bab

        with self.session.begin() as session:
            if (
                _app := session.query(self.orm.AppDefinition)
                .filter_by(app_version=app_version)
                .first()
            ):
                return json.loads(_app.app_json)

    def get_app_versions(self) -> Iterable[JSON]:
        """See [DB.get_app_versions][trulens.core.database.base.DB.get_app_versions]."""

        with self.session.begin() as session:
            for _app in session.query(self.orm.AppDefinition):
                yield json.loads(_app.app_json)

    def insert_app_version(
        self, app: mod_app_schema.AppDefinition
    ) -> mod_types_schema.AppVersion:
        """See [DB.insert_app_version][trulens.core.database.base.DB.insert_app_version]."""

        # TODO: thread safety

        with self.session.begin() as session:
            if (
                _app := session.query(self.orm.AppDefinition)
                .filter_by(app_version=app.app_version)
                .first()
            ):
                _app.app_json = app.model_dump_json()
            else:
                _app = self.orm.AppDefinition.parse(
                    app, redact_keys=self.redact_keys
                )
                session.merge(_app)  # .add was not thread safe

            logger.info("%s added app %s", UNICODE_CHECK, _app.app_version)

            return _app.app_version

    def delete_app_version(
        self, app_version: mod_types_schema.AppVersion
    ) -> None:
        """
        Deletes an app from the database based on its app_version.

        Args:
            app_version (schema.AppVersion): The unique identifier of the app to be deleted.
        """
        with self.session.begin() as session:
            _app = (
                session.query(self.orm.AppDefinition)
                .filter_by(app_version=app_version)
                .first()
            )
            if _app:
                session.delete(_app)
                logger.info(f"{UNICODE_CHECK} deleted app {app_version}")
            else:
                logger.warning(f"App {app_version} not found for deletion.")

    def insert_feedback_definition(
        self, feedback_definition: mod_feedback_schema.FeedbackDefinition
    ) -> mod_types_schema.FeedbackDefinitionID:
        """See [DB.insert_feedback_definition][trulens.core.database.base.DB.insert_feedback_definition]."""

        # TODO: thread safety

        with self.session.begin() as session:
            if (
                _fb_def := session.query(self.orm.FeedbackDefinition)
                .filter_by(
                    feedback_definition_id=feedback_definition.feedback_definition_id
                )
                .first()
            ):
                _fb_def.app_json = feedback_definition.model_dump_json()
            else:
                _fb_def = self.orm.FeedbackDefinition.parse(
                    feedback_definition, redact_keys=self.redact_keys
                )
                session.merge(_fb_def)  # .add was not thread safe

            logger.info(
                "%s added feedback definition %s",
                UNICODE_CHECK,
                _fb_def.feedback_definition_id,
            )

            return _fb_def.feedback_definition_id

    def get_feedback_defs(
        self,
        feedback_definition_id: Optional[
            mod_types_schema.FeedbackDefinitionID
        ] = None,
    ) -> pd.DataFrame:
        """See [DB.get_feedback_defs][trulens.core.database.base.DB.get_feedback_defs]."""

        with self.session.begin() as session:
            q = sa.select(self.orm.FeedbackDefinition)
            if feedback_definition_id:
                q = q.filter_by(feedback_definition_id=feedback_definition_id)
            fb_defs = (row[0] for row in session.execute(q))
            return pd.DataFrame(
                data=(
                    (fb.feedback_definition_id, json.loads(fb.feedback_json))
                    for fb in fb_defs
                ),
                columns=["feedback_definition_id", "feedback_json"],
            )

    def insert_feedback(
        self, feedback_result: mod_feedback_schema.FeedbackResult
    ) -> mod_types_schema.FeedbackResultID:
        """See [DB.insert_feedback][trulens.core.database.base.DB.insert_feedback]."""

        # TODO: thread safety

        _feedback_result = self.orm.FeedbackResult.parse(
            feedback_result, redact_keys=self.redact_keys
        )
        with self.session.begin() as session:
            if (
                session.query(self.orm.FeedbackResult)
                .filter_by(
                    feedback_result_id=feedback_result.feedback_result_id
                )
                .first()
            ):
                session.merge(_feedback_result)  # update existing
            else:
                session.merge(
                    _feedback_result
                )  # insert new result # .add was not thread safe

            status = mod_feedback_schema.FeedbackResultStatus(
                _feedback_result.status
            )

            if status == mod_feedback_schema.FeedbackResultStatus.DONE:
                icon = UNICODE_CHECK
            elif status == mod_feedback_schema.FeedbackResultStatus.RUNNING:
                icon = UNICODE_HOURGLASS
            elif status == mod_feedback_schema.FeedbackResultStatus.NONE:
                icon = UNICODE_CLOCK
            elif status == mod_feedback_schema.FeedbackResultStatus.FAILED:
                icon = UNICODE_STOP
            else:
                icon = "???"

            logger.info(
                "%s feedback result %s %s %s",
                icon,
                _feedback_result.name,
                status.name,
                _feedback_result.feedback_result_id,
            )

            return _feedback_result.feedback_result_id

    def batch_insert_feedback(
        self, feedback_results: List[mod_feedback_schema.FeedbackResult]
    ) -> List[mod_types_schema.FeedbackResultID]:
        """See [DB.batch_insert_feedback][trulens_eval.database.base.DB.batch_insert_feedback]."""
        with self.session.begin() as session:
            feedback_results_list = [
                self.orm.FeedbackResult.parse(f, redact_keys=self.redact_keys)
                for f in feedback_results
            ]
            session.bulk_save_objects(feedback_results_list)
            return [f.feedback_result_id for f in feedback_results_list]

    def _feedback_query(
        self,
        count: bool = False,
        shuffle: bool = False,
        record_id: Optional[mod_types_schema.RecordID] = None,
        feedback_result_id: Optional[mod_types_schema.FeedbackResultID] = None,
        feedback_definition_id: Optional[
            mod_types_schema.FeedbackDefinitionID
        ] = None,
        status: Optional[
            Union[
                mod_feedback_schema.FeedbackResultStatus,
                Sequence[mod_feedback_schema.FeedbackResultStatus],
            ]
        ] = None,
        last_ts_before: Optional[datetime] = None,
        offset: Optional[int] = None,
        limit: Optional[int] = None,
    ):
        if count:
            q = sa.func.count(self.orm.FeedbackResult.feedback_result_id)
        else:
            q = sa.select(self.orm.FeedbackResult)

        if record_id:
            q = q.filter_by(record_id=record_id)

        if feedback_result_id:
            q = q.filter_by(feedback_result_id=feedback_result_id)

        if feedback_definition_id:
            q = q.filter_by(feedback_definition_id=feedback_definition_id)

        if status:
            if isinstance(status, mod_feedback_schema.FeedbackResultStatus):
                status = [status.value]
            q = q.filter(
                self.orm.FeedbackResult.status.in_([s.value for s in status])
            )
        if last_ts_before:
            q = q.filter(
                self.orm.FeedbackResult.last_ts < last_ts_before.timestamp()
            )

        if offset is not None:
            q = q.offset(offset)

        if limit is not None:
            q = q.limit(limit)

        if shuffle:
            q = q.order_by(sa.func.random())

        return q

    def get_feedback_count_by_status(
        self,
        record_id: Optional[mod_types_schema.RecordID] = None,
        feedback_result_id: Optional[mod_types_schema.FeedbackResultID] = None,
        feedback_definition_id: Optional[
            mod_types_schema.FeedbackDefinitionID
        ] = None,
        status: Optional[
            Union[
                mod_feedback_schema.FeedbackResultStatus,
                Sequence[mod_feedback_schema.FeedbackResultStatus],
            ]
        ] = None,
        last_ts_before: Optional[datetime] = None,
        offset: Optional[int] = None,
        limit: Optional[int] = None,
        shuffle: bool = False,
    ) -> Dict[mod_feedback_schema.FeedbackResultStatus, int]:
        """See [DB.get_feedback_count_by_status][trulens.core.database.base.DB.get_feedback_count_by_status]."""

        with self.session.begin() as session:
            q = self._feedback_query(
                count=True, **locals_except("self", "session")
            )

            results = session.query(self.orm.FeedbackResult.status, q).group_by(
                self.orm.FeedbackResult.status
            )

            return {
                mod_feedback_schema.FeedbackResultStatus(row[0]): row[1]
                for row in results
            }

    def get_feedback(
        self,
        record_id: Optional[mod_types_schema.RecordID] = None,
        feedback_result_id: Optional[mod_types_schema.FeedbackResultID] = None,
        feedback_definition_id: Optional[
            mod_types_schema.FeedbackDefinitionID
        ] = None,
        status: Optional[
            Union[
                mod_feedback_schema.FeedbackResultStatus,
                Sequence[mod_feedback_schema.FeedbackResultStatus],
            ]
        ] = None,
        last_ts_before: Optional[datetime] = None,
        offset: Optional[int] = None,
        limit: Optional[int] = None,
        shuffle: Optional[bool] = False,
    ) -> pd.DataFrame:
        """See [DB.get_feedback][trulens.core.database.base.DB.get_feedback]."""

        with self.session.begin() as session:
            q = self._feedback_query(**locals_except("self", "session"))

            results = (row[0] for row in session.execute(q))

            return _extract_feedback_results(results)

    def get_records_and_feedback(
        self,
        app_versions: Optional[List[str]] = None,
        offset: Optional[int] = None,
        limit: Optional[int] = None,
    ) -> Tuple[pd.DataFrame, Sequence[str]]:
        """See [DB.get_records_and_feedback][trulens.core.database.base.DB.get_records_and_feedback]."""

        # TODO: Add pagination to this method. Currently the joinedload in
        # select below disables lazy loading of records which will be a problem
        # for large databases without the use of pagination.

        with self.session.begin() as session:
            stmt = sa.select(self.orm.Record)
            # NOTE: We are selecting records here because offset and limit need
            # to be with respect to those rows instead of AppDefinition or
            # FeedbackResult rows.

            if app_versions:
                stmt = stmt.where(self.orm.Record.app_version.in_(app_versions))

            stmt = stmt.options(joinedload(self.orm.Record.feedback_results))
            # NOTE(piotrm): The joinedload here makes it so that the
            # feedback_results get loaded eagerly instead if lazily when
            # accessed later.

            # TODO(piotrm): The subsequent logic in helper methods end up
            # reading all of the records and feedback_results in order to create
            # a DataFrame so there is no reason to not eagerly get all of this
            # data. Ideally, though, we would be making some sort of lazy
            # DataFrame and then could use the lazy join feature of sqlalchemy.

            stmt = stmt.order_by(self.orm.Record.ts, self.orm.Record.record_id)
            # NOTE: feedback_results order is governed by the order_by on the
            # orm.FeedbackResult.record backref definition. Here, we need to
            # order Records as we did not use an auto join to retrieve them. If
            # records were to be retrieved from AppDefinition.records via auto
            # join, though, the orm backref ordering would be able to take hold.

            stmt = stmt.limit(limit).offset(offset)

            ex = session.execute(stmt).unique()
            # unique needed for joinedload above.

            records = [rec[0] for rec in ex]
            # TODO: Make the iteration of records lazy in some way. See
            # TODO(piotrm) above.

            return AppsExtractor().get_df_and_cols(records=records)


# Use this Perf for missing Perfs.
# TODO: Migrate the database instead.
no_perf = mod_base_schema.Perf.min().model_dump()


def _extract_feedback_results(
    results: Iterable["mod_orm.FeedbackResult"],
) -> pd.DataFrame:
    def _extract(_result: "mod_orm.FeedbackResult"):
        app_json = json.loads(_result.record.app.app_json)
        _type = mod_app_schema.AppDefinition.model_validate(app_json).root_class

        return (
            _result.record_id,
            _result.feedback_result_id,
            _result.feedback_definition_id,
            _result.last_ts,
            mod_feedback_schema.FeedbackResultStatus(_result.status),
            _result.error,
            _result.name,
            _result.result,
            _result.multi_result,
            _result.cost_json,  # why is cost_json not parsed?
            json.loads(_result.record.perf_json)
            if _result.record.perf_json != MIGRATION_UNKNOWN_STR
            else no_perf,
            json.loads(_result.calls_json)["calls"],
            json.loads(_result.feedback_definition.feedback_json)
            if _result.feedback_definition is not None
            else None,
            json.loads(_result.record.record_json),
            app_json,
            _type,
        )

    df = pd.DataFrame(
        data=(_extract(r) for r in results),
        columns=[
            "record_id",
            "feedback_result_id",
            "feedback_definition_id",
            "last_ts",
            "status",
            "error",
            "fname",
            "result",
            "multi_result",
            "cost_json",
            "perf_json",
            "calls_json",
            "feedback_json",
            "record_json",
            "app_json",
            "type",
        ],
    )
    df["latency"] = _extract_latency(df["perf_json"])
    df = pd.concat([df, _extract_tokens_and_cost(df["cost_json"])], axis=1)
    return df


def _extract_latency(
    series: Iterable[Union[str, dict, mod_base_schema.Perf]],
) -> pd.Series:
    def _extract(perf_json: Union[str, dict, mod_base_schema.Perf]) -> int:
        if perf_json == MIGRATION_UNKNOWN_STR:
            return np.nan

        if isinstance(perf_json, str):
            perf_json = json.loads(perf_json)

        if isinstance(perf_json, dict):
            perf_json = mod_base_schema.Perf.model_validate(perf_json)

        if isinstance(perf_json, mod_base_schema.Perf):
            return perf_json.latency.seconds

        if perf_json is None:
            return 0

        raise ValueError(f"Failed to parse perf_json: {perf_json}")

    return pd.Series(data=(_extract(p) for p in series))


def _extract_tokens_and_cost(cost_json: pd.Series) -> pd.DataFrame:
    def _extract(_cost_json: Union[str, dict]) -> Tuple[int, float]:
        if isinstance(_cost_json, str):
            _cost_json = json.loads(_cost_json)
        if _cost_json is not None:
            cost = mod_base_schema.Cost(**_cost_json)
        else:
            cost = mod_base_schema.Cost()
        return cost.n_tokens, cost.cost

    return pd.DataFrame(
        data=(_extract(c) for c in cost_json),
        columns=["total_tokens", "total_cost"],
    )


class AppsExtractor:
    """Utilities for creating dataframes from orm instances."""

    app_cols = ["app_version", "app_json", "type"]
    rec_cols = [
        "record_id",
        "input",
        "output",
        "tags",
        "record_json",
        "cost_json",
        "perf_json",
        "ts",
    ]
    extra_cols = ["latency", "total_tokens", "total_cost"]
    all_cols = app_cols + rec_cols + extra_cols

    def __init__(self):
        self.feedback_columns = set()

    def get_df_and_cols(
        self,
        apps: Optional[List["mod_orm.ORM.AppDefinition"]] = None,
        records: Optional[List["mod_orm.ORM.Record"]] = None,
    ) -> Tuple[pd.DataFrame, Sequence[str]]:
        """Produces a records dataframe which joins in information from apps and
        feedback results.

        Args:
            apps: If given, includes all records of all of the apps in this
                iterable.

            records: If given, includes only these records. Mutually exclusive
                with `apps`.
        """

        assert (
            apps is None or records is None
        ), "`apps` and `records` are mutually exclusive"

        if apps is not None:
            df = pd.concat(self.extract_apps(apps))

        elif records is not None:
            apps = {record.app for record in records}
            df = pd.concat(self.extract_apps(apps=apps, records=records))

        else:
            raise ValueError("'apps` or `records` must be provided")

        df["latency"] = _extract_latency(df["perf_json"])
        df.reset_index(
            drop=True, inplace=True
        )  # prevent index mismatch on the horizontal concat that follows
        df = pd.concat([df, _extract_tokens_and_cost(df["cost_json"])], axis=1)
        return df, list(self.feedback_columns)

    def extract_apps(
        self,
        apps: Iterable["mod_orm.ORM.AppDefinition"],
        records: Optional[List["mod_orm.ORM.Record"]] = None,
    ) -> Iterable[pd.DataFrame]:
        """
        Creates record rows with app information.

        TODO: The means for enumerating records in this method is not ideal as
        it does a lot of filtering.
        """

        yield pd.DataFrame(
            [], columns=self.app_cols + self.rec_cols
        )  # prevent empty iterator
        for _app in apps:
            try:
                if records is None:
                    # If records not provided, get all of them for `_app`.
                    _recs = _app.records
                else:
                    # Otherwise get only the ones in `records`. WARNING: Avoid
                    # using _app.records here as doing so might get all of the
                    # records even the ones not in `records`
                    _recs = (
                        record
                        for record in records
                        if record.app_version == _app.app_version
                    )

                if _recs:
                    df = pd.DataFrame(data=self.extract_records(_recs))

                    for col in self.app_cols:
                        if col == "type":
                            # Previous DBs did not contain entire app so we cannot
                            # deserialize AppDefinition here unless we fix prior DBs
                            # in migration. Because of this, loading just the
                            # `root_class` here.

                            df[col] = str(
                                Class.model_validate(
                                    json.loads(_app.app_json).get("root_class")
                                )
                            )

                        else:
                            df[col] = getattr(_app, col)

                    yield df
            except OperationalError as e:
                print(
                    "Error encountered while attempting to retrieve an app. "
                    "This issue may stem from a corrupted database."
                )
                print(f"Error details: {e}")

    def extract_records(
        self, records: Iterable["mod_orm.ORM.Record"]
    ) -> Iterable[pd.Series]:
        for _rec in records:
            calls = defaultdict(list)
            values = defaultdict(list)

            try:
                for _res in _rec.feedback_results:
                    calls[_res.name].append(
                        json.loads(_res.calls_json)["calls"]
                    )
                    if (
                        _res.multi_result is not None
                        and (multi_result := json.loads(_res.multi_result))
                        is not None
                    ):
                        for key, val in multi_result.items():
                            if (
                                val is not None
                            ):  # avoid getting Nones into np.mean
                                name = f"{_res.name}:::{key}"
                                values[name] = val
                                self.feedback_columns.add(name)
                    elif (
                        _res.result is not None
                    ):  # avoid getting Nones into np.mean
                        values[_res.name].append(_res.result)
                        self.feedback_columns.add(_res.name)

                row = {
                    **{k: np.mean(v) for k, v in values.items()},
                    **{k + "_calls": flatten(v) for k, v in calls.items()},
                }

                for col in self.rec_cols:
                    row[col] = (
                        datetime.fromtimestamp(_rec.ts).isoformat()
                        if col == "ts"
                        else getattr(_rec, col)
                    )

                yield row

            except Exception as e:
                # Handling unexpected errors, possibly due to database issues.
                print(
                    "Error encountered while attempting to retrieve feedback results. "
                    "This issue may stem from a corrupted database."
                )
                print(f"Error details: {e}")


def flatten(nested: Iterable[Iterable[Any]]) -> List[Any]:
    def _flatten(
        _nested: Iterable[Iterable[Any]],
    ) -> Generator[Any, None, None]:
        for iterable in _nested:
            yield from iterable

    return list(_flatten(nested))<|MERGE_RESOLUTION|>--- conflicted
+++ resolved
@@ -337,12 +337,18 @@
 
             return _rec.record_id
 
-<<<<<<< HEAD
     def get_app_version(
         self, app_version: mod_types_schema.AppVersion
     ) -> Optional[JSONized]:
         """See [DB.get_app_version][trulens.core.database.base.DB.get_app_version]."""
-=======
+        with self.session.begin() as session:
+            if (
+                _app := session.query(self.orm.AppDefinition)
+                .filter_by(app_version=app_version)
+                .first()
+            ):
+                return json.loads(_app.app_json)
+
     def batch_insert_record(
         self, records: List[mod_record_schema.Record]
     ) -> List[mod_types_schema.RecordID]:
@@ -356,18 +362,6 @@
             logger.info(f"{UNICODE_CHECK} added record batch")
             # return record ids from orm objects
             return [r.record_id for r in records_list]
-
-    def get_app(self, app_id: mod_types_schema.AppID) -> Optional[JSONized]:
-        """See [DB.get_app][trulens.core.database.base.DB.get_app]."""
->>>>>>> de358bab
-
-        with self.session.begin() as session:
-            if (
-                _app := session.query(self.orm.AppDefinition)
-                .filter_by(app_version=app_version)
-                .first()
-            ):
-                return json.loads(_app.app_json)
 
     def get_app_versions(self) -> Iterable[JSON]:
         """See [DB.get_app_versions][trulens.core.database.base.DB.get_app_versions]."""

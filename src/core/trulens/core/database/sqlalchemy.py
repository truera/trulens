--- conflicted
+++ resolved
@@ -1175,44 +1175,6 @@
                             )
 
                         # Add call data
-<<<<<<< HEAD
-                        # Extract kwargs by finding all attributes that start with the KWARGS prefix
-                        kwargs_prefix = SpanAttributes.CALL.KWARGS + "."
-                        kwargs = {
-                            key[len(kwargs_prefix) :]: value
-                            for key, value in record_attributes.items()
-                            if key.startswith(kwargs_prefix)
-                        }
-
-                        call_data = {
-                            # TODO(SNOW-2112879): Call data may not be populated in the OTEL spans yet
-                            "args": {
-                                "kwargs": kwargs,
-                                "input": record_data["input"],
-                                "output": record_data["output"],
-                            },
-                            # NOTE: Some feedbacks may not have sub-scores, so we use the EVAL_ROOT score as a fallback
-                            "ret": (
-                                record_attributes.get(SpanAttributes.EVAL.SCORE)
-                                if SpanAttributes.EVAL.SCORE
-                                in record_attributes
-                                else eval_root_score
-                            ),
-                            "meta": {
-                                "metadata": record_attributes.get(
-                                    SpanAttributes.EVAL_ROOT.METADATA, {}
-                                ),
-                                "explanation": (
-                                    record_attributes.get(
-                                        SpanAttributes.EVAL.EXPLANATION
-                                    )
-                                    if SpanAttributes.EVAL.EXPLANATION
-                                    in record_attributes
-                                    else record_attributes.get(
-                                        SpanAttributes.EVAL_ROOT.EXPLANATION,
-                                        None,
-                                    )
-=======
                         if (
                             record_attributes.get(SpanAttributes.SPAN_TYPE)
                             == SpanAttributes.SpanType.EVAL.value
@@ -1229,7 +1191,6 @@
                                 "args": kwargs,
                                 "ret": record_attributes.get(
                                     SpanAttributes.EVAL.SCORE
->>>>>>> fafb25bd
                                 ),
                                 "meta": {
                                     "explanation": record_attributes.get(

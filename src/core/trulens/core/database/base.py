--- conflicted
+++ resolved
@@ -4,28 +4,15 @@
 from typing import Any, Dict, Iterable, List, Optional, Sequence, Tuple, Union
 
 import pandas as pd
-<<<<<<< HEAD
 from trulens.core.schema import app as app_schema
+from trulens.core.schema import dataset as dataset_schema
 from trulens.core.schema import feedback as feedback_schema
+from trulens.core.schema import groundtruth as groundtruth_schema
 from trulens.core.schema import record as mod_record_schema
+from trulens.core.schema import types as mod_types_schema
 from trulens.core.schema import types as types_schema
 from trulens.core.utils import json as json_utils
 from trulens.core.utils import serial as serial_utils
-=======
-from trulens.core.schema import feedback as mod_feedback_schema
-from trulens.core.schema import types as mod_types_schema
-from trulens.core.schema.app import AppDefinition
-from trulens.core.schema.dataset import Dataset
-from trulens.core.schema.feedback import FeedbackDefinition
-from trulens.core.schema.feedback import FeedbackResult
-from trulens.core.schema.feedback import FeedbackResultStatus
-from trulens.core.schema.groundtruth import GroundTruth
-from trulens.core.schema.record import Record
-from trulens.core.utils.json import json_str_of_obj
-from trulens.core.utils.serial import JSON
-from trulens.core.utils.serial import JSONized
-from trulens.core.utils.serial import SerialModel
->>>>>>> 45522198
 
 NoneType = type(None)
 
@@ -342,7 +329,7 @@
 
     @abc.abstractmethod
     def insert_ground_truth(
-        self, ground_truth: GroundTruth
+        self, ground_truth: groundtruth_schema.GroundTruth
     ) -> mod_types_schema.GroundTruthID:
         """Insert a ground truth entry into the database. The ground truth id is generated
         based on the ground truth content, so re-inserting is idempotent.
@@ -357,7 +344,7 @@
 
     @abc.abstractmethod
     def batch_insert_ground_truth(
-        self, ground_truths: List[GroundTruth]
+        self, ground_truths: List[groundtruth_schema.GroundTruth]
     ) -> List[mod_types_schema.GroundTruthID]:
         """Insert a batch of ground truth entries into the database.
 
@@ -373,7 +360,7 @@
     def get_ground_truth(
         self,
         ground_truth_id: Optional[mod_types_schema.GroundTruthID] = None,
-    ) -> Optional[JSONized]:
+    ) -> Optional[serial_utils.JSONized]:
         """Get the ground truth with the given id from the database."""
 
         raise NotImplementedError()
@@ -388,7 +375,9 @@
         raise NotImplementedError()
 
     @abc.abstractmethod
-    def insert_dataset(self, dataset: Dataset) -> mod_types_schema.DatasetID:
+    def insert_dataset(
+        self, dataset: dataset_schema.Dataset
+    ) -> mod_types_schema.DatasetID:
         """Insert a dataset into the database. The dataset id is generated based on the
         dataset content, so re-inserting is idempotent.
 

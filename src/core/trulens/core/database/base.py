import abc
from datetime import datetime
import logging
from typing import Any, Dict, Iterable, List, Optional, Sequence, Tuple, Union

from merkle_json import MerkleJson
import pandas as pd
from trulens.core.schema import types as mod_types_schema
from trulens.core.schema.app import AppDefinition
from trulens.core.schema.feedback import FeedbackDefinition
from trulens.core.schema.feedback import FeedbackResult
from trulens.core.schema.feedback import FeedbackResultStatus
from trulens.core.schema.record import Record
from trulens.core.utils.json import json_str_of_obj
from trulens.core.utils.serial import JSON
from trulens.core.utils.serial import JSONized
from trulens.core.utils.serial import SerialModel

mj = MerkleJson()
NoneType = type(None)

logger = logging.getLogger(__name__)

MULTI_CALL_NAME_DELIMITER = ":::"

DEFAULT_DATABASE_PREFIX: str = "trulens_"
"""Default prefix for table names for trulens to use.

This includes alembic's version table.
"""

DEFAULT_DATABASE_FILE: str = "default.sqlite"
"""Filename for default sqlite database.

The sqlalchemy url for this default local sqlite database is `sqlite:///default.sqlite`.
"""

DEFAULT_DATABASE_REDACT_KEYS: bool = False
"""Default value for option to redact secrets before writing out data to database."""


class DB(SerialModel, abc.ABC):
    """Abstract definition of databases used by trulens.

    [SQLAlchemyDB][trulens.core.database.sqlalchemy.SQLAlchemyDB] is the main
    and default implementation of this interface.
    """

    redact_keys: bool = DEFAULT_DATABASE_REDACT_KEYS
    """Redact secrets before writing out data."""

    table_prefix: str = DEFAULT_DATABASE_PREFIX
    """Prefix for table names for trulens to use.

    May be useful in some databases where trulens is not the only app.
    """

    def _json_str_of_obj(self, obj: Any) -> str:
        return json_str_of_obj(obj, redact_keys=self.redact_keys)

    @abc.abstractmethod
    def reset_database(self):
        """Delete all data."""

        raise NotImplementedError()

    @abc.abstractmethod
    def migrate_database(self, prior_prefix: Optional[str] = None):
        """Migrade the stored data to the current configuration of the database.

        Args:
            prior_prefix: If given, the database is assumed to have been
                reconfigured from a database with the given prefix. If not
                given, it may be guessed if there is only one table in the
                database with the suffix `alembic_version`.
        """
        raise NotImplementedError()

    @abc.abstractmethod
    def check_db_revision(self):
        """Check that the database is up to date with the current trulens
        version.

        Raises:
            ValueError: If the database is not up to date.
        """
        raise NotImplementedError()

    @abc.abstractmethod
    def insert_record(
        self,
        record: Record,
    ) -> mod_types_schema.RecordID:
        """
        Upsert a `record` into the database.

        Args:
            record: The record to insert or update.

        Returns:
            The id of the given record.
        """

        raise NotImplementedError()

    @abc.abstractmethod
<<<<<<< HEAD
    def insert_app_version(
        self, app: AppDefinition
    ) -> mod_types_schema.AppVersion:
=======
    def batch_insert_record(
        self, records: List[Record]
    ) -> List[mod_types_schema.RecordID]:
        """
        Upsert a batch of records into the database.

        Args:
            records: The records to insert or update.

        Returns:
            The ids of the given records.
        """
        raise NotImplementedError()

    @abc.abstractmethod
    def insert_app(self, app: AppDefinition) -> mod_types_schema.AppID:
>>>>>>> de358bab
        """
        Upsert an `app` into the database.

        Args:
            app: The app to insert or update. Note that only the
                [AppDefinition][trulens.core.schema.app.AppDefinition] parts are serialized
                hence the type hint.

        Returns:
            The id of the given app.
        """

        raise NotImplementedError()

    @abc.abstractmethod
    def insert_feedback_definition(
        self, feedback_definition: FeedbackDefinition
    ) -> mod_types_schema.FeedbackDefinitionID:
        """
        Upsert a `feedback_definition` into the database.

        Args:
            feedback_definition: The feedback definition to insert or update.
                Note that only the
                [FeedbackDefinition][trulens.core.schema.feedback.FeedbackDefinition]
                parts are serialized hence the type hint.

        Returns:
            The id of the given feedback definition.
        """

        raise NotImplementedError()

    @abc.abstractmethod
    def get_feedback_defs(
        self,
        feedback_definition_id: Optional[
            mod_types_schema.FeedbackDefinitionID
        ] = None,
    ) -> pd.DataFrame:
        """Retrieve feedback definitions from the database.

        Args:
            feedback_definition_id: if provided, only the
                feedback definition with the given id is returned. Otherwise,
                all feedback definitions are returned.

        Returns:
            A dataframe with the feedback definitions.
        """

        raise NotImplementedError()

    @abc.abstractmethod
    def insert_feedback(
        self,
        feedback_result: FeedbackResult,
    ) -> mod_types_schema.FeedbackResultID:
        """Upsert a `feedback_result` into the the database.

        Args:
            feedback_result: The feedback result to insert or update.

        Returns:
            The id of the given feedback result.
        """

        raise NotImplementedError()

    @abc.abstractmethod
    def batch_insert_feedback(
        self, feedback_results: List[FeedbackResult]
    ) -> List[mod_types_schema.FeedbackResultID]:
        """Upsert a batch of feedback results into the database.

        Args:
            feedback_results: The feedback results to insert or update.

        Returns:
            The ids of the given feedback results.
        """

        raise NotImplementedError()

    @abc.abstractmethod
    def get_feedback(
        self,
        record_id: Optional[mod_types_schema.RecordID] = None,
        feedback_result_id: Optional[mod_types_schema.FeedbackResultID] = None,
        feedback_definition_id: Optional[
            mod_types_schema.FeedbackDefinitionID
        ] = None,
        status: Optional[
            Union[FeedbackResultStatus, Sequence[FeedbackResultStatus]]
        ] = None,
        last_ts_before: Optional[datetime] = None,
        offset: Optional[int] = None,
        limit: Optional[int] = None,
        shuffle: Optional[bool] = None,
    ) -> pd.DataFrame:
        """Get feedback results matching a set of optional criteria:

        Args:
            record_id: Get only the feedback for the given record id.

            feedback_result_id: Get only the feedback for the given feedback
                result id.

            feedback_definition_id: Get only the feedback for the given feedback
                definition id.

            status: Get only the feedback with the given status. If a sequence
                of statuses is given, all feedback with any of the given
                statuses are returned.

            last_ts_before: get only results with `last_ts` before the
                given datetime.

            offset: index of the first row to return.

            limit: limit the number of rows returned.

            shuffle: shuffle the rows before returning them.
        """

        raise NotImplementedError()

    @abc.abstractmethod
    def get_feedback_count_by_status(
        self,
        record_id: Optional[mod_types_schema.RecordID] = None,
        feedback_result_id: Optional[mod_types_schema.FeedbackResultID] = None,
        feedback_definition_id: Optional[
            mod_types_schema.FeedbackDefinitionID
        ] = None,
        status: Optional[
            Union[FeedbackResultStatus, Sequence[FeedbackResultStatus]]
        ] = None,
        last_ts_before: Optional[datetime] = None,
        offset: Optional[int] = None,
        limit: Optional[int] = None,
        shuffle: bool = False,
    ) -> Dict[FeedbackResultStatus, int]:
        """Get count of feedback results matching a set of optional criteria grouped by
        their status.

        See [get_feedback][trulens.core.database.base.DB.get_feedback] for the meaning of
        the the arguments.

        Returns:
            A mapping of status to the count of feedback results of that status
                that match the given filters.
        """

        raise NotImplementedError()

    @abc.abstractmethod
    def get_app_version(
        self, app_version: mod_types_schema.AppVersion
    ) -> Optional[JSONized]:
        """Get the app version with the given version tag from the database.

        Returns:
            The JSON-ized version of the app with the given id. Deserialization
                can be done with
                [App.model_validate][trulens.core.app.App.model_validate].

        """
        raise NotImplementedError()

    @abc.abstractmethod
    def get_app_versions(self) -> Iterable[JSON]:
        """Get all app versions."""

        raise NotImplementedError()

    @abc.abstractmethod
    def delete_app_version(
        self, app_version: mod_types_schema.AppVersion
    ) -> None:
        """
        Deletes an app from the database based on its app_version.

        Args:
            app_version (schema.AppVersion): The unique identifier of the app to be deleted.
        """
        raise NotImplementedError()

    @abc.abstractmethod
    def get_records_and_feedback(
        self,
        app_versions: Optional[List[mod_types_schema.AppVersion]] = None,
        offset: Optional[int] = None,
        limit: Optional[int] = None,
    ) -> Tuple[pd.DataFrame, Sequence[str]]:
        """Get records from the database.

        Args:
            app_versions: If given, retrieve only the records for the given app versions.
                Otherwise all apps are retrieved.

            offset: Database row offset.

            limit: Limit on rows (records) returned.

        Returns:
            A DatFrame with the records.

            A list of column names that contain feedback results.
        """
        raise NotImplementedError()<|MERGE_RESOLUTION|>--- conflicted
+++ resolved
@@ -104,28 +104,24 @@
         raise NotImplementedError()
 
     @abc.abstractmethod
-<<<<<<< HEAD
+    def batch_insert_record(
+        self, records: List[Record]
+    ) -> List[mod_types_schema.RecordID]:
+        """
+        Upsert a batch of records into the database.
+
+        Args:
+            records: The records to insert or update.
+
+        Returns:
+            The ids of the given records.
+        """
+        raise NotImplementedError()
+
+    @abc.abstractmethod
     def insert_app_version(
         self, app: AppDefinition
     ) -> mod_types_schema.AppVersion:
-=======
-    def batch_insert_record(
-        self, records: List[Record]
-    ) -> List[mod_types_schema.RecordID]:
-        """
-        Upsert a batch of records into the database.
-
-        Args:
-            records: The records to insert or update.
-
-        Returns:
-            The ids of the given records.
-        """
-        raise NotImplementedError()
-
-    @abc.abstractmethod
-    def insert_app(self, app: AppDefinition) -> mod_types_schema.AppID:
->>>>>>> de358bab
         """
         Upsert an `app` into the database.
 

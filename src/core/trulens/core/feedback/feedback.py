from __future__ import annotations

from datetime import datetime
import inspect
from inspect import Signature
from inspect import signature
import itertools
import json
import logging
from pprint import pformat
import traceback
from typing import (
    TYPE_CHECKING,
    Any,
    Callable,
    Dict,
    Iterable,
    List,
    Optional,
    Tuple,
    TypeVar,
    Union,
)
import warnings

import munch
import numpy as np
import pandas
import pydantic
from rich import print as rprint
from rich.markdown import Markdown
from rich.pretty import pretty_repr
from trulens.core._utils import pycompat as pycompat_utils
from trulens.core.feedback import endpoint as mod_endpoint
from trulens.core.schema import app as app_schema
from trulens.core.schema import base as base_schema
from trulens.core.schema import feedback as feedback_schema
from trulens.core.schema import record as record_schema
from trulens.core.schema import select as select_schema
from trulens.core.schema import types as types_schema
from trulens.core.utils import json as mod_json_utils
from trulens.core.utils import pyschema as pyschema_utils
from trulens.core.utils import python as mod_python_utils
from trulens.core.utils import serial as mod_serial_utils
from trulens.core.utils import text as mod_text_utils
from trulens.core.utils import threading as mod_threading_utils

if TYPE_CHECKING:
    from trulens.core import session as mod_session

# WARNING: HACK014: importing schema seems to break pydantic for unknown reason.
# This happens even if you import it as something else.
# from trulens.core import schema # breaks pydantic
# from trulens.core import schema as tru_schema # also breaks pydantic

logger = logging.getLogger(__name__)
A = TypeVar("A")

ImpCallable = Callable[[A], Union[float, Tuple[float, Dict[str, Any]]]]
"""Signature of feedback implementations.

Those take in any number of arguments and return either a single float or a
float and a dictionary (of metadata)."""

AggCallable = Callable[
    [Union[Iterable[float], Iterable[Tuple[float, float]]]], float
]
"""Signature of aggregation functions."""


class SkipEval(Exception):
    """Raised when evaluating a feedback function implementation to skip it so
    it is not aggregated with other non-skipped results.

    Args:
        reason: Optional reason for why this evaluation was skipped.

        feedback: The Feedback instance this run corresponds to.

        ins: The arguments to this run.
    """

    def __init__(
        self,
        reason: Optional[str] = None,
        feedback: Optional[Feedback] = None,
        ins: Optional[Dict[str, Any]] = None,
    ):
        self.reason = reason
        self.feedback = feedback
        self.ins = ins

    def __str__(self):
        return "Feedback evaluation skipped" + (
            (" because " + self.reason) if self.reason else ""
        )

    def __repr__(self):
        return f"SkipEval(reason={self.reason})"


class InvalidSelector(Exception):
    """Raised when a selector names something that is missing in a record/app."""

    def __init__(
        self,
        selector: mod_serial_utils.Lens,
        source_data: Optional[Dict[str, Any]] = None,
    ):
        self.selector = selector
        self.source_data = source_data

    def __str__(self):
        return f"Selector {self.selector} does not exist in source data."

    def __repr__(self):
        return f"InvalidSelector({self.selector})"


class Feedback(feedback_schema.FeedbackDefinition):
    """Feedback function container.

    Typical usage is to specify a feedback implementation function from a
    [Provider][trulens.core.feedback.provider.Provider] and the mapping of
    selectors describing how to construct the arguments to the implementation:

    Example:
        ```python
        from trulens.core import Feedback
        from trulens.providers.huggingface import Huggingface
        hugs = Huggingface()

        # Create a feedback function from a provider:
        feedback = Feedback(
            hugs.language_match # the implementation
        ).on_input_output() # selectors shorthand
        ```
    """

    imp: Optional[ImpCallable] = pydantic.Field(None, exclude=True)
    """Implementation callable.

    A serialized version is stored at
    [FeedbackDefinition.implementation][trulens.core.schema.feedback.FeedbackDefinition.implementation].
    """

    agg: Optional[AggCallable] = pydantic.Field(None, exclude=True)
    """Aggregator method for feedback functions that produce more than one
    result.

    A serialized version is stored at
    [FeedbackDefinition.aggregator][trulens.core.schema.feedback.FeedbackDefinition.aggregator].
    """

    def __init__(
        self,
        imp: Optional[Callable] = None,
        agg: Optional[Callable] = None,
        **kwargs,
    ):
        # imp is the python function/method while implementation is a serialized
        # json structure. Create the one that is missing based on the one that
        # is provided:
        if imp is not None:
            # These are for serialization to/from json and for db storage.
            if "implementation" not in kwargs:
                try:
                    kwargs["implementation"] = (
                        pyschema_utils.FunctionOrMethod.of_callable(
                            imp, loadable=True
                        )
                    )

                except Exception as e:
                    logger.warning(
                        "Feedback implementation %s cannot be serialized: %s "
                        "This may be ok unless you are using the deferred feedback mode.",
                        imp,
                        e,
                    )

                    kwargs["implementation"] = (
                        pyschema_utils.FunctionOrMethod.of_callable(
                            imp, loadable=False
                        )
                    )

        else:
            if "implementation" in kwargs:
                imp: ImpCallable = (
                    pyschema_utils.FunctionOrMethod.model_validate(
                        kwargs["implementation"]
                    ).load()
                    if kwargs["implementation"] is not None
                    else None
                )

        # Similarly with agg and aggregator.
        if agg is not None:
            if kwargs.get("aggregator") is None:
                try:
                    # These are for serialization to/from json and for db storage.
                    kwargs["aggregator"] = (
                        pyschema_utils.FunctionOrMethod.of_callable(
                            agg, loadable=True
                        )
                    )
                except Exception as e:
                    # User defined functions in script do not have a module so cannot be serialized
                    logger.warning(
                        "Cannot serialize aggregator %s. "
                        "Deferred mode will default to `np.mean` as aggregator. "
                        "If you are not using `FeedbackMode.DEFERRED`, you can safely ignore this warning. "
                        "%s",
                        agg,
                        e,
                    )
                    # These are for serialization to/from json and for db storage.
                    kwargs["aggregator"] = (
                        pyschema_utils.FunctionOrMethod.of_callable(
                            agg, loadable=False
                        )
                    )

        else:
            if kwargs.get("aggregator") is not None:
                agg: AggCallable = (
                    pyschema_utils.FunctionOrMethod.model_validate(
                        kwargs["aggregator"]
                    ).load()
                )
            else:
                # Default aggregator if neither serialized `aggregator` or
                # loaded `agg` were specified.
                agg = np.mean

        super().__init__(**kwargs)

        self.imp = imp
        self.agg = agg

        # Verify that `imp` expects the arguments specified in `selectors`:
        if self.imp is not None:
            sig: Signature = signature(self.imp)
            for argname in self.selectors.keys():
                assert argname in sig.parameters, (
                    f"{argname} is not an argument to {self.imp.__name__}. "
                    f"Its arguments are {list(sig.parameters.keys())}."
                )

    def on_input_output(self) -> Feedback:
        """
        Specifies that the feedback implementation arguments are to be the main
        app input and output in that order.

        Returns a new Feedback object with the specification.
        """
        return self.on_input().on_output()

    def on_default(self) -> Feedback:
        """
        Specifies that one argument feedbacks should be evaluated on the main
        app output and two argument feedbacks should be evaluates on main input
        and main output in that order.

        Returns a new Feedback object with this specification.
        """

        ret = Feedback.model_copy(self)

        ret._default_selectors()

        return ret

    def _print_guessed_selector(self, par_name, par_path):
        if par_path == select_schema.Select.RecordCalls:
            alias_info = " or `Select.RecordCalls`"
        elif par_path == select_schema.Select.RecordInput:
            alias_info = " or `Select.RecordInput`"
        elif par_path == select_schema.Select.RecordOutput:
            alias_info = " or `Select.RecordOutput`"
        else:
            alias_info = ""

        print(
            f"{mod_text_utils.UNICODE_CHECK} In {self.supplied_name if self.supplied_name is not None else self.name}, "
            f"input {par_name} will be set to {par_path}{alias_info} ."
        )

    def _default_selectors(self):
        """
        Fill in default selectors for any remaining feedback function arguments.
        """

        assert (
            self.imp is not None
        ), "Feedback function implementation is required to determine default argument names."

        sig: Signature = signature(self.imp)
        par_names = list(
            k for k in sig.parameters.keys() if k not in self.selectors
        )

        if len(par_names) == 1:
            # A single argument remaining. Assume it is record output.
            selectors = {par_names[0]: select_schema.Select.RecordOutput}
            self._print_guessed_selector(
                par_names[0], select_schema.Select.RecordOutput
            )

            # TODO: replace with on_output ?

        elif len(par_names) == 2:
            # Two arguments remaining. Assume they are record input and output
            # respectively.
            selectors = {
                par_names[0]: select_schema.Select.RecordInput,
                par_names[1]: select_schema.Select.RecordOutput,
            }
            self._print_guessed_selector(
                par_names[0], select_schema.Select.RecordInput
            )
            self._print_guessed_selector(
                par_names[1], select_schema.Select.RecordOutput
            )

            # TODO: replace on_input_output ?
        else:
            # Otherwise give up.

            raise RuntimeError(
                f"Cannot determine default paths for feedback function arguments. "
                f"The feedback function has signature {sig}."
            )

        self.selectors = selectors

    @staticmethod
    def evaluate_deferred(
        session: mod_session.TruSession,
        limit: Optional[int] = None,
        shuffle: bool = False,
        run_location: Optional[feedback_schema.FeedbackRunLocation] = None,
    ) -> List[
        Tuple[
            pandas.Series,
            pycompat_utils.Future[feedback_schema.FeedbackResult],
        ]
    ]:
        """Evaluates feedback functions that were specified to be deferred.

        Returns a list of tuples with the DB row containing the Feedback and
        initial [FeedbackResult][trulens.core.schema.feedback.FeedbackResult] as
        well as the Future which will contain the actual result.

        Args:
            limit: The maximum number of evals to start.

            shuffle: Shuffle the order of the feedbacks to evaluate.

            run_location: Only run feedback functions with this run_location.

        Constants that govern behavior:

        - TruSession.RETRY_RUNNING_SECONDS: How long to time before restarting a feedback
          that was started but never failed (or failed without recording that
          fact).

        - TruSession.RETRY_FAILED_SECONDS: How long to wait to retry a failed feedback.
        """

        db = session.connector.db

        def prepare_feedback(
            row,
        ) -> Optional[feedback_schema.FeedbackResultStatus]:
            record_json = row.record_json
            record = record_schema.Record.model_validate(record_json)

            app_json = row.app_json

            if row.get("feedback_json") is None:
                logger.warning(
                    "Cannot evaluate feedback without `feedback_json`. "
                    "This might have come from an old database. \n%s",
                    row,
                )
                return None

            feedback = Feedback.model_validate(row.feedback_json)

            return feedback.run_and_log(
                record=record,
                app=app_json,
                session=session,
                feedback_result_id=row.feedback_result_id,
            )

        # Get the different status feedbacks except those marked DONE.
        feedbacks_not_done = db.get_feedback(
            status=[
                feedback_schema.FeedbackResultStatus.NONE,
                feedback_schema.FeedbackResultStatus.FAILED,
                feedback_schema.FeedbackResultStatus.RUNNING,
            ],
            limit=limit,
            shuffle=shuffle,
            run_location=run_location,
        )

        tp = mod_threading_utils.TP()

        futures: List[
            Tuple[
                pandas.Series,
                pycompat_utils.Future[feedback_schema.FeedbackResult],
            ]
        ] = []

        for _, row in feedbacks_not_done.iterrows():
            now = datetime.now().timestamp()
            elapsed = now - row.last_ts

            # TODO: figure out useful things to print.
            # feedback_ident = (
            #     f"[last seen {mod_text_utils.format_seconds(elapsed)} ago] "
            #    f"{row.fname} for app {row.app_json['app_id']}"
            # )

            if row.status == feedback_schema.FeedbackResultStatus.NONE:
                futures.append((row, tp.submit(prepare_feedback, row)))

            elif row.status == feedback_schema.FeedbackResultStatus.RUNNING:
                if elapsed > session.RETRY_RUNNING_SECONDS:
                    futures.append((row, tp.submit(prepare_feedback, row)))

                else:
                    pass

            elif row.status == feedback_schema.FeedbackResultStatus.FAILED:
                if elapsed > session.RETRY_FAILED_SECONDS:
                    futures.append((row, tp.submit(prepare_feedback, row)))

                else:
                    pass

        return futures

    def __call__(self, *args, **kwargs) -> Any:
        assert (
            self.imp is not None
        ), "Feedback definition needs an implementation to call."
        return self.imp(*args, **kwargs)

    def aggregate(
        self,
        func: Optional[AggCallable] = None,
        combinations: Optional[feedback_schema.FeedbackCombinations] = None,
    ) -> Feedback:
        """
        Specify the aggregation function in case the selectors for this feedback
        generate more than one value for implementation argument(s). Can also
        specify the method of producing combinations of values in such cases.

        Returns a new Feedback object with the given aggregation function and/or
        the given [combination mode][trulens.core.schema.feedback.FeedbackCombinations].
        """

        if func is None and combinations is None:
            raise ValueError(
                "At least one of `func` or `combinations` must be provided."
            )

        updates = {}
        if func is not None:
            updates["agg"] = func
        if combinations is not None:
            updates["combinations"] = combinations

        return Feedback.model_copy(self, update=updates)

    @staticmethod
    def of_feedback_definition(f: feedback_schema.FeedbackDefinition):
        implementation = f.implementation
        aggregator = f.aggregator
        supplied_name = f.supplied_name
        imp_func = implementation.load()
        agg_func = aggregator.load()

        return Feedback.model_validate(
            dict(
                imp=imp_func, agg=agg_func, name=supplied_name, **f.model_dump()
            )
        )

    def _next_unselected_arg_name(self):
        if self.imp is not None:
            sig = signature(self.imp)
            par_names = list(
                k for k in sig.parameters.keys() if k not in self.selectors
            )
            if "self" in par_names:
                logger.warning(
                    "Feedback function `%s` has `self` as argument. "
                    "Perhaps it is static method or its Provider class was not initialized?",
                    mod_python_utils.callable_name(self.imp),
                )
            if len(par_names) == 0:
                raise TypeError(
                    f"Feedback implementation {self.imp} with signature {sig} has no more inputs. "
                    "Perhaps you meant to evaluate it on App output only instead of app input and output?"
                )

            return par_names[0]
        else:
            raise RuntimeError(
                "Cannot determine name of feedback function parameter without its definition."
            )

    def on_prompt(self, arg: Optional[str] = None) -> Feedback:
        """
        Create a variant of `self` that will take in the main app input or
        "prompt" as input, sending it as an argument `arg` to implementation.
        """

        new_selectors = self.selectors.copy()

        if arg is None:
            arg = self._next_unselected_arg_name()
            self._print_guessed_selector(arg, select_schema.Select.RecordInput)

        new_selectors[arg] = select_schema.Select.RecordInput

        ret = self.model_copy()

        ret.selectors = new_selectors

        return ret

    # alias
    on_input = on_prompt

    def on_response(self, arg: Optional[str] = None) -> Feedback:
        """
        Create a variant of `self` that will take in the main app output or
        "response" as input, sending it as an argument `arg` to implementation.
        """

        new_selectors = self.selectors.copy()

        if arg is None:
            arg = self._next_unselected_arg_name()
            self._print_guessed_selector(arg, select_schema.Select.RecordOutput)

        new_selectors[arg] = select_schema.Select.RecordOutput

        ret = self.model_copy()

        ret.selectors = new_selectors

        return ret

    # alias
    on_output = on_response

    def on(self, *args, **kwargs) -> Feedback:
        """
        Create a variant of `self` with the same implementation but the given
        selectors. Those provided positionally get their implementation argument
        name guessed and those provided as kwargs get their name from the kwargs
        key.
        """

        new_selectors = self.selectors.copy()

        for k, v in kwargs.items():
            if not isinstance(v, mod_serial_utils.Lens):
                raise ValueError(
                    f"Expected a Lens but got `{v}` of type `{mod_python_utils.class_name(type(v))}`."
                )
            new_selectors[k] = v

        new_selectors.update(kwargs)

        for path in args:
            if not isinstance(path, mod_serial_utils.Lens):
                raise ValueError(
                    f"Expected a Lens but got `{path}` of type `{mod_python_utils.class_name(type(path))}`."
                )

            argname = self._next_unselected_arg_name()
            new_selectors[argname] = path
            self._print_guessed_selector(argname, path)

        ret = self.model_copy()

        ret.selectors = new_selectors

        return ret

    @property
    def sig(self) -> inspect.Signature:
        """Signature of the feedback function implementation."""

        if self.imp is None:
            raise RuntimeError(
                "Cannot determine signature of feedback function without its definition."
            )

        return signature(self.imp)

    def check_selectors(
        self,
        app: Union[app_schema.AppDefinition, mod_serial_utils.JSON],
        record: record_schema.Record,
        source_data: Optional[Dict[str, Any]] = None,
        warning: bool = False,
    ) -> bool:
        """Check that the selectors are valid for the given app and record.

        Args:
            app: The app that produced the record.

            record: The record that the feedback will run on. This can be a
                mostly empty record for checking ahead of producing one. The
                utility method
                [App.dummy_record][trulens.core.app.App.dummy_record] is built
                for this purpose.

            source_data: Additional data to select from when extracting feedback
                function arguments.

            warning: Issue a warning instead of raising an error if a selector is
                invalid. As some parts of a Record cannot be known ahead of
                producing it, it may be necessary to not raise exception here
                and only issue a warning.

        Returns:
            True if the selectors are valid. False if not (if warning is set).

        Raises:
            ValueError: If a selector is invalid and warning is not set.
        """

        from trulens.core.app import App

        if source_data is None:
            source_data = {}

        app_type: str = "trulens recorder (`TruChain`, `TruLlama`, etc)"

        if isinstance(app, App):
            app_type = f"`{type(app).__name__}`"
            app = mod_json_utils.jsonify(
                app,
                instrument=app.instrument,
                skip_specials=True,
                redact_keys=True,
            )

        elif isinstance(app, app_schema.AppDefinition):
            app = mod_json_utils.jsonify(
                app, skip_specials=True, redact_keys=True
            )

        source_data = self._construct_source_data(
            app=app, record=record, source_data=source_data
        )

        # Build the hint message here.
        msg = ""

        # Keep track whether any selectors failed to validate.
        check_good: bool = True

        for k, q in self.selectors.items():
            if select_schema.Select.RecordSpans.is_prefix_of(q):
                # Skip checking for RecordSpans as they are not known ahead of
                # producing a record.
                continue

            if q.exists(source_data):
                continue

            msg += f"""
# Selector check failed

Source of argument `{k}` to `{self.name}` does not exist in app or expected
record:

```python
{q}
# or equivalently
{select_schema.Select.render_for_dashboard(q)}
```

The data used to make this check may be incomplete. If you expect records
produced by your app to contain the selected content, you can ignore this error
by setting `selectors_nocheck` in the {app_type} constructor. Alternatively,
setting `selectors_check_warning` will print out this message but will not raise
an error.

## Additional information:

Feedback function signature:
```python
{self.sig}
```

"""
            prefix = q.existing_prefix(source_data)

            if prefix is None:
                continue

            if (
                len(prefix.path) >= 2
                and isinstance(
                    prefix.path[-1], mod_serial_utils.GetItemOrAttribute
                )
                and prefix.path[-1].get_item_or_attribute() == "rets"
            ):
                # If the selector check failed because the selector was pointing
                # to something beyond the rets of a record call, we have to
                # ignore it as we cannot tell what will be in the rets ahead of
                # invoking app.
                continue

            if (
                len(prefix.path) >= 3
                and isinstance(
                    prefix.path[-2], mod_serial_utils.GetItemOrAttribute
                )
                and prefix.path[-2].get_item_or_attribute() == "args"
            ):
                # Likewise if failure was because the selector was pointing to
                # method args beyond their parameter names, we also cannot tell
                # their contents so skip.
                continue

            check_good = False

            msg += f"The prefix `{prefix}` selects this data that exists in your app or typical records:\n\n"

            try:
                for prefix_obj in prefix.get(source_data):
                    if isinstance(prefix_obj, munch.Munch):
                        prefix_obj = prefix_obj.toDict()

                    msg += f"- Object of type `{mod_python_utils.class_name(type(prefix_obj))}` starting with:\n"
                    msg += (
                        "```python\n"
                        + mod_text_utils.retab(
                            tab="\t  ",
                            s=pretty_repr(
                                prefix_obj, max_depth=2, indent_size=2
                            ),
                        )
                        + "\n```\n"
                    )

            except Exception as e:  # pylint: disable=W0718
                msg += f"Some non-existent object because: {pretty_repr(e)}"

        if check_good:
            return True

        # Output using rich text.
        rprint(Markdown(msg))

        if warning:
            return False

        else:
            raise ValueError(
                "Some selectors do not exist in the app or record."
            )

    def run(
        self,
        app: Optional[
            Union[app_schema.AppDefinition, mod_serial_utils.JSON]
        ] = None,
        record: Optional[record_schema.Record] = None,
        source_data: Optional[Dict] = None,
        **kwargs: Dict[str, Any],
    ) -> feedback_schema.FeedbackResult:
        """
        Run the feedback function on the given `record`. The `app` that
        produced the record is also required to determine input/output argument
        names.

        Args:
            app: The app that produced the record. This can be AppDefinition or a jsonized
                AppDefinition. It will be jsonized if it is not already.

            record: The record to evaluate the feedback on.

            source_data: Additional data to select from when extracting feedback
                function arguments.

            **kwargs: Any additional keyword arguments are used to set or override
                selected feedback function inputs.

        Returns:
            A FeedbackResult object with the result of the feedback function.
        """

        if isinstance(app, app_schema.AppDefinition):
            app_json = mod_json_utils.jsonify(app)
        else:
            app_json = app

        result_vals = []

        feedback_calls = []

        feedback_result = feedback_schema.FeedbackResult(
            feedback_definition_id=self.feedback_definition_id,
            record_id=record.record_id if record is not None else "no record",
            name=self.supplied_name
            if self.supplied_name is not None
            else self.name,
        )

        source_data = self._construct_source_data(
            app=app_json, record=record, source_data=source_data
        )

        if self.if_exists is not None:
            if not self.if_exists.exists(source_data):
                logger.warning(
                    "Feedback %s skipped as %s does not exist.",
                    self.name,
                    self.if_exists,
                )
                feedback_result.status = (
                    feedback_schema.FeedbackResultStatus.SKIPPED
                )
                return feedback_result

        # Separate try block for extracting inputs from records/apps in case a
        # user specified something that does not exist. We want to fail and give
        # a warning earlier than later.
        try:
            input_combinations = list(
                self._extract_selection(
                    source_data=source_data,
                    combinations=self.combinations,
                    **kwargs,
                )
            )

        except InvalidSelector as e:
            # Handle the cases where a selector named something that does not
            # exist in source data.

            if (
                self.if_missing
                == feedback_schema.FeedbackOnMissingParameters.ERROR
            ):
                feedback_result.status = (
                    feedback_schema.FeedbackResultStatus.FAILED
                )
                raise e

            if (
                self.if_missing
                == feedback_schema.FeedbackOnMissingParameters.WARN
            ):
                feedback_result.status = (
                    feedback_schema.FeedbackResultStatus.SKIPPED
                )
                logger.warning(
                    "Feedback %s cannot run as %s does not exist in record or app.",
                    self.name,
                    e.selector,
                )
                return feedback_result

            if (
                self.if_missing
                == feedback_schema.FeedbackOnMissingParameters.IGNORE
            ):
                feedback_result.status = (
                    feedback_schema.FeedbackResultStatus.SKIPPED
                )
                return feedback_result

            feedback_result.status = feedback_schema.FeedbackResultStatus.FAILED
            raise ValueError(
                f"Unknown value for `if_missing` {self.if_missing}."
            ) from e

        try:
            # Total cost, will accumulate.
            cost = base_schema.Cost()
            multi_result = None

            # Keep track of evaluations that were skipped due to raising SkipEval.
            skipped_exceptions = []

            for ins in input_combinations:
                try:
                    result_and_meta, part_cost_tally = (
                        mod_endpoint.Endpoint.track_all_costs_tally(
                            self.imp, **ins
                        )
                    )

                    cost += part_cost_tally()

                except SkipEval as e:
                    e.feedback = self
                    e.ins = ins
                    skipped_exceptions.append(e)
                    warnings.warn(str(e), UserWarning, stacklevel=1)
                    continue  # go to next input_combination

                except Exception as e:
                    raise RuntimeError(
                        f"Evaluation of {self.name} failed on inputs: \n{pformat(ins)[0:128]}."
                    ) from e

                if isinstance(result_and_meta, Tuple):
                    # If output is a tuple of two, we assume it is the float/multifloat and the metadata.
                    assert len(result_and_meta) == 2, (
                        "Feedback functions must return either a single float, "
                        "a float-valued dict, or these in combination with a dictionary as a tuple."
                    )
                    result_val, meta = result_and_meta

                    assert isinstance(
                        meta, dict
                    ), f"Feedback metadata output must be a dictionary but was {type(meta)}."
                else:
                    # Otherwise it is just the float. We create empty metadata dict.
                    result_val = result_and_meta
                    meta = dict()

                if isinstance(result_val, dict):
                    for val in result_val.values():
                        assert isinstance(val, float), (
                            f"Feedback function output with multivalue must be "
                            f"a dict with float values but encountered {type(val)}."
                        )
                    feedback_call = feedback_schema.FeedbackCall(
                        args=ins,
                        ret=np.mean(list(result_val.values())),
                        meta=meta,
                    )

                else:
                    assert isinstance(
<<<<<<< HEAD
                        result_val, (float, list)
                    ), f"Feedback function output must be a float, a list of floats, or dict but was {type(result_val)}."
                    feedback_call = feedback_schema.FeedbackCall(
=======
                        result_val, (int, float, list)
                    ), f"Feedback function output must be a float or an int, a list of floats, or dict but was {type(result_val)}."
                    feedback_call = mod_feedback_schema.FeedbackCall(
>>>>>>> 4bced337
                        args=ins, ret=result_val, meta=meta
                    )

                result_vals.append(result_val)
                feedback_calls.append(feedback_call)

            # Warn that there were some skipped evals.
            if len(skipped_exceptions) > 0:
                num_skipped = len(skipped_exceptions)
                num_evaled = len(result_vals)
                num_total = num_skipped + num_evaled
                warnings.warn(
                    (
                        f"{num_skipped}/{num_total}={100.0 * num_skipped / num_total:0.1f}"
                        "% evaluation(s) were skipped because they raised SkipEval "
                        "(see earlier warnings for listing)."
                    ),
                    UserWarning,
                    stacklevel=1,
                )

            if len(result_vals) == 0:
                warnings.warn(
                    f"Feedback function {self.supplied_name if self.supplied_name is not None else self.name} with aggregation {self.agg} had no inputs.",
                    UserWarning,
                    stacklevel=1,
                )

                result = np.nan

            else:
                if isinstance(result_vals[0], float):
                    result_vals = np.array(result_vals)
                    result = self.agg(result_vals)
                else:
                    try:
                        # Operates on list of dict; Can be a dict output
                        # (maintain multi) or a float output (convert to single)
                        result = self.agg(result_vals)
                    except Exception:
                        # Alternatively, operate the agg per key
                        result = {}
                        for feedback_output in result_vals:
                            for key in feedback_output:
                                if key not in result:
                                    result[key] = []
                                result[key].append(feedback_output[key])
                        for key in result:
                            result[key] = self.agg(result[key])

                    if isinstance(result, dict):
                        multi_result = result
                        result = np.nan

            feedback_result.update(
                result=result,
                status=feedback_schema.FeedbackResultStatus.DONE,
                cost=cost,
                calls=feedback_calls,
                multi_result=json.dumps(multi_result),
            )

            return feedback_result

        except Exception:
            # Convert traceback to a UTF-8 string, replacing errors to avoid encoding issues
            exc_tb = (
                traceback.format_exc()
                .encode("utf-8", errors="replace")
                .decode("utf-8")
            )
            logger.warning("Feedback Function exception caught: %s", exc_tb)
            feedback_result.update(
                error=exc_tb,
                status=feedback_schema.FeedbackResultStatus.FAILED,
            )
            return feedback_result

    def run_and_log(
        self,
        record: record_schema.Record,
        session: mod_session.TruSession,
        app: Union[app_schema.AppDefinition, mod_serial_utils.JSON] = None,
        feedback_result_id: Optional[types_schema.FeedbackResultID] = None,
    ) -> Optional[feedback_schema.FeedbackResult]:
        record_id = record.record_id

        db = session.connector.db

        # Placeholder result to indicate a run.
        feedback_result = feedback_schema.FeedbackResult(
            feedback_definition_id=self.feedback_definition_id,
            feedback_result_id=feedback_result_id,
            record_id=record_id,
            name=self.supplied_name
            if self.supplied_name is not None
            else self.name,
        )

        if feedback_result_id is None:
            feedback_result_id = feedback_result.feedback_result_id

        try:
            db.insert_feedback(
                feedback_result.update(
                    status=feedback_schema.FeedbackResultStatus.RUNNING  # in progress
                )
            )

            feedback_result = self.run(app=app, record=record).update(
                feedback_result_id=feedback_result_id
            )

        except Exception:
            # Convert traceback to a UTF-8 string, replacing errors to avoid encoding issues
            exc_tb = (
                traceback.format_exc()
                .encode("utf-8", errors="replace")
                .decode("utf-8")
            )
            db.insert_feedback(
                feedback_result.update(
                    error=exc_tb,
                    status=feedback_schema.FeedbackResultStatus.FAILED,
                )
            )
            return

        # Otherwise update based on what Feedback.run produced (could be success
        # or failure).
        db.insert_feedback(feedback_result)

        return feedback_result

    @property
    def name(self) -> str:
        """Name of the feedback function.

        Derived from the name of the function implementing it if no supplied
        name provided.
        """

        if self.supplied_name is not None:
            return self.supplied_name

        if self.imp is not None:
            return self.imp.__name__

        return super().name

    def _extract_selection(
        self,
        source_data: Dict,
        combinations: feedback_schema.FeedbackCombinations = feedback_schema.FeedbackCombinations.PRODUCT,
        **kwargs: Dict[str, Any],
    ) -> Iterable[Dict[str, Any]]:
        """
        Create parameter assignments to self.imp from t he given data source or
        optionally additional kwargs.

        Args:
            source_data: The data to select from.

            combinations: How to combine assignments for various variables to
                make an assignment to the while signature.

            **kwargs: Additional keyword arguments to use instead of looking
                them up from source data. Any parameters specified here will be
                used as the assignment value and the selector for that parameter
                will be ignored.

        """

        arg_vals = {}

        for k, q in self.selectors.items():
            try:
                if k in kwargs:
                    arg_vals[k] = [kwargs[k]]
                else:
                    logger.debug(
                        f"Calling q.get with source_data: {source_data}"
                    )
                    result = q.get(source_data)
                    logger.debug(
                        f"Result of q.get(source_data) for key '{k}': {result}"
                    )
                    arg_vals[k] = list(result)
            except Exception as e:
                raise InvalidSelector(
                    selector=q, source_data=source_data
                ) from e

        # For anything specified in kwargs that did not have a selector, set the
        # assignment here as the above loop will have missed it.
        for k, v in kwargs.items():
            if k not in self.selectors:
                arg_vals[k] = [v]

        keys = arg_vals.keys()
        vals = arg_vals.values()

        if combinations == feedback_schema.FeedbackCombinations.PRODUCT:
            assignments = itertools.product(*vals)
        elif combinations == feedback_schema.FeedbackCombinations.ZIP:
            assignments = zip(*vals)
        else:
            raise ValueError(
                f"Unknown combination mode {combinations}. "
                "Expected `product` or `zip`."
            )

        for assignment in assignments:
            yield {k: v for k, v in zip(keys, assignment)}

    def _construct_source_data(
        self,
        app: Optional[
            Union[app_schema.AppDefinition, mod_serial_utils.JSON]
        ] = None,
        record: Optional[record_schema.Record] = None,
        source_data: Optional[Dict] = None,
        **kwargs: dict,
    ) -> Dict:
        """Combine sources of data to be selected over for feedback function inputs.

        Args:
            app: The app that produced the record.

            record: The record to evaluate the feedback on.

            source_data: Additional data to select from when extracting feedback
                function arguments.

            **kwargs: Any additional keyword arguments are merged into
                source_data.

        Returns:
            A dictionary with the combined data.
        """

        if source_data is None:
            source_data = {}
        else:
            source_data = dict(source_data)  # copy

        source_data.update(kwargs)

        if app is not None:
            source_data["__app__"] = app

        if record is not None:
            source_data["__record__"] = record.layout_calls_as_app()

        return source_data

    def extract_selection(
        self,
        app: Optional[
            Union[app_schema.AppDefinition, mod_serial_utils.JSON]
        ] = None,
        record: Optional[record_schema.Record] = None,
        source_data: Optional[Dict] = None,
    ) -> Iterable[Dict[str, Any]]:
        """
        Given the `app` that produced the given `record`, extract from `record`
        the values that will be sent as arguments to the implementation as
        specified by `self.selectors`. Additional data to select from can be
        provided in `source_data`. All args are optional. If a
        [Record][trulens.core.schema.record.Record] is specified, its calls are
        laid out as app (see
        [layout_calls_as_app][trulens.core.schema.record.Record.layout_calls_as_app]).
        """

        return self._extract_selection(
            source_data=self._construct_source_data(
                app=app, record=record, source_data=source_data
            )
        )


class SnowflakeFeedback(Feedback):
    """Similar to the parent class Feedback except this ensures the feedback is run only on the Snowflake server."""

    def __init__(
        self,
        imp: Optional[Callable] = None,
        agg: Optional[Callable] = None,
        **kwargs,
    ):
        if (
            not hasattr(imp, "__self__")
            or str(type(imp.__self__))
            != "<class 'trulens.providers.cortex.provider.Cortex'>"
        ):
            raise ValueError(
                "`SnowflakeFeedback` can only support feedback functions defined in `trulens-providers-cortex` package's, `trulens.providers.cortex.provider.Cortex` class!"
            )
        super().__init__(imp, agg, **kwargs)
        self.run_location = feedback_schema.FeedbackRunLocation.SNOWFLAKE


Feedback.model_rebuild()<|MERGE_RESOLUTION|>--- conflicted
+++ resolved
@@ -952,15 +952,9 @@
 
                 else:
                     assert isinstance(
-<<<<<<< HEAD
-                        result_val, (float, list)
-                    ), f"Feedback function output must be a float, a list of floats, or dict but was {type(result_val)}."
-                    feedback_call = feedback_schema.FeedbackCall(
-=======
                         result_val, (int, float, list)
                     ), f"Feedback function output must be a float or an int, a list of floats, or dict but was {type(result_val)}."
-                    feedback_call = mod_feedback_schema.FeedbackCall(
->>>>>>> 4bced337
+                    feedback_call = feedback_schema.FeedbackCall(
                         args=ins, ret=result_val, meta=meta
                     )
 

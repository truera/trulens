from __future__ import annotations

from datetime import datetime
import inspect
from inspect import Signature
from inspect import signature
import itertools
import json
import logging
import os
from pprint import pformat
import traceback
from typing import (
    TYPE_CHECKING,
    Any,
    Callable,
    Dict,
    Iterable,
    List,
    Optional,
    Tuple,
    TypeVar,
    Union,
)
import warnings

import munch
import numpy as np
import pandas
import pydantic
from pydantic import BaseModel
from rich import print as rprint
from rich.markdown import Markdown
from rich.pretty import pretty_repr
from trulens.core._utils import pycompat as pycompat_utils
from trulens.core.feedback import endpoint as core_endpoint
from trulens.core.feedback.selector import Selector
<<<<<<< HEAD
from trulens.core.otel.utils import is_otel_tracing_enabled
=======
>>>>>>> 8f49465f
from trulens.core.schema import app as app_schema
from trulens.core.schema import base as base_schema
from trulens.core.schema import feedback as feedback_schema
from trulens.core.schema import record as record_schema
from trulens.core.schema import select as select_schema
from trulens.core.schema import types as types_schema
from trulens.core.utils import json as json_utils
from trulens.core.utils import pyschema as pyschema_utils
from trulens.core.utils import python as python_utils
from trulens.core.utils import serial as serial_utils
from trulens.core.utils import text as text_utils
from trulens.core.utils import threading as threading_utils

if TYPE_CHECKING:
    from trulens.core import session as core_session

# WARNING: HACK014: importing schema seems to break pydantic for unknown reason.
# This happens even if you import it as something else.
# from trulens.core import schema # breaks pydantic
# from trulens.core import schema as tru_schema # also breaks pydantic

logger = logging.getLogger(__name__)
A = TypeVar("A")

ImpCallable = Callable[[A], Union[float, Tuple[float, Dict[str, Any]]]]
"""Signature of feedback implementations.

Those take in any number of arguments and return either a single float or a
float and a dictionary (of metadata)."""

AggCallable = Callable[
    [Union[Iterable[float], Iterable[Tuple[float, float]]]], float
]
"""Signature of aggregation functions."""


class SkipEval(Exception):
    """Raised when evaluating a feedback function implementation to skip it so
    it is not aggregated with other non-skipped results.

    Args:
        reason: Optional reason for why this evaluation was skipped.

        feedback: The Feedback instance this run corresponds to.

        ins: The arguments to this run.
    """

    def __init__(
        self,
        reason: Optional[str] = None,
        feedback: Optional[Feedback] = None,
        ins: Optional[Dict[str, Any]] = None,
    ):
        self.reason = reason
        self.feedback = feedback
        self.ins = ins

    def __str__(self):
        return "Feedback evaluation skipped" + (
            (" because " + self.reason) if self.reason else ""
        )

    def __repr__(self):
        return f"SkipEval(reason={self.reason})"


class InvalidSelector(Exception):
    """Raised when a selector names something that is missing in a record/app."""

    def __init__(
        self,
        selector: serial_utils.Lens,
        source_data: Optional[Dict[str, Any]] = None,
    ):
        self.selector = selector
        self.source_data = source_data

    def __str__(self):
        return f"Selector {self.selector} does not exist in source data."

    def __repr__(self):
        return f"InvalidSelector({self.selector})"


class GroundednessConfigs(BaseModel):
    use_sent_tokenize: bool
    filter_trivial_statements: bool


class Feedback(feedback_schema.FeedbackDefinition):
    """Feedback function container.

    Typical usage is to specify a feedback implementation function from a
    [Provider][trulens.core.feedback.provider.Provider] and the mapping of
    selectors describing how to construct the arguments to the implementation:

    Example:
        ```python
        from trulens.core import Feedback
        from trulens.providers.huggingface import Huggingface
        hugs = Huggingface()

        # Create a feedback function from a provider:
        feedback = Feedback(
            hugs.language_match # the implementation
        ).on_input_output() # selectors shorthand
        ```
    """

    imp: Optional[ImpCallable] = pydantic.Field(None, exclude=True)
    """Implementation callable.

    A serialized version is stored at
    [FeedbackDefinition.implementation][trulens.core.schema.feedback.FeedbackDefinition.implementation].
    """

    agg: Optional[AggCallable] = pydantic.Field(None, exclude=True)
    """Aggregator method for feedback functions that produce more than one
    result.

    A serialized version is stored at
    [FeedbackDefinition.aggregator][trulens.core.schema.feedback.FeedbackDefinition.aggregator].
    """

    examples: Optional[List[Tuple]] = pydantic.Field(None, exclude=True)
    """Examples to use when evaluating the feedback function."""

    criteria: Optional[str] = pydantic.Field(None, exclude=True)
    """Criteria for the feedback function."""

    min_score_val: Optional[int] = pydantic.Field(None, exclude=True)
    """Minimum score value for the feedback function."""

    max_score_val: Optional[int] = pydantic.Field(None, exclude=True)
    """Maximum score value for the feedback function."""

    temperature: Optional[float] = pydantic.Field(None, exclude=True)
    """Temperature parameter for the feedback function."""

    groundedness_configs: Optional[GroundednessConfigs] = pydantic.Field(
        None, exclude=True
    )
    """Optional groundedness configuration parameters."""

    def __init__(
        self,
        imp: Optional[Callable] = None,
        agg: Optional[Callable] = None,
        examples: Optional[List[Tuple]] = None,
        criteria: Optional[str] = None,
        min_score_val: Optional[int] = 0,
        max_score_val: Optional[int] = 3,
        temperature: Optional[float] = 0.0,
        groundedness_configs: Optional[GroundednessConfigs] = None,
        **kwargs,
    ):
        # imp is the python function/method while implementation is a serialized
        # json structure. Create the one that is missing based on the one that
        # is provided:
        if imp is not None:
            # These are for serialization to/from json and for db storage.
            if "implementation" not in kwargs:
                try:
                    kwargs["implementation"] = (
                        pyschema_utils.FunctionOrMethod.of_callable(
                            imp, loadable=True
                        )
                    )

                except Exception as e:
                    logger.warning(
                        "Feedback implementation %s cannot be serialized: %s "
                        "This may be ok unless you are using the deferred feedback mode.",
                        imp,
                        e,
                    )

                    kwargs["implementation"] = (
                        pyschema_utils.FunctionOrMethod.of_callable(
                            imp, loadable=False
                        )
                    )

        else:
            if "implementation" in kwargs:
                imp: ImpCallable = (
                    pyschema_utils.FunctionOrMethod.model_validate(
                        kwargs["implementation"]
                    ).load()
                    if kwargs["implementation"] is not None
                    else None
                )

        # Similarly with agg and aggregator.
        if agg is not None:
            if kwargs.get("aggregator") is None:
                try:
                    # These are for serialization to/from json and for db storage.
                    kwargs["aggregator"] = (
                        pyschema_utils.FunctionOrMethod.of_callable(
                            agg, loadable=True
                        )
                    )
                except Exception as e:
                    # User defined functions in script do not have a module so cannot be serialized
                    logger.warning(
                        "Cannot serialize aggregator %s. "
                        "Deferred mode will default to `np.mean` as aggregator. "
                        "If you are not using `FeedbackMode.DEFERRED`, you can safely ignore this warning. "
                        "%s",
                        agg,
                        e,
                    )
                    # These are for serialization to/from json and for db storage.
                    kwargs["aggregator"] = (
                        pyschema_utils.FunctionOrMethod.of_callable(
                            agg, loadable=False
                        )
                    )

        else:
            if kwargs.get("aggregator") is not None:
                agg: AggCallable = (
                    pyschema_utils.FunctionOrMethod.model_validate(
                        kwargs["aggregator"]
                    ).load()
                )
            else:
                # Default aggregator if neither serialized `aggregator` or
                # loaded `agg` were specified.
                agg = np.mean

        super().__init__(**kwargs)

        self.imp = imp
        self.agg = agg
        self.examples = examples
        self.criteria = criteria
        self.min_score_val = min_score_val
        self.max_score_val = max_score_val
        self.temperature = temperature
        self.groundedness_configs = groundedness_configs

        # Verify that `imp` expects the arguments specified in `selectors`:
        if self.imp is not None:
            sig: Signature = signature(self.imp)
            for argname in self.selectors.keys():
                assert argname in sig.parameters, (
                    f"{argname} is not an argument to {self.imp.__name__}. "
                    f"Its arguments are {list(sig.parameters.keys())}."
                )

    def on_input_output(self) -> Feedback:
        """
        Specifies that the feedback implementation arguments are to be the main
        app input and output in that order.

        Returns a new Feedback object with the specification.
        """
        return self.on_input().on_output()

    def on_default(self) -> Feedback:
        """
        Specifies that one argument feedbacks should be evaluated on the main
        app output and two argument feedbacks should be evaluates on main input
        and main output in that order.

        Returns a new Feedback object with this specification.
        """

        ret = Feedback.model_copy(self)

        ret._default_selectors()

        return ret

    def _print_guessed_selector(self, par_name, par_path):
        if par_path == select_schema.Select.RecordCalls:
            alias_info = " or `Select.RecordCalls`"
        elif par_path == select_schema.Select.RecordInput:
            alias_info = " or `Select.RecordInput`"
        elif par_path == select_schema.Select.RecordOutput:
            alias_info = " or `Select.RecordOutput`"
        else:
            alias_info = ""

        print(
            f"{text_utils.UNICODE_CHECK} In {self.supplied_name if self.supplied_name is not None else self.name}, "
            f"input {par_name} will be set to {par_path}{alias_info} ."
        )

    def _default_selectors(self):
        """
        Fill in default selectors for any remaining feedback function arguments.
        """

        assert (
            self.imp is not None
        ), "Feedback function implementation is required to determine default argument names."

        sig: Signature = signature(self.imp)
        par_names = list(
            k for k in sig.parameters.keys() if k not in self.selectors
        )

        if len(par_names) == 1:
            # A single argument remaining. Assume it is record output.
            selectors = {par_names[0]: select_schema.Select.RecordOutput}
            self._print_guessed_selector(
                par_names[0], select_schema.Select.RecordOutput
            )

            # TODO: replace with on_output ?

        elif len(par_names) == 2:
            # Two arguments remaining. Assume they are record input and output
            # respectively.
            selectors = {
                par_names[0]: select_schema.Select.RecordInput,
                par_names[1]: select_schema.Select.RecordOutput,
            }
            self._print_guessed_selector(
                par_names[0], select_schema.Select.RecordInput
            )
            self._print_guessed_selector(
                par_names[1], select_schema.Select.RecordOutput
            )

            # TODO: replace on_input_output ?
        else:
            # Otherwise give up.

            raise RuntimeError(
                f"Cannot determine default paths for feedback function arguments. "
                f"The feedback function has signature {sig}."
            )

        self.selectors = selectors

    @staticmethod
    def evaluate_deferred(
        session: core_session.TruSession,
        limit: Optional[int] = None,
        shuffle: bool = False,
        run_location: Optional[feedback_schema.FeedbackRunLocation] = None,
    ) -> List[
        Tuple[
            pandas.Series,
            pycompat_utils.Future[feedback_schema.FeedbackResult],
        ]
    ]:
        """Evaluates feedback functions that were specified to be deferred.

        Returns a list of tuples with the DB row containing the Feedback and
        initial [FeedbackResult][trulens.core.schema.feedback.FeedbackResult] as
        well as the Future which will contain the actual result.

        Args:
            limit: The maximum number of evals to start.

            shuffle: Shuffle the order of the feedbacks to evaluate.

            run_location: Only run feedback functions with this run_location.

        Constants that govern behavior:

        - TruSession.RETRY_RUNNING_SECONDS: How long to time before restarting a feedback
          that was started but never failed (or failed without recording that
          fact).

        - TruSession.RETRY_FAILED_SECONDS: How long to wait to retry a failed feedback.
        """

        db = session.connector.db

        def prepare_feedback(
            row,
        ) -> Optional[feedback_schema.FeedbackResultStatus]:
            record_json = row.record_json
            record = record_schema.Record.model_validate(record_json)

            app_json = row.app_json

            if row.get("feedback_json") is None:
                logger.warning(
                    "Cannot evaluate feedback without `feedback_json`. "
                    "This might have come from an old database. \n%s",
                    row,
                )
                return None

            feedback = Feedback.model_validate(row.feedback_json)

            return feedback.run_and_log(
                record=record,
                app=app_json,
                session=session,
                feedback_result_id=row.feedback_result_id,
            )

        # Get the different status feedbacks except those marked DONE.
        feedbacks_not_done = db.get_feedback(
            status=[
                feedback_schema.FeedbackResultStatus.NONE,
                feedback_schema.FeedbackResultStatus.FAILED,
                feedback_schema.FeedbackResultStatus.RUNNING,
            ],
            limit=limit,
            shuffle=shuffle,
            run_location=run_location,
        )

        tp = threading_utils.TP()

        futures: List[
            Tuple[
                pandas.Series,
                pycompat_utils.Future[feedback_schema.FeedbackResult],
            ]
        ] = []

        for _, row in feedbacks_not_done.iterrows():
            now = datetime.now().timestamp()
            elapsed = now - row.last_ts

            # TODO: figure out useful things to print.
            # feedback_ident = (
            #     f"[last seen {mod_text_utils.format_seconds(elapsed)} ago] "
            #    f"{row.fname} for app {row.app_json['app_id']}"
            # )

            if row.status == feedback_schema.FeedbackResultStatus.NONE:
                futures.append((row, tp.submit(prepare_feedback, row)))

            elif row.status == feedback_schema.FeedbackResultStatus.RUNNING:
                if elapsed > session.RETRY_RUNNING_SECONDS:
                    futures.append((row, tp.submit(prepare_feedback, row)))

                else:
                    pass

            elif row.status == feedback_schema.FeedbackResultStatus.FAILED:
                if elapsed > session.RETRY_FAILED_SECONDS:
                    futures.append((row, tp.submit(prepare_feedback, row)))

                else:
                    pass

        return futures

    def __call__(self, *args, **kwargs) -> Any:
        assert (
            self.imp is not None
        ), "Feedback definition needs an implementation to call."
        if self.examples is not None:
            kwargs["examples"] = self.examples
        if self.criteria is not None:
            kwargs["criteria"] = self.criteria
        if self.min_score_val is not None:
            kwargs["min_score_val"] = self.min_score_val
        if self.max_score_val is not None:
            kwargs["max_score_val"] = self.max_score_val
        if self.temperature is not None:
            kwargs["temperature"] = self.temperature
        if self.groundedness_configs is not None:
            kwargs["groundedness_configs"] = self.groundedness_configs

        # Filter out unexpected keyword arguments
        sig = signature(self.imp)
        valid_kwargs = {k: v for k, v in kwargs.items() if k in sig.parameters}
        return self.imp(*args, **valid_kwargs)

    def aggregate(
        self,
        func: Optional[AggCallable] = None,
        combinations: Optional[feedback_schema.FeedbackCombinations] = None,
    ) -> Feedback:
        """
        Specify the aggregation function in case the selectors for this feedback
        generate more than one value for implementation argument(s). Can also
        specify the method of producing combinations of values in such cases.

        Returns a new Feedback object with the given aggregation function and/or
        the given [combination mode][trulens.core.schema.feedback.FeedbackCombinations].
        """

        if func is None and combinations is None:
            raise ValueError(
                "At least one of `func` or `combinations` must be provided."
            )

        updates = {}
        if func is not None:
            updates["agg"] = func
        if combinations is not None:
            updates["combinations"] = combinations

        return Feedback.model_copy(self, update=updates)

    @staticmethod
    def of_feedback_definition(f: feedback_schema.FeedbackDefinition):
        implementation = f.implementation
        aggregator = f.aggregator
        supplied_name = f.supplied_name
        imp_func = implementation.load()
        agg_func = aggregator.load()

        return Feedback.model_validate(
            dict(
                imp=imp_func, agg=agg_func, name=supplied_name, **f.model_dump()
            )
        )

    def _next_unselected_arg_name(self):
        if self.imp is not None:
            sig = signature(self.imp)
            par_names = list(
                k for k in sig.parameters.keys() if k not in self.selectors
            )
            if "self" in par_names:
                logger.warning(
                    "Feedback function `%s` has `self` as argument. "
                    "Perhaps it is static method or its Provider class was not initialized?",
                    python_utils.callable_name(self.imp),
                )
            if len(par_names) == 0:
                raise TypeError(
                    f"Feedback implementation {self.imp} with signature {sig} has no more inputs. "
                    "Perhaps you meant to evaluate it on App output only instead of app input and output?"
                )

            return par_names[0]
        else:
            raise RuntimeError(
                "Cannot determine name of feedback function parameter without its definition."
            )

    def on_prompt(self, arg: Optional[str] = None) -> Feedback:
        """
        Create a variant of `self` that will take in the main app input or
        "prompt" as input, sending it as an argument `arg` to implementation.
        """

        new_selectors = self.selectors.copy()

        if arg is None:
            arg = self._next_unselected_arg_name()
            self._print_guessed_selector(arg, select_schema.Select.RecordInput)

        new_selectors[arg] = select_schema.Select.RecordInput

        ret = self.model_copy()

        ret.selectors = new_selectors

        return ret

    # alias
    on_input = on_prompt

    def on_response(self, arg: Optional[str] = None) -> Feedback:
        """
        Create a variant of `self` that will take in the main app output or
        "response" as input, sending it as an argument `arg` to implementation.
        """

        new_selectors = self.selectors.copy()

        if arg is None:
            arg = self._next_unselected_arg_name()
            self._print_guessed_selector(arg, select_schema.Select.RecordOutput)

        new_selectors[arg] = select_schema.Select.RecordOutput

        ret = self.model_copy()

        ret.selectors = new_selectors

        return ret

    # alias
    on_output = on_response

    @staticmethod
    def _otel_enabled() -> bool:
        return os.getenv("TRULENS_OTEL_TRACING", "").lower() in ["1", "true"]

    def on(self, *args, **kwargs) -> Feedback:
        """
        Create a variant of `self` with the same implementation but the given
        selectors. Those provided positionally get their implementation argument
        name guessed and those provided as kwargs get their name from the kwargs
        key.
        """
<<<<<<< HEAD
        if is_otel_tracing_enabled():
=======
        if self._otel_enabled():
>>>>>>> 8f49465f
            if len(args) != 1 or len(kwargs) > 0:
                raise ValueError(
                    "OTEL mode only supports a single positional argument to `on`."
                )
            selectors = args[0]
            if not isinstance(selectors, dict):
                raise ValueError(
                    f"OTEL mode only supports dictionary selectors, not {type(selectors)}!"
                )
            sig = signature(self.imp)
            feedback_function_parameters = set(sig.parameters.keys())
            for k, v in selectors.items():
                if not isinstance(k, str):
                    raise ValueError(
                        f"OTEL mode only supports string keys, not {type(k)}!"
                    )
                if k not in feedback_function_parameters:
                    raise ValueError(
                        f"Selector key {k} not found in feedback function parameters {feedback_function_parameters}!"
                    )
                if not isinstance(v, Selector):
                    raise ValueError(
                        f"OTEL mode only supports Selector values, not {type(v)}!"
                    )
            ret = self.model_copy()
            ret.selectors = selectors
            return ret

        new_selectors = self.selectors.copy()

        for k, v in kwargs.items():
            if not isinstance(v, serial_utils.Lens):
                raise ValueError(
                    f"Expected a Lens but got `{v}` of type `{python_utils.class_name(type(v))}`."
                )
            new_selectors[k] = v

        new_selectors.update(kwargs)

        for path in args:
            if not isinstance(path, serial_utils.Lens):
                raise ValueError(
                    f"Expected a Lens but got `{path}` of type `{python_utils.class_name(type(path))}`."
                )

            argname = self._next_unselected_arg_name()
            new_selectors[argname] = path
            self._print_guessed_selector(argname, path)

        ret = self.model_copy()

        ret.selectors = new_selectors

        return ret

    @property
    def sig(self) -> inspect.Signature:
        """Signature of the feedback function implementation."""

        if self.imp is None:
            raise RuntimeError(
                "Cannot determine signature of feedback function without its definition."
            )

        return signature(self.imp)

    def check_selectors(
        self,
        app: Union[app_schema.AppDefinition, serial_utils.JSON],
        record: record_schema.Record,
        source_data: Optional[Dict[str, Any]] = None,
        warning: bool = False,
    ) -> bool:
        """Check that the selectors are valid for the given app and record.

        Args:
            app: The app that produced the record.

            record: The record that the feedback will run on. This can be a
                mostly empty record for checking ahead of producing one. The
                utility method
                [App.dummy_record][trulens.core.app.App.dummy_record] is built
                for this purpose.

            source_data: Additional data to select from when extracting feedback
                function arguments.

            warning: Issue a warning instead of raising an error if a selector is
                invalid. As some parts of a Record cannot be known ahead of
                producing it, it may be necessary to not raise exception here
                and only issue a warning.

        Returns:
            True if the selectors are valid. False if not (if warning is set).

        Raises:
            ValueError: If a selector is invalid and warning is not set.
        """

        from trulens.core.app import App

        if source_data is None:
            source_data = {}

        app_type: str = "trulens recorder (`TruChain`, `TruLlama`, etc)"

        if isinstance(app, App):
            app_type = f"`{type(app).__name__}`"
            app = json_utils.jsonify(
                app,
                instrument=app.instrument,
                skip_specials=True,
                redact_keys=True,
            )

        elif isinstance(app, app_schema.AppDefinition):
            app = json_utils.jsonify(app, skip_specials=True, redact_keys=True)

        source_data = self._construct_source_data(
            app=app, record=record, source_data=source_data
        )

        # Build the hint message here.
        msg = ""

        # Keep track whether any selectors failed to validate.
        check_good: bool = True

        for k, q in self.selectors.items():
            if q.exists(source_data):
                continue

            msg += f"""
# Selector check failed

Source of argument `{k}` to `{self.name}` does not exist in app or expected
record:

```python
{q}
# or equivalently
{select_schema.Select.render_for_dashboard(q)}
```

The data used to make this check may be incomplete. If you expect records
produced by your app to contain the selected content, you can ignore this error
by setting `selectors_nocheck` in the {app_type} constructor. Alternatively,
setting `selectors_check_warning` will print out this message but will not raise
an error.

## Additional information:

Feedback function signature:
```python
{self.sig}
```

"""
            prefix = q.existing_prefix(source_data)

            if prefix is None:
                continue

            if (
                len(prefix.path) >= 2
                and isinstance(prefix.path[-1], serial_utils.GetItemOrAttribute)
                and prefix.path[-1].get_item_or_attribute() == "rets"
            ):
                # If the selector check failed because the selector was pointing
                # to something beyond the rets of a record call, we have to
                # ignore it as we cannot tell what will be in the rets ahead of
                # invoking app.
                continue

            if (
                len(prefix.path) >= 3
                and isinstance(prefix.path[-2], serial_utils.GetItemOrAttribute)
                and prefix.path[-2].get_item_or_attribute() == "args"
            ):
                # Likewise if failure was because the selector was pointing to
                # method args beyond their parameter names, we also cannot tell
                # their contents so skip.
                continue

            check_good = False

            msg += f"The prefix `{prefix}` selects this data that exists in your app or typical records:\n\n"

            try:
                for prefix_obj in prefix.get(source_data):
                    if isinstance(prefix_obj, munch.Munch):
                        prefix_obj = prefix_obj.toDict()

                    msg += f"- Object of type `{python_utils.class_name(type(prefix_obj))}` starting with:\n"
                    msg += (
                        "```python\n"
                        + text_utils.retab(
                            tab="\t  ",
                            s=pretty_repr(
                                prefix_obj, max_depth=2, indent_size=2
                            ),
                        )
                        + "\n```\n"
                    )

            except Exception as e:  # pylint: disable=W0718
                msg += f"Some non-existent object because: {pretty_repr(e)}"

        if check_good:
            return True

        # Output using rich text.
        rprint(Markdown(msg))

        if warning:
            return False

        else:
            raise ValueError(
                "Some selectors do not exist in the app or record."
            )

    def run(
        self,
        app: Optional[
            Union[app_schema.AppDefinition, serial_utils.JSON]
        ] = None,
        record: Optional[record_schema.Record] = None,
        source_data: Optional[Dict] = None,
        **kwargs: Dict[str, Any],
    ) -> feedback_schema.FeedbackResult:
        """
        Run the feedback function on the given `record`. The `app` that
        produced the record is also required to determine input/output argument
        names.

        Args:
            app: The app that produced the record. This can be AppDefinition or a jsonized
                AppDefinition. It will be jsonized if it is not already.

            record: The record to evaluate the feedback on.

            source_data: Additional data to select from when extracting feedback
                function arguments.

            **kwargs: Any additional keyword arguments are used to set or override
                selected feedback function inputs.

        Returns:
            A FeedbackResult object with the result of the feedback function.
        """

        if isinstance(app, app_schema.AppDefinition):
            app_json = json_utils.jsonify(app)
        else:
            app_json = app

        result_vals = []

        feedback_calls = []

        feedback_result = feedback_schema.FeedbackResult(
            feedback_definition_id=self.feedback_definition_id,
            record_id=record.record_id if record is not None else "no record",
            name=self.supplied_name
            if self.supplied_name is not None
            else self.name,
        )

        source_data = self._construct_source_data(
            app=app_json, record=record, source_data=source_data
        )

        if self.if_exists is not None:
            if not self.if_exists.exists(source_data):
                logger.warning(
                    "Feedback %s skipped as %s does not exist.",
                    self.name,
                    self.if_exists,
                )
                feedback_result.status = (
                    feedback_schema.FeedbackResultStatus.SKIPPED
                )
                return feedback_result

        # Separate try block for extracting inputs from records/apps in case a
        # user specified something that does not exist. We want to fail and give
        # a warning earlier than later.
        try:
            input_combinations = list(
                self._extract_selection(
                    source_data=source_data,
                    combinations=self.combinations,
                    **kwargs,
                )
            )

        except InvalidSelector as e:
            # Handle the cases where a selector named something that does not
            # exist in source data.

            if (
                self.if_missing
                == feedback_schema.FeedbackOnMissingParameters.ERROR
            ):
                feedback_result.status = (
                    feedback_schema.FeedbackResultStatus.FAILED
                )
                raise e

            if (
                self.if_missing
                == feedback_schema.FeedbackOnMissingParameters.WARN
            ):
                feedback_result.status = (
                    feedback_schema.FeedbackResultStatus.SKIPPED
                )
                logger.warning(
                    "Feedback %s cannot run as %s does not exist in record or app.",
                    self.name,
                    e.selector,
                )
                return feedback_result

            if (
                self.if_missing
                == feedback_schema.FeedbackOnMissingParameters.IGNORE
            ):
                feedback_result.status = (
                    feedback_schema.FeedbackResultStatus.SKIPPED
                )
                return feedback_result

            feedback_result.status = feedback_schema.FeedbackResultStatus.FAILED
            raise ValueError(
                f"Unknown value for `if_missing` {self.if_missing}."
            ) from e

        try:
            # Total cost, will accumulate.
            cost = base_schema.Cost()
            multi_result = None

            # Keep track of evaluations that were skipped due to raising SkipEval.
            skipped_exceptions = []

            for ins in input_combinations:
                try:
                    result_and_meta, part_cost_tally = (
                        core_endpoint.Endpoint.track_all_costs_tally(
                            self, **ins
                        )
                    )

                    cost += part_cost_tally()

                except SkipEval as e:
                    e.feedback = self
                    e.ins = ins
                    skipped_exceptions.append(e)
                    warnings.warn(str(e), UserWarning, stacklevel=1)
                    continue  # go to next input_combination

                except Exception as e:
                    raise RuntimeError(
                        f"Evaluation of {self.name} failed on inputs: \n{pformat(ins)[0:128]}."
                    ) from e

                if isinstance(result_and_meta, Tuple):
                    # If output is a tuple of two, we assume it is the float/multifloat and the metadata.
                    assert len(result_and_meta) == 2, (
                        "Feedback functions must return either a single float, "
                        "a float-valued dict, or these in combination with a dictionary as a tuple."
                    )
                    result_val, meta = result_and_meta

                    assert isinstance(
                        meta, dict
                    ), f"Feedback metadata output must be a dictionary but was {type(meta)}."
                else:
                    # Otherwise it is just the float. We create empty metadata dict.
                    result_val = result_and_meta
                    meta = dict()

                if isinstance(result_val, dict):
                    for val in result_val.values():
                        assert isinstance(val, float), (
                            f"Feedback function output with multivalue must be "
                            f"a dict with float values but encountered {type(val)}."
                        )
                    feedback_call = feedback_schema.FeedbackCall(
                        args=ins,
                        ret=np.mean(list(result_val.values())),
                        meta=meta,
                    )

                else:
                    assert isinstance(
                        result_val, (int, float, list, dict)
                    ), f"Feedback function output must be a float or an int, a list of floats, or dict but was {type(result_val)}."
                    feedback_call = feedback_schema.FeedbackCall(
                        args=ins, ret=result_val, meta=meta
                    )

                result_vals.append(result_val)
                feedback_calls.append(feedback_call)

            # Warn that there were some skipped evals.
            num_skipped = len(skipped_exceptions)
            num_eval = len(result_vals)
            num_total = num_skipped + num_eval
            if num_skipped > 0 and num_total > 0:
                warnings.warn(
                    (
                        f"{num_skipped}/{num_total}={100.0 * num_skipped / num_total:0.1f}"
                        "% evaluation(s) were skipped because they raised SkipEval "
                        "(see earlier warnings for listing)."
                    ),
                    UserWarning,
                    stacklevel=1,
                )

            if num_eval == 0:
                warnings.warn(
                    f"Feedback function {self.supplied_name if self.supplied_name is not None else self.name} with aggregation {self.agg} had no inputs.",
                    UserWarning,
                    stacklevel=1,
                )
                result = float("nan")
            else:
                if isinstance(result_vals[0], float):
                    result_vals = np.array(result_vals)
                    result = self.agg(result_vals)
                else:
                    try:
                        # Operates on list of dict; Can be a dict output
                        # (maintain multi) or a float output (convert to single)
                        result = self.agg(result_vals)
                    except Exception:
                        # Alternatively, operate the agg per key
                        result = {}
                        for feedback_output in result_vals:
                            for key in feedback_output:
                                if key not in result:
                                    result[key] = []
                                result[key].append(feedback_output[key])
                        for key in result:
                            result[key] = self.agg(result[key])

                    if isinstance(result, dict):
                        multi_result = result
                        result = np.nan

            feedback_result.update(
                result=result,
                status=feedback_schema.FeedbackResultStatus.DONE,
                cost=cost,
                calls=feedback_calls,
                multi_result=json.dumps(multi_result),
            )

            return feedback_result

        except Exception:
            # Convert traceback to a UTF-8 string, replacing errors to avoid encoding issues
            exc_tb = (
                traceback.format_exc()
                .encode("utf-8", errors="replace")
                .decode("utf-8")
            )
            logger.warning("Feedback Function exception caught: %s", exc_tb)
            feedback_result.update(
                error=exc_tb,
                status=feedback_schema.FeedbackResultStatus.FAILED,
            )
            return feedback_result

    def run_and_log(
        self,
        record: record_schema.Record,
        session: core_session.TruSession,
        app: Union[app_schema.AppDefinition, serial_utils.JSON] = None,
        feedback_result_id: Optional[types_schema.FeedbackResultID] = None,
    ) -> Optional[feedback_schema.FeedbackResult]:
        record_id = record.record_id

        db = session.connector.db

        # Placeholder result to indicate a run.
        feedback_result = feedback_schema.FeedbackResult(
            feedback_definition_id=self.feedback_definition_id,
            feedback_result_id=feedback_result_id,
            record_id=record_id,
            name=self.supplied_name
            if self.supplied_name is not None
            else self.name,
        )

        if feedback_result_id is None:
            feedback_result_id = feedback_result.feedback_result_id

        try:
            db.insert_feedback(
                feedback_result.update(
                    status=feedback_schema.FeedbackResultStatus.RUNNING  # in progress
                )
            )

            feedback_result = self.run(app=app, record=record).update(
                feedback_result_id=feedback_result_id
            )

        except Exception:
            # Convert traceback to a UTF-8 string, replacing errors to avoid encoding issues
            exc_tb = (
                traceback.format_exc()
                .encode("utf-8", errors="replace")
                .decode("utf-8")
            )
            db.insert_feedback(
                feedback_result.update(
                    error=exc_tb,
                    status=feedback_schema.FeedbackResultStatus.FAILED,
                )
            )
            return None

        # Otherwise update based on what Feedback.run produced (could be success
        # or failure).
        db.insert_feedback(feedback_result)

        return feedback_result

    @property
    def name(self) -> str:
        """Name of the feedback function.

        Derived from the name of the function implementing it if no supplied
        name provided.
        """

        if self.supplied_name is not None:
            return self.supplied_name

        if self.imp is not None:
            return self.imp.__name__

        return super().name

    def _extract_selection(
        self,
        source_data: Dict,
        combinations: feedback_schema.FeedbackCombinations = feedback_schema.FeedbackCombinations.PRODUCT,
        **kwargs: Dict[str, Any],
    ) -> Iterable[Dict[str, Any]]:
        """
        Create parameter assignments to self.imp from t he given data source or
        optionally additional kwargs.

        Args:
            source_data: The data to select from.

            combinations: How to combine assignments for various variables to
                make an assignment to the while signature.

            **kwargs: Additional keyword arguments to use instead of looking
                them up from source data. Any parameters specified here will be
                used as the assignment value and the selector for that parameter
                will be ignored.

        """

        arg_vals = {}

        for k, q in self.selectors.items():
            try:
                if k in kwargs:
                    arg_vals[k] = [kwargs[k]]
                else:
                    logger.debug(
                        f"Calling q.get with source_data: {source_data}"
                    )
                    result = q.get(source_data)
                    logger.debug(
                        f"Result of q.get(source_data) for key '{k}': {result}"
                    )
                    arg_vals[k] = list(result)
            except Exception as e:
                raise InvalidSelector(
                    selector=q, source_data=source_data
                ) from e

        # For anything specified in kwargs that did not have a selector, set the
        # assignment here as the above loop will have missed it.
        for k, v in kwargs.items():
            if k not in self.selectors:
                arg_vals[k] = [v]

        keys = arg_vals.keys()
        vals = arg_vals.values()

        if combinations == feedback_schema.FeedbackCombinations.PRODUCT:
            assignments = itertools.product(*vals)
        elif combinations == feedback_schema.FeedbackCombinations.ZIP:
            assignments = zip(*vals)
        else:
            raise ValueError(
                f"Unknown combination mode {combinations}. "
                "Expected `product` or `zip`."
            )

        for assignment in assignments:
            yield {k: v for k, v in zip(keys, assignment)}

    def _construct_source_data(
        self,
        app: Optional[
            Union[app_schema.AppDefinition, serial_utils.JSON]
        ] = None,
        record: Optional[record_schema.Record] = None,
        source_data: Optional[Dict] = None,
        **kwargs: dict,
    ) -> Dict:
        """Combine sources of data to be selected over for feedback function inputs.

        Args:
            app: The app that produced the record.

            record: The record to evaluate the feedback on.

            source_data: Additional data to select from when extracting feedback
                function arguments.

            **kwargs: Any additional keyword arguments are merged into
                source_data.

        Returns:
            A dictionary with the combined data.
        """

        if source_data is None:
            source_data = {}
        else:
            source_data = dict(source_data)  # copy

        source_data.update(kwargs)

        if app is not None:
            source_data["__app__"] = app

        if record is not None:
            source_data["__record__"] = record.layout_calls_as_app()

        return source_data

    def extract_selection(
        self,
        app: Optional[
            Union[app_schema.AppDefinition, serial_utils.JSON]
        ] = None,
        record: Optional[record_schema.Record] = None,
        source_data: Optional[Dict] = None,
    ) -> Iterable[Dict[str, Any]]:
        """
        Given the `app` that produced the given `record`, extract from `record`
        the values that will be sent as arguments to the implementation as
        specified by `self.selectors`. Additional data to select from can be
        provided in `source_data`. All args are optional. If a
        [Record][trulens.core.schema.record.Record] is specified, its calls are
        laid out as app (see
        [layout_calls_as_app][trulens.core.schema.record.Record.layout_calls_as_app]).
        """

        return self._extract_selection(
            source_data=self._construct_source_data(
                app=app, record=record, source_data=source_data
            )
        )


class SnowflakeFeedback(Feedback):
    """Similar to the parent class Feedback except this ensures the feedback is run only on the Snowflake server."""

    def __init__(
        self,
        imp: Optional[Callable] = None,
        agg: Optional[Callable] = None,
        **kwargs,
    ):
        if (
            not hasattr(imp, "__self__")
            or str(type(imp.__self__))
            != "<class 'trulens.providers.cortex.provider.Cortex'>"
        ):
            raise ValueError(
                "`SnowflakeFeedback` can only support feedback functions defined in `trulens-providers-cortex` package's, `trulens.providers.cortex.provider.Cortex` class!"
            )
        super().__init__(imp, agg, **kwargs)
        self.run_location = feedback_schema.FeedbackRunLocation.SNOWFLAKE


Feedback.model_rebuild()<|MERGE_RESOLUTION|>--- conflicted
+++ resolved
@@ -35,10 +35,7 @@
 from trulens.core._utils import pycompat as pycompat_utils
 from trulens.core.feedback import endpoint as core_endpoint
 from trulens.core.feedback.selector import Selector
-<<<<<<< HEAD
 from trulens.core.otel.utils import is_otel_tracing_enabled
-=======
->>>>>>> 8f49465f
 from trulens.core.schema import app as app_schema
 from trulens.core.schema import base as base_schema
 from trulens.core.schema import feedback as feedback_schema
@@ -634,11 +631,7 @@
         name guessed and those provided as kwargs get their name from the kwargs
         key.
         """
-<<<<<<< HEAD
         if is_otel_tracing_enabled():
-=======
-        if self._otel_enabled():
->>>>>>> 8f49465f
             if len(args) != 1 or len(kwargs) > 0:
                 raise ValueError(
                     "OTEL mode only supports a single positional argument to `on`."

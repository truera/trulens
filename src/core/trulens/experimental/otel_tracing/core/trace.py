# ruff: noqa: E402

"""Implementation of recording that resembles the tracing process in OpenTelemetry.

!!! Note
    Most of the module is EXPERIMENTAL(otel_tracing) though it includes some existing
    non-experimental classes moved here to resolve some circular import issues.
"""

from __future__ import annotations

from collections import defaultdict
import contextvars
import inspect
import logging
import os
import sys
import threading as th
from threading import Lock
from typing import (
    Any,
    Callable,
    ContextManager,
    Dict,
    Generic,
    Hashable,
    Iterable,
    List,
    Optional,
    Set,
    Tuple,
    Type,
    TypeVar,
)
import weakref

import pydantic
from trulens.core.schema import base as base_schema
from trulens.core.schema import record as record_schema
from trulens.core.schema import types as types_schema
from trulens.core.utils import json as json_utils
from trulens.core.utils import pyschema as pyschema_utils
from trulens.core.utils import python as python_utils
from trulens.core.utils import serial as serial_utils
from trulens.core.utils import text as text_utils
from trulens.experimental.otel_tracing import _feature
from trulens.experimental.otel_tracing.core import otel as core_otel
from trulens.experimental.otel_tracing.core import span as core_span
from trulens.experimental.otel_tracing.core._utils import wrap as wrap_utils
from trulens.semconv import trace as truconv

_feature._FeatureSetup.assert_optionals_installed()  # checks to make sure otel is installed

<<<<<<< HEAD
=======
if sys.version_info < (3, 9):
    from functools import lru_cache as fn_cache
else:
    from functools import cache as fn_cache

from opentelemetry.semconv.resource import ResourceAttributes
from opentelemetry.trace import span as span_api
>>>>>>> 959ba5eb
from opentelemetry.util import types as types_api

T = TypeVar("T")
R = TypeVar("R")  # callable return type
E = TypeVar("E")  # iterator/generator element type
S = TypeVar("S")  # span type

logger = logging.getLogger(__name__)

INSTRUMENT: str = "__tru_instrumented"
"""Attribute name to be used to flag instrumented objects/methods/others."""

APPS: str = "__tru_apps"
"""Attribute name for storing apps that expect to be notified of calls."""


class Tracer(core_otel.Tracer):
    """TruLens additions on top of [OTEL Tracer][opentelemetry.trace.Tracer]."""

    # TODO: Create a Tracer that does not record anything. Can either be a
    # setting to this tracer or a separate "NullTracer". We need non-recording
    # users to not incur much overhead hence need to be able to disable most of
    # the tracing logic when appropriate.

    model_config = pydantic.ConfigDict(arbitrary_types_allowed=True)

    # Overrides core_otel.Tracer._span_class
    _span_class: Type[core_span.Span] = pydantic.PrivateAttr(core_span.Span)

    @property
    def spans(self) -> Dict[core_otel.SpanContext, core_span.Span]:
        return self._tracer_provider.spans

    @property
    def current_span(self) -> Optional[core_span.Span]:
        if (context := self.current_span_context) is None:
            return None

        return self.spans.get(context)

    def start_span(self, *args, **kwargs):
        """Like OTEL start_span except also keeps track of the span just created."""

        new_span = super().start_span(*args, **kwargs)

        self.spans[new_span.context] = new_span

        return new_span

    @staticmethod
    def _fill_stacks(
        span: core_span.Span,
        get_method_path: Callable,
        span_stacks: Dict[
            core_span.Span, List[record_schema.RecordAppCallMethod]
        ],
        stack: Optional[List[record_schema.RecordAppCallMethod]] = None,
    ):
        """Populate span_stacks with a mapping of span to call stack for
        backwards compatibility with records.

        Args:
            span: Span to start from.

            get_method_path: Function that looks up lens of a given
                obj/function. This is an WithAppCallbacks method.

            span_stacks: Mapping of span to call stack. This will be modified by
                this method.

            stack: Current call stack. Recursive calls will build this up.
        """
        if stack is None:
            stack = []

        if isinstance(span, core_span.LiveSpanCall):
            if span.live_func is None:
                raise ValueError(f"Span {span} has no function.")

            path = get_method_path(obj=span.live_obj, func=span.live_func)

            frame_ident = record_schema.RecordAppCallMethod(
                path=path
                if path is not None
                else serial_utils.Lens().static,  # placeholder path for functions
                method=pyschema_utils.Method.of_method(
                    span.live_func, obj=span.live_obj, cls=span.live_cls
                ),
            )

            stack = stack + [frame_ident]
            span_stacks[span] = stack

        for subspan in span.iter_children(transitive=False):
            Tracer._fill_stacks(
                subspan,
                stack=stack,
                get_method_path=get_method_path,
                span_stacks=span_stacks,
            )

    def _call_of_spancall(
        self,
        span: core_span.LiveSpanCall,
        stack: List[record_schema.RecordAppCallMethod],
    ) -> record_schema.RecordAppCall:
        """Convert a LiveSpanCall to a RecordAppCall."""

        args = (
            dict(span.live_bindings.arguments)
            if span.live_bindings is not None
            else {}
        )
        if "self" in args:
            del args["self"]  # remove self

        assert span.start_timestamp is not None
        if span.end_timestamp is None:
            logger.warning(
                "Span %s has no end timestamp. It might not have yet finished recording.",
                span,
            )

        return record_schema.RecordAppCall(
            call_id=str(span.call_id),
            stack=stack,
            args={k: json_utils.jsonify(v) for k, v in args.items()},
            rets=json_utils.jsonify(span.live_ret),
            error=str(span.live_error),
            perf=base_schema.Perf(
                start_time=span.start_timestamp,
                end_time=span.end_timestamp,
            ),
            pid=span.process_id,
            tid=span.thread_id,
        )

    def record_of_root_span(
        self, recording: Any, root_span: core_span.LiveRecordRoot
    ) -> Tuple[record_schema.Record]:
        """Convert a root span to a record.

        This span has to be a call span so we can extract things like main input and output.
        """

        assert isinstance(root_span, core_span.LiveRecordRoot), type(root_span)

        # avoiding circular imports
        from trulens.experimental.otel_tracing.core import sem as core_sem

        app = recording.app

        # Use the record_id created during tracing.
        record_id = root_span.record_id

        span_stacks = {}

        self._fill_stacks(
            root_span,
            span_stacks=span_stacks,
            get_method_path=app.get_method_path,
        )

        root_perf = base_schema.Perf(
            start_time=root_span.start_timestamp,
            end_time=root_span.end_timestamp,
        )

        total_cost = root_span.cost_tally()

        calls = []
        spans = [core_sem.TypedSpan.semanticize(root_span)]

        root_call_span = None
        for span in root_span.iter_children():
            if isinstance(span, core_span.LiveSpanCall):
                calls.append(
                    self._call_of_spancall(span, stack=span_stacks[span])
                )
                root_call_span = root_call_span or span

            spans.append(core_sem.TypedSpan.semanticize(span))

        if root_call_span is None:
            raise ValueError("No call span found under trace root span.")

        bindings = root_call_span.live_bindings
        main_error = root_call_span.live_error

        if bindings is not None:
            main_input = app.main_input(
                func=root_call_span.live_func,
                sig=root_call_span.live_sig,
                bindings=root_call_span.live_bindings,
            )
            if main_error is None:
                main_output = app.main_output(
                    func=root_call_span.live_func,
                    sig=root_call_span.live_sig,
                    bindings=root_call_span.live_bindings,
                    ret=root_call_span.live_ret,
                )
            else:
                main_output = None
        else:
            main_input = None
            main_output = None

        record = record_schema.Record(
            record_id=record_id,
            app_id=app.app_id,
            main_input=json_utils.jsonify(main_input),
            main_output=json_utils.jsonify(main_output),
            main_error=json_utils.jsonify(main_error),
            calls=calls,
            perf=root_perf,
            cost=total_cost,
            experimental_otel_spans=spans,
        )

        return record

    @staticmethod
    def find_each_child(
        span: core_span.Span, span_filter: Callable
    ) -> Iterable[core_span.Span]:
        """For each family rooted at each child of this span, find the top-most
        span that satisfies the filter."""

        for child_span in span.children_spans:
            if span_filter(child_span):
                yield child_span
            else:
                yield from Tracer.find_each_child(child_span, span_filter)

    def records_of_recording(
        self, recording: core_span.RecordingContextSpan
    ) -> Iterable[record_schema.Record]:
        """Convert a recording based on spans to a list of records."""

        for root_span in Tracer.find_each_child(
            span=recording,
            span_filter=lambda s: isinstance(s, core_span.LiveRecordRoot),
        ):
            assert isinstance(root_span, core_span.LiveRecordRoot), type(
                root_span
            )
            yield self.record_of_root_span(
                recording=recording, root_span=root_span
            )


class TracerProvider(
    core_otel.TracerProvider, metaclass=python_utils.PydanticSingletonMeta
):
    """TruLens additions on top of [OTEL TracerProvider][opentelemetry.trace.TracerProvider]."""

    model_config = pydantic.ConfigDict(arbitrary_types_allowed=True)

    _trace_id: types_schema.TraceID.PY_TYPE = pydantic.PrivateAttr(
        default_factory=types_schema.TraceID.default_py
    )

    def __str__(self):
        # Pydantic will not print anything useful otherwise.
        return f"{self.__module__}.{type(self).__name__}()"

    @property
    def trace_id(self) -> types_schema.TraceID.PY_TYPE:
        return self._trace_id

    # Overrides core_otel.TracerProvider._tracer_class
    _tracer_class: Type[Tracer] = pydantic.PrivateAttr(default=Tracer)

    _tracers: Dict[str, Tracer] = pydantic.PrivateAttr(default_factory=dict)

    _spans: Dict[core_otel.SpanContext, core_span.Span] = pydantic.PrivateAttr(
        default_factory=dict
    )

    @property
    def spans(self) -> Dict[core_otel.SpanContext, core_span.Span]:
        return self._spans

    _exported_map: Dict[Hashable, Set[core_otel.SpanContext]] = (
        pydantic.PrivateAttr(default_factory=lambda: defaultdict(set))
    )
    """NON-STANDARD: Each sink (hashable) is mapped to the set of span contexts
    it has received.

    This is to prevent saving the same span twice or exporting it twice. Due to
    the recording context nature of TruLens, the same spans can be processed for
    multiple apps/contexts but we don't want to write them more than once.
    """

    def was_exported_to(
        self,
        context: core_otel.SpanContext,
        to: Hashable,
        mark_exported: bool = False,
    ) -> bool:
        """Determine whether the given span context has been exported to the
        given sink.

        Optionally marks the span context as exported.
        """

        ret = context in self._exported_map[to]

        if mark_exported:
            self._exported_map[to].add(context)

        return ret

    def get_tracer(
        self,
        instrumenting_module_name: str,
        instrumenting_library_version: Optional[str] = None,
        schema_url: Optional[str] = None,
        attributes: Optional[types_api.Attributes] = None,
    ):
        if instrumenting_module_name in self._tracers:
            return self._tracers[instrumenting_module_name]

        tracer = super().get_tracer(
            instrumenting_module_name=instrumenting_module_name,
            instrumenting_library_version=instrumenting_library_version,
            attributes=attributes,
            schema_url=schema_url,
        )

        self._tracers[instrumenting_module_name] = tracer

        return tracer


@functools.cache
def trulens_tracer_provider():
    """Global tracer provider.
    All trulens tracers are made by this provider even if a different one is
    configured for OTEL.
    """

    return TracerProvider()


def was_exported_to(
    context: core_otel.SpanContext, to: Hashable, mark_exported: bool = False
):
    """Determine whether the given span context has been exported to the given sink.

    Optionally marks the span context as exported.
    """

    return trulens_tracer_provider().was_exported_to(context, to, mark_exported)


@fn_cache
def trulens_tracer():
    from trulens.core import __version__

    return trulens_tracer_provider().get_tracer(
        instrumenting_module_name="trulens.experimental.otel_tracing.core.trace",
        instrumenting_library_version=__version__,
    )


class TracingCallbacks(wrap_utils.CallableCallbacks[R], Generic[R, S]):
    """Extension of CallableCallbacks that adds tracing to the wrapped callable
    as implemented using tracer and spans."""

    def __init__(
        self,
        func_name: str,
        span_type: Type[S] = core_span.LiveSpanCall,
        enter_contexts: bool = True,
        **kwargs: Dict[str, Any],
    ):
        """
        Args:
            enter_contexts: Whether to enter the context managers in this class
                init. If a subclass needs to add more context managers before
                entering, set this flag to false in `super().__init__` and then
                call `self._enter_contexts()` in own subclass `__init__`.
        """

        super().__init__(**kwargs)

        self.func_name: str = func_name

        self.obj: Optional[object] = None
        self.obj_cls: Optional[Type] = None
        self.obj_id: Optional[int] = None

        if not issubclass(span_type, core_span.LiveSpanCall):
            raise ValueError("span_type must be a subclass of LiveSpanCall.")

        self.span_context: ContextManager[core_span.LiveSpanCall] = (
            trulens_tracer().start_as_current_span(cls=span_type, name=truconv.SpanAttributes.CALL.SPAN_NAME_PREFIX + self.func_name)
        )
        # Will be filled in by _enter_contexts.
        self.span: Optional[core_span.LiveSpanCall] = None

        # Keeping track of possibly multiple contexts for subclasses to add
        # more.
        self.context_managers: List[ContextManager[core_span.LiveSpanCall]] = [
            self.span_context
        ]
        self.spans: List[
            core_span.Span
        ] = []  # keep track of the spans we enter

        if enter_contexts:
            self._enter_contexts()

    def _enter_contexts(self):
        """Enter all of the context managers registered in this class.

        This includes the span for this callback but might include others if
        subclassed.
        """

        for context_manager in self.context_managers:
            span = context_manager.__enter__()
            self.spans.append(span)
            if context_manager == self.span_context:
                # Make a special note of the main span for this callback.
                self.span = span

        if self.span is None:
            raise RuntimeError("Main span was not created in this context.")

        # Propagate some fields from parent. Note that these may be updated by
        # the subclass of this callback class when new record roots get added.
        parent_span = self.span.parent_span
        if parent_span is not None:
            if isinstance(parent_span, core_span.Span):
                self.span.record_ids = parent_span.record_ids
                self.span.app_ids = parent_span.app_ids
            if isinstance(parent_span, core_span.LiveSpan):
                self.span.live_apps = parent_span.live_apps

    def _exit_contexts(self, error: Optional[Exception]) -> Optional[Exception]:
        """Exit all of the context managers registered in this class given the
        innermost context's exception optionally.

        Returns the unhandled error if the managers did not absorb it.
        """

        # Exit the contexts starting from the innermost one.
        for context_manager in self.context_managers[::-1]:
            if error is not None:
                try:
                    if context_manager.__exit__(
                        type(error), error, error.__traceback__
                    ):
                        # If the context absorbed the error, we don't propagate the
                        # error to outer contexts.
                        error = None

                except Exception as next_error:
                    # Manager might have absorbed the error but raised another
                    # so this error may not be the same as the original. While
                    # python docs say not to do this, it may happen due to bad
                    # exit implementation or just people not following the spec.
                    error = next_error

            else:
                self.span_context.__exit__(None, None, None)

        return error

    def on_callable_call(
        self, bindings: inspect.BoundArguments, **kwargs: Dict[str, Any]
    ) -> inspect.BoundArguments:
        temp = super().on_callable_call(bindings=bindings, **kwargs)

        if "self" in bindings.arguments:
            # TODO: need some generalization
            self.obj = bindings.arguments["self"]
            self.obj_cls = type(self.obj)
            self.obj_id = id(self.obj)
        else:
            logger.warning("No self in bindings for %s.", self)

        span = self.span
        assert span is not None, "Contexts not yet entered."
        span.process_id = os.getpid()
        span.thread_id = th.get_native_id()

        return temp

    def on_callable_end(self):
        super().on_callable_end()

        span = self.span

        # LiveSpanCall attributes
        span.call_id = self.call_id
        span.live_obj = self.obj
        span.live_cls = self.obj_cls
        span.live_func = self.func
        span.live_args = self.call_args
        span.live_kwargs = self.call_kwargs
        span.live_bindings = self.bindings
        span.live_sig = self.sig
        span.live_ret = self.ret
        span.live_error = self._exit_contexts(self.error)


class _RecordingContext:
    """Manager of the creation of records from record calls.

    An instance of this class is produced when using an
    [App][trulens_eval.app.App] as a context mananger, i.e.:
    Example:
        ```python
        app = ...  # your app
        truapp: TruChain = TruChain(app, ...) # recorder for LangChain apps
        with truapp as recorder:
            app.invoke(...) # use your app
        recorder: RecordingContext
        ```

    Each instance of this class produces a record for every "root" instrumented
    method called. Root method here means the first instrumented method in a
    call stack. Note that there may be more than one of these contexts in play
    at the same time due to:
    - More than one wrapper of the same app.
    - More than one context manager ("with" statement) surrounding calls to the
      same app.
    - Calls to "with_record" on methods that themselves contain recording.
    - Calls to apps that use trulens internally to track records in any of the
      supported ways.
    - Combinations of the above.
    """

    def __init__(
        self,
        app: _WithInstrumentCallbacks,
        record_metadata: serial_utils.JSON = None,
        tracer: Optional[Tracer] = None,
        span: Optional[core_span.RecordingContextSpan] = None,
        span_ctx: Optional[core_otel.SpanContext] = None,
    ):
        self.calls: Dict[types_schema.CallID, record_schema.RecordAppCall] = {}
        """A record (in terms of its RecordAppCall) in process of being created.

        Storing as a map as we want to override calls with the same id which may
        happen due to methods producing awaitables or generators. These result
        in calls before the awaitables are awaited and then get updated after
        the result is ready.
        """
        # TODEP: To deprecated after migration to span-based tracing.

        self.records: List[record_schema.Record] = []
        """Completed records."""

        self.lock: Lock = Lock()
        """Lock blocking access to `records` when adding calls or
        finishing a record."""

        self.token: Optional[contextvars.Token] = None
        """Token for context management."""

        self.app: _WithInstrumentCallbacks = app
        """App for which we are recording."""

        self.record_metadata = record_metadata
        """Metadata to attach to all records produced in this context."""

        self.tracer: Optional[Tracer] = tracer
        """EXPERIMENTAL(otel_tracing): OTEL-like tracer for recording.
        """

        self.span: Optional[core_span.RecordingContextSpan] = span
        """EXPERIMENTAL(otel_tracing): Span that represents a recording context
        (the with block)."""

        self.span_ctx = span_ctx
        """EXPERIMENTAL(otel_tracing): The context manager for the above span.
        """

    @property
    def spans(self) -> Dict[core_otel.SpanContext, core_span.Span]:
        """EXPERIMENTAL(otel_tracing): Get the spans of the tracer in this context."""

        if self.tracer is None:
            return {}

        return self.tracer.spans

    def __iter__(self):
        return iter(self.records)

    def get(self) -> record_schema.Record:
        """Get the single record only if there was exactly one or throw
        an error otherwise."""

        if len(self.records) == 0:
            raise RuntimeError("Recording context did not record any records.")

        if len(self.records) > 1:
            raise RuntimeError(
                "Recording context recorded more than 1 record. "
                "You can get them with ctx.records, ctx[i], or `for r in ctx: ...`."
            )

        return self.records[0]

    def __getitem__(self, idx: int) -> record_schema.Record:
        return self.records[idx]

    def __len__(self):
        return len(self.records)

    def __hash__(self) -> int:
        # The same app can have multiple recording contexts.
        return hash(id(self.app)) + hash(id(self.records))

    def __eq__(self, other):
        return hash(self) == hash(other)

    def add_call(self, call: record_schema.RecordAppCall):
        """Add the given call to the currently tracked call list."""
        # TODEP: To deprecated after migration to span-based tracing.

        with self.lock:
            # NOTE: This might override existing call record which happens when
            # processing calls with awaitable or generator results.
            self.calls[call.call_id] = call

    def finish_record(
        self,
        calls_to_record: Callable[
            [
                List[record_schema.RecordAppCall],
                types_schema.Metadata,
                Optional[record_schema.Record],
            ],
            record_schema.Record,
        ],
        existing_record: Optional[record_schema.Record] = None,
    ):
        """Run the given function to build a record from the tracked calls and any
        pre-specified metadata."""
        # TODEP: To deprecated after migration to span-based tracing.

        with self.lock:
            record = calls_to_record(
                list(self.calls.values()), self.record_metadata, existing_record
            )
            self.calls = {}

            if existing_record is None:
                # If existing record was given, we assume it was already
                # inserted into this list.
                self.records.append(record)

        return record


class _WithInstrumentCallbacks:
    """Abstract definition of callbacks invoked by Instrument during
    instrumentation or when instrumented methods are called.

    Needs to be mixed into [App][trulens_eval.app.App].
    """

    # Called during instrumentation.
    def on_method_instrumented(
        self, obj: object, func: Callable, path: serial_utils.Lens
    ):
        """Callback to be called by instrumentation system for every function
        requested to be instrumented.

        Given are the object of the class in which `func` belongs
        (i.e. the "self" for that function), the `func` itsels, and the `path`
        of the owner object in the app hierarchy.

        Args:
            obj: The object of the class in which `func` belongs (i.e. the
                "self" for that method).

            func: The function that was instrumented. Expects the unbound
                version (self not yet bound).

            path: The path of the owner object in the app hierarchy.
        """

        raise NotImplementedError

    # Called during invocation.
    def get_method_path(self, obj: object, func: Callable) -> serial_utils.Lens:
        """Get the path of the instrumented function `func`, a member of the class
        of `obj` relative to this app.

        Args:
            obj: The object of the class in which `func` belongs (i.e. the
                "self" for that method).

            func: The function that was instrumented. Expects the unbound
                version (self not yet bound).
        """

        raise NotImplementedError

    # WithInstrumentCallbacks requirement
    def get_methods_for_func(
        self, func: Callable
    ) -> Iterable[Tuple[int, Callable, serial_utils.Lens]]:
        """EXPERIMENTAL(otel_tracing): Get the methods (rather the inner
        functions) matching the given `func` and the path of each.

        Args:
            func: The function to match.
        """

        raise NotImplementedError

    # Called after recording of an invocation.
    def _on_new_root_span(
        self,
        ctx: _RecordingContext,
        root_span: core_span.LiveSpanCall,
    ) -> record_schema.Record:
        """EXPERIMENTAL(otel_tracing): Called by instrumented methods if they
        are root calls (first instrumented methods in a call stack).

        Args:
            ctx: The context of the recording.

            root_span: The root span that was recorded.
        """
        # EXPERIMENTAL(otel_tracing)

        raise NotImplementedError


class AppTracingCallbacks(TracingCallbacks[R, S]):
    """Extension to TracingCallbacks that keep track of apps that are
    instrumenting their constituent calls.

    Also inserts LiveRecordRoot spans
    """

    @classmethod
    def on_callable_wrapped(
        cls,
        wrapper: Callable[..., R],
        app: _WithInstrumentCallbacks,
        **kwargs: Dict[str, Any],
    ):
        # Adds the requesting app to the list of apps the wrapper is
        # instrumented for.

        if not python_utils.safe_hasattr(wrapper, APPS):
            apps: weakref.WeakSet[_WithInstrumentCallbacks] = weakref.WeakSet()
            setattr(wrapper, APPS, apps)
        else:
            apps = python_utils.safe_getattr(wrapper, APPS)

        apps.add(app)

        return super().on_callable_wrapped(wrapper=wrapper, **kwargs)

    def __init__(
        self,
        span_type: Type[core_span.Span] = core_span.LiveSpanCall,
        **kwargs: Dict[str, Any],
    ):
        # Do not enter the context managers in the superclass init as we need to
        # add another outer one possibly depending on the below logic.
        super().__init__(span_type=span_type, enter_contexts=False, **kwargs)

        # Get all of the apps that have instrumented this call.
        apps = python_utils.safe_getattr(self.wrapper, APPS)
        # Determine which of this apps are actually recording:
        apps = {app for app in apps if app.recording_contexts.get() is not None}

        trace_root_span_context_managers: List[ContextManager] = []

        current_span = trulens_tracer().current_span
        record_map = {}
        started_apps: weakref.WeakSet[Any] = weakref.WeakSet()  # Any = App

        # Logic here needs to determine whether to add new RecordRoot spans. Get
        # already tracking apps/records from current (soon to be parent) span.
        if current_span is None:
            pass
        else:
            if isinstance(current_span, core_span.Span):
                record_map.update(current_span.record_ids)

            if isinstance(current_span, core_span.LiveSpan):
                started_apps = started_apps.union(current_span.live_apps)

        # Now for each app that instrumented the method that is not yet in
        # record_ids, create a span context manager for it and add it to
        # record_ids of the new created span.

        for app in set(apps).difference(started_apps):
            new_record_id = types_schema.TraceRecordID.default_py()
            record_map[app.app_id] = new_record_id
            print(
                f"{text_utils.UNICODE_CHECK} New record {new_record_id} on call to {python_utils.callable_name(self.func)} by app {app.app_name}."
            )
            started_apps.add(app)
            trace_root_span_context_managers.append(
                trulens_tracer().start_as_current_span(
                    cls=core_span.LiveRecordRoot,
                    name=truconv.SpanAttributes.RECORD_ROOT.SPAN_NAME_PREFIX
                    + app.app_name,  # otel Span field
                    record_ids=dict(record_map),  # trulens Span field
                    app_ids={
                        app.app_id for app in started_apps
                    },  # trulens Span field
                    live_apps=weakref.WeakSet(started_apps),  # LiveSpan field
                    live_app=weakref.ref(app),  # LiveRecordRoot field
                    record_id=new_record_id,  # LiveRecordRoot field
                )
            )

        # Importantly, add the managers for the trace root `before` the span
        # managed by TracingCallbacks. This makes sure the root spans are the
        # parents of the call span. The order of root spans does not matter as
        # we stored them in a set in wrapper.APPS.
        self.context_managers = (
            trace_root_span_context_managers + self.context_managers
        )

        # Finally enter the contexts, possibly including the ones we just added.
        self._enter_contexts()

        assert self.span is not None, "Contexts not yet entered."

        # Make note of all the apps the main span is recording for and the app
        # to record map.
        if issubclass(span_type, core_span.Span):
            self.span.record_ids = record_map
            self.span.app_ids = {app.app_id for app in started_apps}

        if issubclass(span_type, core_span.LiveSpan):
            self.span.live_apps = started_apps<|MERGE_RESOLUTION|>--- conflicted
+++ resolved
@@ -34,6 +34,7 @@
 )
 import weakref
 
+from opentelemetry.util import types as types_api
 import pydantic
 from trulens.core.schema import base as base_schema
 from trulens.core.schema import record as record_schema
@@ -51,17 +52,10 @@
 
 _feature._FeatureSetup.assert_optionals_installed()  # checks to make sure otel is installed
 
-<<<<<<< HEAD
-=======
 if sys.version_info < (3, 9):
     from functools import lru_cache as fn_cache
 else:
     from functools import cache as fn_cache
-
-from opentelemetry.semconv.resource import ResourceAttributes
-from opentelemetry.trace import span as span_api
->>>>>>> 959ba5eb
-from opentelemetry.util import types as types_api
 
 T = TypeVar("T")
 R = TypeVar("R")  # callable return type
@@ -397,7 +391,7 @@
         return tracer
 
 
-@functools.cache
+@fn_cache
 def trulens_tracer_provider():
     """Global tracer provider.
     All trulens tracers are made by this provider even if a different one is

--- conflicted
+++ resolved
@@ -632,13 +632,7 @@
             )
 
     @contextlib.contextmanager
-<<<<<<< HEAD
-    def _span(self, cls, **kwargs):
-        print("starting span of type", cls, kwargs)
-
-=======
     def _span(self, cls: Type[S], **kwargs) -> ContextManager[S]:
->>>>>>> defcafd1
         with self.start_span(cls=cls, **kwargs) as span:
             with python_utils.with_context({self.context_cvar: span.context}):
                 yield span

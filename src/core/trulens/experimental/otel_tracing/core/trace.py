# ruff: noqa: E402

"""Implementation of recording that resembles the tracing process in OpenTelemetry.

!!! Note
    Most of the module is (EXPERIMENTAL(otel_tracing)) though it includes some existing
    non-experimental classes moved here to resolve some circular import issues.
"""

from __future__ import annotations

import contextlib
import contextvars
import functools
import inspect
import logging
import os
import threading as th
from threading import Lock
from typing import (
    Any,
    Callable,
    ContextManager,
    Dict,
    Generic,
    Hashable,
    Iterable,
    List,
    Optional,
    Tuple,
    Type,
    TypeVar,
    Union,
)
import uuid
import weakref

import pydantic
from trulens.core.schema import base as base_schema
from trulens.core.schema import record as record_schema
from trulens.core.schema import types as types_schema
from trulens.core.utils import json as json_utils
from trulens.core.utils import pyschema as pyschema_utils
from trulens.core.utils import python as python_utils
from trulens.core.utils import serial as serial_utils
from trulens.experimental.otel_tracing import _feature
from trulens.experimental.otel_tracing.core import otel as core_otel
from trulens.experimental.otel_tracing.core._utils import wrap as wrap_utils

_feature._FeatureSetup.assert_optionals_installed()  # checks to make sure otel is installed

from opentelemetry.semconv.resource import ResourceAttributes
from opentelemetry.trace import span as span_api
from opentelemetry.util import types as types_api

T = TypeVar("T")
R = TypeVar("R")  # callable return type
E = TypeVar("E")  # iterator/generator element type

logger = logging.getLogger(__name__)

INSTRUMENT: str = "__tru_instrumented"
"""Attribute name to be used to flag instrumented objects/methods/others."""

APPS: str = "__tru_apps"
"""Attribute name for storing apps that expect to be notified of calls."""


class SpanContext(core_otel.SpanContext, Hashable):
    """TruLens additions on top of OTEL SpanContext to add Hashable and
    reference to tracer that made the span."""

    model_config = pydantic.ConfigDict(arbitrary_types_allowed=True)

    def __str__(self):
        return f"{self.trace_id % 0xFF:02x}/{self.span_id % 0xFF:02x}"

    def __repr__(self):
        return str(self)

    def __hash__(self):
        return self.trace_id + self.span_id

    def __eq__(self, other: SpanContextLike):
        if other is None:
            return False

        return self.trace_id == other.trace_id and self.span_id == other.span_id

    @staticmethod
    def of_spancontextlike(span_context: SpanContextLike) -> SpanContext:
        if isinstance(span_context, SpanContext):
            return span_context

        elif isinstance(span_context, core_otel.SpanContext):
            return SpanContext(
                trace_id=span_context.trace_id,
                span_id=span_context.span_id,
                is_remote=span_context.is_remote,
            )
        elif isinstance(span_context, span_api.SpanContext):
            return SpanContext(
                trace_id=span_context.trace_id,
                span_id=span_context.span_id,
                is_remote=span_context.is_remote,
            )
        elif isinstance(span_context, Dict):
            return SpanContext.model_validate(span_context)
        else:
            raise ValueError(f"Unrecognized span context type: {span_context}")


SpanContextLike = Union[
    SpanContext, core_otel.SpanContext, span_api.SpanContext, serial_utils.JSON
]


class Span(core_otel.Span):
    """TruLens additions on top of OTEL spans."""

    model_config = pydantic.ConfigDict(
        arbitrary_types_allowed=True,
        use_enum_values=True,  # model_validate will fail without this
    )

    def __str__(self):
        return (
            f"{type(self).__name__}({self.name}, {self.context}->{self.parent})"
        )

    def __repr__(self):
        return str(self)

    _lensed_attributes: serial_utils.LensedDict[Any] = pydantic.PrivateAttr(
        default_factory=serial_utils.LensedDict
    )

    @property
    def lensed_attributes(self) -> serial_utils.LensedDict[Any]:
        return self._lensed_attributes

    @property
    def parent_span(self) -> Optional[Span]:
        if self.parent is None:
            return None

        if self._tracer is None:
            return None

        if (span := self._tracer.spans.get(self.parent)) is None:
            return None

        return span

    _children_spans: List[Span] = pydantic.PrivateAttr(default_factory=list)

    @property
    def children_spans(self) -> List[Span]:
        return self._children_spans

    error: Optional[Exception] = pydantic.Field(None)
    """Optional error if the observed computation raised an exception."""

    def __init__(self, **kwargs):
        # Convert any contexts to our hashable context class:
        if (context := kwargs.get("context")) is not None:
            kwargs["context"] = SpanContext.of_spancontextlike(context)
        if (parent := kwargs.get("parent", None)) is not None:
            kwargs["parent"] = SpanContext.of_spancontextlike(parent)

        super().__init__(**kwargs)

        if (parent_span := self.parent_span) is not None:
            parent_span.children_spans.append(self)

    def iter_ancestors(self) -> Iterable[Span]:
        """Iterate over all ancestors of this span."""

        yield self

        if self.parent_span is not None:
            yield from self.parent_span.iter_ancestors()

    def has_ancestor_of_type(self, span_type: Type[Span]) -> bool:
        """Check if this span has an ancestor of the given type."""

        for ancestor in self.iter_ancestors():
            if isinstance(ancestor, span_type):
                return True

        return False

    def iter_children(
        self, transitive: bool = True, include_phantom: bool = False
    ) -> Iterable[Span]:
        """Iterate over all spans that are children of this span.

        Args:
            transitive: Iterate recursively over children.

            include_phantom: Include phantom spans. If not set, phantom spans
                will not be included but will be iterated over even if
                transitive is false.
        """

        for child_span in self.children_spans:
            if isinstance(child_span, PhantomSpan) and not include_phantom:
                # Note that transitive being false is ignored if phantom is skipped.
                yield from child_span.iter_children(
                    transitive=transitive, include_phantom=include_phantom
                )
            else:
                yield child_span
                if transitive:
                    yield from child_span.iter_children(
                        transitive=transitive,
                        include_phantom=include_phantom,
                    )

    def iter_family(self, include_phantom: bool = False) -> Iterable[Span]:
        """Iterate itself and all children transitively."""

        if (not isinstance(self, PhantomSpan)) or include_phantom:
            yield self

        yield from self.iter_children(
            include_phantom=include_phantom, transitive=True
        )

    def total_cost(self) -> base_schema.Cost:
        """Total costs of this span and all its transitive children."""

        total = base_schema.Cost()

        for span in self.iter_family(include_phantom=True):
            if isinstance(span, WithCost) and span.cost is not None:
                total += span.cost

        return total


class PhantomSpan(Span):
    """A span type that indicates that it does not correspond to a
    computation to be recorded but instead is an element of the tracing system.

    It is to be removed from the spans presented to the users.
    """


class LiveSpan(Span):
    """A a span type that indicates that it contains live python objects.

    It is to be converted to a non-live span before being output to the user or
    otherwise.
    """


class PhantomSpanRecordingContext(PhantomSpan):
    """Tracks the context of an app used as a context manager."""

    recording: Optional[Any] = pydantic.Field(None, exclude=True)
    # TODO: app.RecordingContext # circular import issues

    def otel_resource_attributes(self) -> Dict[str, Any]:
        ret = super().otel_resource_attributes()

        ret[ResourceAttributes.SERVICE_NAME] = (
            self.recording.app.app_name if self.recording is not None else None
        )

        return ret

    # override
    def end(self, *args, **kwargs):
        super().end(*args, **kwargs)

        self._finalize_recording()

    # override
    def record_exception(
        self,
        exception: BaseException,
        attributes: types_api.Attributes = None,
        timestamp: int | None = None,
        escaped: bool = False,
    ) -> None:
        super().record_exception(exception, attributes, timestamp, escaped)

        self._finalize_recording()

    def _finalize_recording(self):
        assert self.recording is not None

        app = self.recording.app

        for span in Tracer.find_each_child(
            span=self, span_filter=lambda s: isinstance(s, LiveTraceRoot)
        ):
            app._on_new_root_span(recording=self.recording, root_span=span)

        app._on_new_recording_span(recording_span=self)

    def otel_name(self) -> str:
        return "trulens.recording"


class LiveSpanCall(LiveSpan):
    """Track a function call."""

    model_config = pydantic.ConfigDict(arbitrary_types_allowed=True)

    call_id: Optional[uuid.UUID] = pydantic.Field(None)
    """Unique call identifiers."""

    process_id: Optional[int] = pydantic.Field(None, exclude=True)
    """Process ID of the call."""

    thread_id: Optional[int] = pydantic.Field(None, exclude=True)
    """Thread ID of the call."""

    live_sig: Optional[inspect.Signature] = pydantic.Field(None, exclude=True)
    """Called function's signature."""

    live_obj: Optional[Any] = pydantic.Field(None, exclude=True)
    """Self object if method call."""

    live_cls: Optional[Type] = pydantic.Field(None, exclude=True)
    """Class if method/static/class method call."""

    live_func: Optional[Callable] = pydantic.Field(None, exclude=True)
    """Function object."""

    live_args: Optional[Tuple[Any, ...]] = pydantic.Field(None, exclude=True)
    """Positional arguments to the function call."""

    live_kwargs: Optional[Dict[str, Any]] = pydantic.Field(None, exclude=True)
    """Keyword arguments to the function call."""

    live_bindings: Optional[inspect.BoundArguments] = pydantic.Field(
        None, exclude=True
    )
    """Bound arguments to the function call if can be bound."""

    live_ret: Optional[Any] = pydantic.Field(None, exclude=True)
    """Return value of the function call.

    Exclusive with `error`.
    """

    live_error: Optional[Any] = pydantic.Field(None, exclude=True)
    """Error raised by the function call.

    Exclusive with `ret`.
    """

    def end(self):
        super().end()

        # TODO: move this to serialization:
        """
        if self.live_cls is not None:
            self.set_attribute(
                "trulens.cls",
                pyschema_utils.Class.of_class(self.live_cls).model_dump(),
            )

        if self.live_func is not None:
            self.set_attribute(
                "trulens.func",
                pyschema_utils.FunctionOrMethod.of_callable(
                    self.live_func
                ).model_dump(),
            )

        if self.live_ret is not None:
            self.set_attribute("trulens.ret", json_utils.jsonify(self.live_ret))

        if self.live_bindings is not None:
            self.set_attribute(
                "trulens.bindings",
                pyschema_utils.Bindings.of_bound_arguments(
                    self.live_bindings, arguments_only=True, skip_self=True
                ).model_dump()["kwargs"],
            )

        if self.live_error is not None:
            self.set_attribute(
                "trulens.error", json_utils.jsonify(self.live_error)
            )
        """


class WithApps(LiveSpan):
    apps: weakref.WeakSet = pydantic.Field(
        default_factory=weakref.WeakSet, exclude=True
    )
    """Apps for which this span is recording trace info for."""


class LiveAppCall(LiveSpanCall, WithApps):
    """Call to an app method."""

    pass


class LiveTraceRoot(WithApps):
    """Wrapper for first app calls."""

    def end(self, *args, **kwargs):
        super().end(*args, **kwargs)


S = TypeVar("S", bound=LiveSpanCall)


S = TypeVar("S", bound=LiveSpanCall)


class WithCost(LiveSpan):
    """Mixin to indicate the span has costs tracked."""

    cost: base_schema.Cost = pydantic.Field(default_factory=base_schema.Cost)
    """Cost of the computation spanned."""

    endpoint: Optional[Any] = pydantic.Field(
        None, exclude=True
    )  # Any actually core_endpoint.Endpoint
    """Endpoint handling cost extraction for this span/call."""

    def end(self):
        super().end()

        self.set_attribute("trulens.cost", self.cost.model_dump())

    def __init__(self, cost: Optional[base_schema.Cost] = None, **kwargs):
        if cost is None:
            cost = base_schema.Cost()

        super().__init__(cost=cost, **kwargs)


class LiveSpanCallWithCost(LiveSpanCall, WithCost):
    pass


class Tracer(core_otel.Tracer):
    """TruLens additions on top of [OTEL Tracer][opentelemetry.trace.Tracer]."""

    # TODO: Tracer that does not record anything. Can either be a setting to
    # this tracer or a separate "NullTracer". We need non-recording users to not
    # incur much overhead hence need to be able to disable most of the tracing
    # logic when appropriate.

    model_config = pydantic.ConfigDict(arbitrary_types_allowed=True)

    # Overrides core_otel.Tracer._span_class
    _span_class: Type[Span] = pydantic.PrivateAttr(Span)

    # Overrides core_otel.Tracer._span_context_class
    _span_context_class: Type[SpanContext] = pydantic.PrivateAttr(SpanContext)

    @property
    def spans(self) -> Dict[SpanContext, Span]:
        return self._tracer_provider.spans

    @property
    def current_span(self) -> Optional[Span]:
        if (context := self.span_context) is None:
            return None

        return self.spans.get(context)

    def __init__(self, **kwargs):
        super().__init__(**kwargs)

    def __str__(self):
        return f"{type(self).__name__} {self.instrumenting_module_name} {self.instrumenting_library_version}"

    def __repr__(self):
        return str(self)

    def start_span(self, *args, **kwargs):
        new_span = super().start_span(*args, **kwargs)

        self.spans[new_span.context] = new_span

        return new_span

    @staticmethod
    def _fill_stacks(
        span: Span,
        get_method_path: Callable,
        span_stacks: Dict[Span, List[record_schema.RecordAppCallMethod]],
        stack: List[record_schema.RecordAppCallMethod] = [],
    ):
        if isinstance(span, LiveSpanCall):
            path = get_method_path(obj=span.live_obj, func=span.live_func)

            frame_ident = record_schema.RecordAppCallMethod(
                path=path
                if path is not None
                else serial_utils.Lens().static,  # placeholder path for functions
                method=pyschema_utils.Method.of_method(
                    span.live_func, obj=span.live_obj, cls=span.live_cls
                ),
            )

            stack = stack + [frame_ident]
            span_stacks[span] = stack

        for subspan in span.iter_children(transitive=False):
            Tracer._fill_stacks(
                subspan,
                stack=stack,
                get_method_path=get_method_path,
                span_stacks=span_stacks,
            )

    def _call_of_spancall(
        self, span: LiveSpanCall, stack: List[record_schema.RecordAppCallMethod]
    ) -> record_schema.RecordAppCall:
        """Convert a LiveSpanCall to a RecordAppCall."""

        args = (
            dict(span.live_bindings.arguments)
            if span.live_bindings is not None
            else None
        )
        if args is not None:
            if "self" in args:
                del args["self"]  # remove self

        assert span.start_timestamp is not None
        if span.end_timestamp is None:
            logger.warning(
                "Span %s has no end timestamp. It might not have yet finished recording.",
                span,
            )

        return record_schema.RecordAppCall(
            call_id=str(span.call_id),
            stack=stack,
            args=args,
            rets=json_utils.jsonify(span.live_ret),
            error=str(span.live_error),
            perf=base_schema.Perf.of_ns_timestamps(
                start_ns_timestamp=span.start_timestamp,
                end_ns_timestamp=span.end_timestamp,
            ),
            pid=span.process_id,
            tid=span.thread_id,
        )

    def record_of_root_span(
        self, recording: Any, root_span: LiveTraceRoot
    ) -> Tuple[record_schema.Record]:
        """Convert a root span to a record.

        This span has to be a call span so we can extract things like main input and output.
        """

        assert isinstance(root_span, LiveTraceRoot), type(root_span)

        # avoiding circular imports
        from trulens.experimental.otel_tracing.core import sem as core_sem

        app = recording.app

        span_stacks = {}

        self._fill_stacks(
            root_span,
            span_stacks=span_stacks,
            get_method_path=app.get_method_path,
        )

        root_perf = (
            base_schema.Perf.of_ns_timestamps(
                start_ns_timestamp=root_span.start_timestamp,
                end_ns_timestamp=root_span.end_timestamp,
            )
            if root_span.end_timestamp is not None
            else None
        )

        total_cost = root_span.total_cost()

        calls = []
        spans = [root_span]

        for span in root_span.iter_children(include_phantom=True):
            if isinstance(span, LiveSpanCall):
                calls.append(
                    self._call_of_spancall(span, stack=span_stacks[span])
                )

            spans.append(core_sem.TypedSpan.semanticize(span))

        root_call_span = root_span.children_spans[
            0
        ]  # there should be exactly one

        bindings = root_call_span.live_bindings
        main_error = root_call_span.live_error

        if bindings is not None:
            main_input = app.main_input(
                func=root_call_span.live_func,
                sig=root_call_span.live_sig,
                bindings=root_call_span.live_bindings,
            )
            if main_error is None:
                main_output = app.main_output(
                    func=root_call_span.live_func,
                    sig=root_call_span.live_sig,
                    bindings=root_call_span.live_bindings,
                    ret=root_call_span.live_ret,
                )
            else:
                main_output = None
        else:
            main_input = None
            main_output = None

        record = record_schema.Record(
            record_id="placeholder",
            app_id=app.app_id,
            main_input=json_utils.jsonify(main_input),
            main_output=json_utils.jsonify(main_output),
            main_error=json_utils.jsonify(main_error),
            calls=calls,
            perf=root_perf,
            cost=total_cost,
            experimental_otel_spans=spans,
        )

        # record_id determinism
        record.record_id = json_utils.obj_id_of_obj(
            record.model_dump(), prefix="record"
        )

        return record

    @staticmethod
    def find_each_child(span: Span, span_filter: Callable) -> Iterable[Span]:
        """For each family rooted at each child of this span, find the top-most
        span that satisfies the filter."""

        for child_span in span.children_spans:
            if span_filter(child_span):
                yield child_span
            else:
                yield from Tracer.find_each_child(child_span, span_filter)

    def records_of_recording(
        self, recording: PhantomSpanRecordingContext
    ) -> Iterable[record_schema.Record]:
        """Convert a recording based on spans to a list of records."""

        for root_span in Tracer.find_each_child(
            span=recording, span_filter=lambda s: isinstance(s, LiveTraceRoot)
        ):
            assert isinstance(root_span, LiveTraceRoot), type(root_span)
            yield self.record_of_root_span(
                recording=recording, root_span=root_span
            )

    @contextlib.contextmanager
    def _span(self, cls: Type[S], **kwargs) -> ContextManager[S]:
        with self.start_span(cls=cls, **kwargs) as span:
<<<<<<< HEAD
            with python_utils.with_context({
                self._span_context_cvar: span.context
            }):
=======
            with python_utils.with_context({self.context_cvar: span.context}):
>>>>>>> 0241b8ad
                yield span

    @contextlib.asynccontextmanager
    async def _aspan(self, cls: Type[S], **kwargs) -> ContextManager[S]:
        async with self.start_span(cls=cls, **kwargs) as span:
            async with python_utils.awith_context({
<<<<<<< HEAD
                self._span_context_cvar: span.context
=======
                self.context_cvar: span.context
>>>>>>> 0241b8ad
            }):
                yield span

    # context manager
    def recording(self) -> ContextManager[PhantomSpanRecordingContext]:
        return self._span(
            name="trulens.recording", cls=PhantomSpanRecordingContext
        )

    # context manager
    def method(self, method_name: str) -> ContextManager[LiveSpanCall]:
        return self._span(name="trulens.call." + method_name, cls=LiveSpanCall)

    # context manager
    def cost(
        self, method_name: str, cost: Optional[base_schema.Cost] = None
    ) -> ContextManager[LiveSpanCallWithCost]:
        return self._span(
            name="trulens.call." + method_name,
            cls=LiveSpanCallWithCost,
            cost=cost,
        )

    # context manager
    def phantom(self) -> ContextManager[PhantomSpan]:
        return self._span(name="trulens.phantom", cls=PhantomSpan)

    # context manager
    async def arecording(self) -> ContextManager[PhantomSpanRecordingContext]:
        return self._aspan(
            name="trulens.recording", cls=PhantomSpanRecordingContext
        )

    # context manager
    async def amethod(self, method_name: str) -> ContextManager[LiveSpanCall]:
        return self._aspan(name="trulens.call." + method_name, cls=LiveSpanCall)

    # context manager
    async def acost(
        self, method_name: str, cost: Optional[base_schema.Cost] = None
    ) -> ContextManager[LiveSpanCallWithCost]:
        return self._aspan(
            name="trulens.call." + method_name,
            cls=LiveSpanCallWithCost,
            cost=cost,
        )

    # context manager
    async def aphantom(self) -> ContextManager[PhantomSpan]:
        return self._aspan(name="trulens.phantom", cls=PhantomSpan)


class TracerProvider(
    core_otel.TracerProvider, metaclass=python_utils.PydanticSingletonMeta
):
    """TruLens additions on top of [OTEL TracerProvider][opentelemetry.trace.TracerProvider]."""

    model_config = pydantic.ConfigDict(arbitrary_types_allowed=True)

    _trace_id: int = pydantic.PrivateAttr(
        default_factory=core_otel.new_trace_id
    )

    def __str__(self):
        # Pydantic will not print anything useful otherwise.
        return f"{self.__module__}.{type(self).__name__}()"

    @property
    def trace_id(self):
        return self._trace_id

    # Overrides core_otel.TracerProvider._tracer_class
    _tracer_class: Type[Tracer] = pydantic.PrivateAttr(default=Tracer)

    _tracers: Dict[str, Tracer] = pydantic.PrivateAttr(default_factory=dict)

    _spans: Dict[SpanContext, Span] = pydantic.PrivateAttr(default_factory=dict)

    @property
    def spans(self) -> Dict[SpanContext, Span]:
        return self._spans

    def get_tracer(
        self,
        instrumenting_module_name: str,
        instrumenting_library_version: Optional[str] = None,
        schema_url: Optional[str] = None,
        attributes: Optional[types_api.Attributes] = None,
    ):
        if instrumenting_module_name in self._tracers:
            return self._tracers[instrumenting_module_name]

        tracer = super().get_tracer(
            instrumenting_module_name=instrumenting_module_name,
            instrumenting_library_version=instrumenting_library_version,
            attributes=attributes,
            schema_url=schema_url,
        )

        self._tracers[instrumenting_module_name] = tracer

        return tracer


tracer_provider = TracerProvider()
"""Global tracer provider.
All trulens tracers are made by this provider even if a different one is
configured for OTEL.
"""


@functools.cache
def trulens_tracer():
    from trulens.core import __version__

    return tracer_provider.get_tracer(
        instrumenting_module_name="trulens.experimental.otel_tracing.core.trace",
        instrumenting_library_version=__version__,
    )


class TracingCallbacks(wrap_utils.CallableCallbacks[R], Generic[R, S]):
    """Extension of CallableCallbacks that adds tracing to the wrapped callable
    as implemented using tracer and spans."""

    def __init__(
        self,
        func_name: str,
        span_type: Type[S] = LiveSpanCall,
        **kwargs: Dict[str, Any],
    ):
        super().__init__(**kwargs)

        self.func_name: str = func_name

        self.obj: Optional[object] = None
        self.obj_cls: Optional[Type] = None
        self.obj_id: Optional[int] = None
        self.trace_root_span: Optional[Span] = None
        self.trace_root_span_context: Optional[ContextManager] = None

        if not issubclass(span_type, LiveSpanCall):
            raise ValueError("span_type must be a subclass of LiveSpanCall.")

<<<<<<< HEAD
        if issubclass(span_type, LiveAppCall):
            # Special handling of app calls: if they are the first app call in
            # the stack, they are wrapped in a trace root span. Note that this
            # check is equivalent to checking whether they already have a trace
            # root span as an ancestor but is faster.
            current_span = trulens_tracer().current_span
            if current_span is None or not current_span.has_ancestor_of_type(
                LiveAppCall
            ):
                if current_span is not None:
                    print(
                        "adding trace root, ancestors:",
                        list(current_span.iter_ancestors()),
                    )
                # from .sem import TraceRoot
                self.trace_root_span_context = trulens_tracer()._span(
                    cls=LiveTraceRoot,
                    name="trulens.trace.root",
                    trace_id=core_otel.new_trace_id(),
                )
                self.trace_root_span = self.trace_root_span_context.__enter__()

=======
>>>>>>> 0241b8ad
        self.span_context: ContextManager = trulens_tracer()._span(
            span_type, name="trulens.call." + func_name
        )
        self.span: S = self.span_context.__enter__()
<<<<<<< HEAD

        if self.trace_root_span is not None:
            self.trace_root_span.apps = self.span.apps
=======
>>>>>>> 0241b8ad

    def on_callable_call(
        self, bindings: inspect.BoundArguments, **kwargs: Dict[str, Any]
    ) -> inspect.BoundArguments:
        temp = super().on_callable_call(bindings=bindings, **kwargs)

        if "self" in bindings.arguments:
            # TODO: need some generalization
            self.obj = bindings.arguments["self"]
            self.obj_cls = type(self.obj)
            self.obj_id = id(self.obj)
        else:
            logger.warning("No self in bindings for %s.", self)

        span = self.span
        span.process_id = os.getpid()
        span.thread_id = th.get_native_id()

        return temp

    def on_callable_end(self):
        super().on_callable_end()
<<<<<<< HEAD
=======

        span = self.span
>>>>>>> 0241b8ad

        span = self.span

        # LiveSpanCall attributes
        span.call_id = self.call_id
        span.live_obj = self.obj
        span.live_cls = self.obj_cls
        span.live_func = self.func
        span.live_args = self.call_args
        span.live_kwargs = self.call_kwargs
        span.live_bindings = self.bindings
        span.live_sig = self.sig
        span.live_ret = self.ret
        span.live_error = self.error

        try:
            if self.error is not None:
                self.span_context.__exit__(
                    type(self.error), self.error, self.error.__traceback__
                )
            else:
                self.span_context.__exit__(None, None, None)
        finally:
            if self.trace_root_span_context is not None:
                self.trace_root_span_context.__exit__(None, None, None)


class _RecordingContext:
    """Manager of the creation of records from record calls.

    An instance of this class is produced when using an
    [App][trulens_eval.app.App] as a context mananger, i.e.:
    Example:
        ```python
        app = ...  # your app
        truapp: TruChain = TruChain(app, ...) # recorder for LangChain apps
        with truapp as recorder:
            app.invoke(...) # use your app
        recorder: RecordingContext
        ```

    Each instance of this class produces a record for every "root" instrumented
    method called. Root method here means the first instrumented method in a
    call stack. Note that there may be more than one of these contexts in play
    at the same time due to:
    - More than one wrapper of the same app.
    - More than one context manager ("with" statement) surrounding calls to the
      same app.
    - Calls to "with_record" on methods that themselves contain recording.
    - Calls to apps that use trulens internally to track records in any of the
      supported ways.
    - Combinations of the above.
    """

    def __init__(
        self,
        app: _WithInstrumentCallbacks,
        record_metadata: serial_utils.JSON = None,
        tracer: Optional[Tracer] = None,
        span: Optional[PhantomSpanRecordingContext] = None,
        span_ctx: Optional[SpanContext] = None,
    ):
        self.calls: Dict[types_schema.CallID, record_schema.RecordAppCall] = {}
        """A record (in terms of its RecordAppCall) in process of being created.

        Storing as a map as we want to override calls with the same id which may
        happen due to methods producing awaitables or generators. These result
        in calls before the awaitables are awaited and then get updated after
        the result is ready.
        """
        # TODEP: To deprecated after migration to span-based tracing.

        self.records: List[record_schema.Record] = []
        """Completed records."""

        self.lock: Lock = Lock()
        """Lock blocking access to `records` when adding calls or
        finishing a record."""

        self.token: Optional[contextvars.Token] = None
        """Token for context management."""

        self.app: _WithInstrumentCallbacks = app
        """App for which we are recording."""

        self.record_metadata = record_metadata
        """Metadata to attach to all records produced in this context."""

        self.tracer: Optional[Tracer] = tracer
        """EXPERIMENTAL(otel_tracing): OTEL-like tracer for recording.
        """

        self.span: Optional[PhantomSpanRecordingContext] = span
        """EXPERIMENTAL(otel_tracing): Span that represents a recording context
        (the with block)."""

        self.span_ctx = span_ctx
        """EXPERIMENTAL(otel_tracing): The context manager for the above span.
        """

    @property
    def spans(self) -> Dict[SpanContext, Span]:
        """EXPERIMENTAL(otel_tracing): Get the spans of the tracer in this context."""

        if self.tracer is None:
            return {}

        return self.tracer.spans

    def __iter__(self):
        return iter(self.records)

    def get(self) -> record_schema.Record:
        """Get the single record only if there was exactly one or throw
        an error otherwise."""

        if len(self.records) == 0:
            raise RuntimeError("Recording context did not record any records.")

        if len(self.records) > 1:
            raise RuntimeError(
                "Recording context recorded more than 1 record. "
                "You can get them with ctx.records, ctx[i], or `for r in ctx: ...`."
            )

        return self.records[0]

    def __getitem__(self, idx: int) -> record_schema.Record:
        return self.records[idx]

    def __len__(self):
        return len(self.records)

    def __hash__(self) -> int:
        # The same app can have multiple recording contexts.
        return hash(id(self.app)) + hash(id(self.records))

    def __eq__(self, other):
        return hash(self) == hash(other)

    def add_call(self, call: record_schema.RecordAppCall):
        """Add the given call to the currently tracked call list."""
        # TODEP: To deprecated after migration to span-based tracing.

        with self.lock:
            # NOTE: This might override existing call record which happens when
            # processing calls with awaitable or generator results.
            self.calls[call.call_id] = call

    def finish_record(
        self,
        calls_to_record: Callable[
            [
                List[record_schema.RecordAppCall],
                types_schema.Metadata,
                Optional[record_schema.Record],
            ],
            record_schema.Record,
        ],
        existing_record: Optional[record_schema.Record] = None,
    ):
        """Run the given function to build a record from the tracked calls and any
        pre-specified metadata."""
        # TODEP: To deprecated after migration to span-based tracing.

        with self.lock:
            record = calls_to_record(
                list(self.calls.values()), self.record_metadata, existing_record
            )
            self.calls = {}

            if existing_record is None:
                # If existing record was given, we assume it was already
                # inserted into this list.
                self.records.append(record)

        return record


class _WithInstrumentCallbacks:
    """Abstract definition of callbacks invoked by Instrument during
    instrumentation or when instrumented methods are called.

    Needs to be mixed into [App][trulens_eval.app.App].
    """

    # Called during instrumentation.
    def on_method_instrumented(
        self, obj: object, func: Callable, path: serial_utils.Lens
    ):
        """Callback to be called by instrumentation system for every function
        requested to be instrumented.

        Given are the object of the class in which `func` belongs
        (i.e. the "self" for that function), the `func` itsels, and the `path`
        of the owner object in the app hierarchy.

        Args:
            obj: The object of the class in which `func` belongs (i.e. the
                "self" for that method).

            func: The function that was instrumented. Expects the unbound
                version (self not yet bound).

            path: The path of the owner object in the app hierarchy.
        """

        raise NotImplementedError

    # Called during invocation.
    def get_method_path(self, obj: object, func: Callable) -> serial_utils.Lens:
        """Get the path of the instrumented function `func`, a member of the class
        of `obj` relative to this app.

        Args:
            obj: The object of the class in which `func` belongs (i.e. the
                "self" for that method).

            func: The function that was instrumented. Expects the unbound
                version (self not yet bound).
        """

        raise NotImplementedError

    # WithInstrumentCallbacks requirement
    def get_methods_for_func(
        self, func: Callable
    ) -> Iterable[Tuple[int, Callable, serial_utils.Lens]]:
        """EXPERIMENTAL(otel_tracing): Get the methods (rather the inner
        functions) matching the given `func` and the path of each.

        Args:
            func: The function to match.
        """

        raise NotImplementedError

    # Called after recording of an invocation.
    def _on_new_root_span(
        self,
        ctx: _RecordingContext,
        root_span: LiveSpanCall,
    ) -> record_schema.Record:
        """EXPERIMENTAL(otel_tracing): Called by instrumented methods if they
        are root calls (first instrumented methods in a call stack).

        Args:
            ctx: The context of the recording.

            root_span: The root span that was recorded.
        """
        # EXPERIMENTAL(otel_tracing)

        raise NotImplementedError


class AppTracingCallbacks(TracingCallbacks[R, S]):
    """Extension to TracingCallbacks that keep track of apps that are
    instrumenting their constituent calls."""

    @classmethod
    def on_callable_wrapped(
        cls,
        wrapper: Callable[..., R],
        app: _WithInstrumentCallbacks,
        **kwargs: Dict[str, Any],
    ):
        # Adds the requesting app to the list of apps the wrapper is
        # instrumented for.

        if not python_utils.safe_hasattr(wrapper, APPS):
            apps: weakref.WeakSet[_WithInstrumentCallbacks] = weakref.WeakSet()
            setattr(wrapper, APPS, apps)
        else:
            apps = python_utils.safe_getattr(wrapper, APPS)

        apps.add(app)

        return super().on_callable_wrapped(wrapper=wrapper, **kwargs)

    def __init__(
        self,
        span_type: Type[Span] = LiveAppCall,
        **kwargs: Dict[str, Any],
    ):
        super().__init__(span_type=span_type, **kwargs)

        self.apps = python_utils.safe_getattr(self.wrapper, APPS)

        if issubclass(span_type, LiveAppCall):
            self.span.apps = self.apps<|MERGE_RESOLUTION|>--- conflicted
+++ resolved
@@ -668,24 +668,16 @@
     @contextlib.contextmanager
     def _span(self, cls: Type[S], **kwargs) -> ContextManager[S]:
         with self.start_span(cls=cls, **kwargs) as span:
-<<<<<<< HEAD
             with python_utils.with_context({
                 self._span_context_cvar: span.context
             }):
-=======
-            with python_utils.with_context({self.context_cvar: span.context}):
->>>>>>> 0241b8ad
                 yield span
 
     @contextlib.asynccontextmanager
     async def _aspan(self, cls: Type[S], **kwargs) -> ContextManager[S]:
         async with self.start_span(cls=cls, **kwargs) as span:
             async with python_utils.awith_context({
-<<<<<<< HEAD
                 self._span_context_cvar: span.context
-=======
-                self.context_cvar: span.context
->>>>>>> 0241b8ad
             }):
                 yield span
 
@@ -830,7 +822,6 @@
         if not issubclass(span_type, LiveSpanCall):
             raise ValueError("span_type must be a subclass of LiveSpanCall.")
 
-<<<<<<< HEAD
         if issubclass(span_type, LiveAppCall):
             # Special handling of app calls: if they are the first app call in
             # the stack, they are wrapped in a trace root span. Note that this
@@ -853,18 +844,13 @@
                 )
                 self.trace_root_span = self.trace_root_span_context.__enter__()
 
-=======
->>>>>>> 0241b8ad
         self.span_context: ContextManager = trulens_tracer()._span(
             span_type, name="trulens.call." + func_name
         )
         self.span: S = self.span_context.__enter__()
-<<<<<<< HEAD
 
         if self.trace_root_span is not None:
             self.trace_root_span.apps = self.span.apps
-=======
->>>>>>> 0241b8ad
 
     def on_callable_call(
         self, bindings: inspect.BoundArguments, **kwargs: Dict[str, Any]
@@ -887,11 +873,6 @@
 
     def on_callable_end(self):
         super().on_callable_end()
-<<<<<<< HEAD
-=======
-
-        span = self.span
->>>>>>> 0241b8ad
 
         span = self.span
 

"""
This file contains utility functions specific to certain span types.
"""

from inspect import signature
import logging
from typing import Any, Callable, Dict, List, Optional, Union

from opentelemetry.baggage import get_baggage
from opentelemetry.context import Context
from opentelemetry.trace.span import Span
from opentelemetry.util.types import AttributeValue
from trulens.core.utils import signature as signature_utils
from trulens.otel.semconv.trace import BASE_SCOPE
from trulens.otel.semconv.trace import SpanAttributes

logger = logging.getLogger(__name__)

"""
Type definitions
"""
Attributes = Optional[
    Union[
        Dict[str, Any],
        Callable[
            [
                Optional[Any],
                Optional[Exception],
                List[Any],
                Optional[Dict[str, Any]],
            ],
            Dict[str, Any],
        ],
    ]
]

"""
General utilites for all spans
"""


def validate_selector_name(attributes: Dict[str, Any]) -> Dict[str, Any]:
    """
    Utility function to validate the selector name in the attributes.

    It does the following:
    1. Ensure that the selector name is a string.
    2. Ensure that the selector name is keyed with either the trulens/non-trulens key variations.
    3. Ensure that the selector name is not set in both the trulens and non-trulens key variations.
    """

    result = attributes.copy()

    if (
        SpanAttributes.SELECTOR_NAME_KEY in result
        and SpanAttributes.SELECTOR_NAME in result
    ):
        raise ValueError(
            f"Both {SpanAttributes.SELECTOR_NAME_KEY} and {SpanAttributes.SELECTOR_NAME} cannot be set."
        )

    if SpanAttributes.SELECTOR_NAME in result:
        # Transfer the trulens-namespaced key to the non-trulens-namespaced key.
        result[SpanAttributes.SELECTOR_NAME_KEY] = result[
            SpanAttributes.SELECTOR_NAME
        ]
        del result[SpanAttributes.SELECTOR_NAME]

    if SpanAttributes.SELECTOR_NAME_KEY in result:
        selector_name = result[SpanAttributes.SELECTOR_NAME_KEY]
        if not isinstance(selector_name, str):
            raise ValueError(
                f"Selector name must be a string, not {type(selector_name)}"
            )

    return result


def _convert_to_valid_span_attribute_type(val: Any) -> AttributeValue:
    if isinstance(val, (bool, int, float, str)):
        return val
    if isinstance(val, (list, tuple)):
        for curr_type in [bool, int, float, str]:
            if all([isinstance(curr, curr_type) for curr in val]):
                return val
        return [str(curr) for curr in val]
    return str(val)


def set_span_attribute_safely(
    span: Span,
    key: str,
    value: Any,
) -> None:
    if value is not None:
        span.set_attribute(key, _convert_to_valid_span_attribute_type(value))


def validate_attributes(attributes: Dict[str, Any]) -> Dict[str, Any]:
    """
    Utility function to validate span attributes based on the span type.
    """
    if not isinstance(attributes, dict) or any([
        not isinstance(key, str) for key in attributes.keys()
    ]):
        raise ValueError("Attributes must be a dictionary with string keys.")

    if SpanAttributes.SPAN_TYPE in attributes:
        raise ValueError("Span type should not be set in attributes.")

    return validate_selector_name(attributes)
    # TODO: validate Span type attributes.


def set_general_span_attributes(
    span: Span,
    /,
    span_type: SpanAttributes.SpanType,
    context: Optional[Context] = None,
) -> None:
    span.set_attribute(SpanAttributes.SPAN_TYPE, span_type)

    span.set_attribute(
        SpanAttributes.APP_NAME,
        str(get_baggage(SpanAttributes.APP_NAME, context)),
    )
    span.set_attribute(
        SpanAttributes.APP_VERSION,
        str(get_baggage(SpanAttributes.APP_VERSION, context)),
    )
    record_id = str(get_baggage(SpanAttributes.RECORD_ID, context))
    if record_id:
        span.set_attribute(SpanAttributes.RECORD_ID, record_id)
    target_record_id = get_baggage(
        SpanAttributes.EVAL.TARGET_RECORD_ID, context
    )
    if target_record_id:
        span.set_attribute(
            SpanAttributes.EVAL.TARGET_RECORD_ID, target_record_id
        )
    eval_root_id = get_baggage(SpanAttributes.EVAL.EVAL_ROOT_ID, context)
    if eval_root_id:
        span.set_attribute(SpanAttributes.EVAL.EVAL_ROOT_ID, eval_root_id)
    feedback_name = get_baggage(SpanAttributes.EVAL.FEEDBACK_NAME, context)
    if feedback_name:
        span.set_attribute(SpanAttributes.EVAL.FEEDBACK_NAME, feedback_name)

    run_name_baggage = get_baggage(SpanAttributes.RUN_NAME, context)
    input_id_baggage = get_baggage(SpanAttributes.INPUT_ID, context)

    if run_name_baggage:
        span.set_attribute(SpanAttributes.RUN_NAME, str(run_name_baggage))

    if input_id_baggage:
        span.set_attribute(SpanAttributes.INPUT_ID, str(input_id_baggage))


def set_function_call_attributes(
    span: Span,
    ret: Any,
    func_exception: Optional[Exception],
    all_kwargs: Dict[str, Any],
) -> None:
    set_span_attribute_safely(span, SpanAttributes.CALL.RETURN, ret)
    set_span_attribute_safely(span, SpanAttributes.CALL.ERROR, func_exception)
    for k, v in all_kwargs.items():
        set_span_attribute_safely(span, f"{SpanAttributes.CALL.KWARGS}.{k}", v)


def set_user_defined_attributes(
    span: Span,
    *,
    span_type: SpanAttributes.SpanType,
    attributes: Dict[str, Any],
) -> None:
    final_attributes = validate_attributes(attributes)

    for key, value in final_attributes.items():
        span.set_attribute(key, value)
        if (
            key != SpanAttributes.SELECTOR_NAME_KEY
            and SpanAttributes.SELECTOR_NAME_KEY in final_attributes
        ):
            span.set_attribute(
                f"{BASE_SCOPE}.{final_attributes[SpanAttributes.SELECTOR_NAME_KEY]}.{key}",
                value,
            )


"""
RECORD_ROOT SPAN
"""


def get_main_input(func: Callable, args: tuple, kwargs: dict) -> str:
    sig = signature(func)
    bindings = signature(func).bind(*args, **kwargs)
    return signature_utils.main_input(func, sig, bindings)


def set_record_root_span_attributes(
    span: Span,
    /,
    func: Callable,
    args: tuple,
    kwargs: dict,
    ret: Any,
    exception: Optional[Exception],
) -> None:
    set_span_attribute_safely(
        span,
        SpanAttributes.RECORD_ROOT.MAIN_INPUT,
        get_main_input(func, args, kwargs),
    )
<<<<<<< HEAD
=======
    ground_truth_output = get_baggage(
        SpanAttributes.RECORD_ROOT.GROUND_TRUTH_OUTPUT
    )
    if ground_truth_output:
        set_span_attribute_safely(
            span,
            SpanAttributes.RECORD_ROOT.GROUND_TRUTH_OUTPUT,
            ground_truth_output,
        )
>>>>>>> 9d86338c
    if exception:
        set_span_attribute_safely(
            span, SpanAttributes.RECORD_ROOT.MAIN_ERROR, str(exception)
        )
    if ret is not None:
        set_span_attribute_safely(
            span,
            SpanAttributes.RECORD_ROOT.MAIN_OUTPUT,
            signature_utils.main_output(func, ret),
        )<|MERGE_RESOLUTION|>--- conflicted
+++ resolved
@@ -212,8 +212,6 @@
         SpanAttributes.RECORD_ROOT.MAIN_INPUT,
         get_main_input(func, args, kwargs),
     )
-<<<<<<< HEAD
-=======
     ground_truth_output = get_baggage(
         SpanAttributes.RECORD_ROOT.GROUND_TRUTH_OUTPUT
     )
@@ -223,7 +221,6 @@
             SpanAttributes.RECORD_ROOT.GROUND_TRUTH_OUTPUT,
             ground_truth_output,
         )
->>>>>>> 9d86338c
     if exception:
         set_span_attribute_safely(
             span, SpanAttributes.RECORD_ROOT.MAIN_ERROR, str(exception)

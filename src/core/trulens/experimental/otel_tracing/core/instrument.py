import inspect
import logging
import types
from types import TracebackType
from typing import Any, Callable, Dict, List, Optional, Sequence, Tuple
import uuid

from opentelemetry import trace
from opentelemetry.baggage import get_baggage
from opentelemetry.baggage import remove_baggage
from opentelemetry.baggage import set_baggage
import opentelemetry.context as context_api
from opentelemetry.trace.span import Span
from opentelemetry.util.types import AttributeValue
from trulens.core import app as core_app
from trulens.experimental.otel_tracing.core.session import TRULENS_SERVICE_NAME
from trulens.experimental.otel_tracing.core.span import Attributes
from trulens.experimental.otel_tracing.core.span import (
    set_general_span_attributes,
)
from trulens.experimental.otel_tracing.core.span import set_main_span_attributes
from trulens.experimental.otel_tracing.core.span import (
    set_user_defined_attributes,
)
from trulens.otel.semconv.trace import BASE_SCOPE
from trulens.otel.semconv.trace import SpanAttributes
import wrapt

logger = logging.getLogger(__name__)


_TRULENS_INSTRUMENT_WRAPPER_FLAG = "__trulens_instrument_wrapper"


def _get_func_name(func: Callable) -> str:
    if (
        hasattr(func, "__module__")
        and func.__module__
        and hasattr(func, "__qualname__")
        and func.__qualname__
    ):
        return f"{func.__module__}.{func.__qualname__}"
    elif hasattr(func, "__qualname__") and func.__qualname__:
        return func.__qualname__
    else:
        return func.__name__


def _create_span(span_name: str) -> Span:
    return (
        trace.get_tracer_provider()
        .get_tracer(TRULENS_SERVICE_NAME)
        .start_as_current_span(name=span_name)
    )


def _resolve_attributes(
    attributes: Attributes,
    ret: Optional[Any],
    exception: Optional[Exception],
    args: Sequence[Any],
    all_kwargs: Dict[str, Any],
) -> Dict[str, Any]:
    if attributes is None:
        return {}
    if callable(attributes):
        return attributes(ret, exception, *args, **all_kwargs)
    return attributes.copy()


def _set_span_attributes(
    span: Span,
    span_type: SpanAttributes.SpanType,
    span_name: str,
    func: Callable,
    func_exception: Optional[Exception],
    attributes: Attributes,
    full_scoped_attributes: Attributes,
    instance: Any,
    args: Tuple[Any],
    kwargs: Dict[str, Any],
    ret: Any,
):
    # Set general span attributes.
    span.set_attribute("name", span_name)
    set_general_span_attributes(span, span_type)
    # Set main span attributes if necessary.
    if span_type == SpanAttributes.SpanType.MAIN:
        set_main_span_attributes(
            span,
            func,
            args,
            kwargs,
            ret,
            func_exception,
        )
    # Determine args/kwargs to pass to the attributes/full_scoped_attributes
    # callable.
    sig = inspect.signature(func)
    bound_args = sig.bind_partial(*args, **kwargs).arguments
    all_kwargs = {**kwargs, **bound_args}
    if instance is not None:
        args_with_self_possibly = (instance,) + args
    else:
        args_with_self_possibly = args
    # Combine the attributes with the full_scoped_attributes.
    resolved_attributes = _resolve_attributes(
        attributes,
        ret,
        func_exception,
        args_with_self_possibly,
        all_kwargs,
    )
    resolved_attributes = {
        f"{BASE_SCOPE}.{span_type.value}.{k}": v
        for k, v in resolved_attributes.items()
    }
    resolved_full_scoped_attributes = _resolve_attributes(
        full_scoped_attributes,
        ret,
        func_exception,
        args_with_self_possibly,
        all_kwargs,
    )
    all_attributes = {
        **resolved_attributes,
        **resolved_full_scoped_attributes,
    }
    if span_type == SpanAttributes.SpanType.UNKNOWN and not all_attributes:
        all_attributes = {
            f"{BASE_SCOPE}.{span_type.value}.{k}": v
            for k, v in all_kwargs.items()
        }
        all_attributes[f"{BASE_SCOPE}.{span_type.value}.return"] = ret
    all_attributes = {
        k: _convert_to_valid_span_attribute_type(v)
        for k, v in all_attributes.items()
    }
    # Set the user-provided attributes.
    set_user_defined_attributes(
        span,
        span_type=span_type,
        attributes=all_attributes,
    )


def _convert_to_valid_span_attribute_type(val: Any) -> AttributeValue:
    if isinstance(val, (bool, int, float, str)):
        return val
    if isinstance(val, (list, tuple)):
        for curr_type in [bool, int, float, str]:
            if all([isinstance(curr, curr_type) for curr in val]):
                return val
        return [str(curr) for curr in val]
    return str(val)


def instrument(
    *,
    span_type: SpanAttributes.SpanType = SpanAttributes.SpanType.UNKNOWN,
    attributes: Attributes = dict(),
    full_scoped_attributes: Attributes = dict(),
    must_be_first_wrapper: bool = False,
):
    """
    Decorator for marking functions to be instrumented with OpenTelemetry
    tracing.

    span_type: Span type to be used for the span.
    attributes:
        A dictionary or a callable that returns a dictionary of attributes
        (i.e. a `typing.Dict[str, typing.Any]`) to be set on the span where
        each key in the dictionary will be an attribute in the span type's
        scope.
    full_scoped_attributes:
        A dictionary or a callable that returns a dictionary of attributes
        (i.e. a `typing.Dict[str, typing.Any]`) to be set on the span.
    must_be_first_wrapper:
<<<<<<< HEAD
        If this is True and the functions is already wrapped with the
        TruLens decorator, then the function will not be wrapped again.
=======
        If this is True and the function is already wrapped with the TruLens
        decorator, then the function will not be wrapped again.
>>>>>>> 4fa7fae6
    """

    def inner_decorator(func: Callable):
        span_name = _get_func_name(func)

        @wrapt.decorator
        def sync_wrapper(func, instance, args, kwargs):
            ret = convert_to_generator(func, instance, args, kwargs)
            if next(ret) == "is_not_generator":
                res = next(ret)
                # Check that there are no more entries in the generator.
                valid = False
                try:
                    next(ret)
                except StopIteration:
                    valid = True
                if not valid:
                    raise ValueError("The generator is not empty!")
                ret = res
            return ret

        def convert_to_generator(func, instance, args, kwargs):
            with _create_span(span_name) as span:
                ret = None
                func_exception: Optional[Exception] = None
                attributes_exception: Optional[Exception] = None
                # Run function.
                try:
                    result = func(*args, **kwargs)
                    if isinstance(result, types.GeneratorType):
                        yield "is_generator"
                        ret = []
                        for curr in result:
                            ret.append(curr)
                            yield curr
                    else:
                        yield "is_not_generator"
                        ret = result
                        yield ret
                except Exception as e:
                    # We want to get into the next clause to allow the users
                    # to still add attributes. It's on the user to deal with
                    # None as a return value.
                    func_exception = e
                finally:
                    # Set span attributes.
                    try:
                        _set_span_attributes(
                            span,
                            span_type,
                            span_name,
                            func,
                            func_exception,
                            attributes,
                            full_scoped_attributes,
                            instance,
                            args,
                            kwargs,
                            ret,
                        )
                    except Exception as e:
                        logger.error(f"Error setting attributes: {e}")
                        attributes_exception = e
                    # Raise any exceptions that occurred.
                    exception = func_exception or attributes_exception
                    if exception:
                        raise exception
                    return ret

        @wrapt.decorator
        async def async_wrapper(func, instance, args, kwargs):
            with _create_span(span_name) as span:
                ret = None
                func_exception: Optional[Exception] = None
                attributes_exception: Optional[Exception] = None
                # Run function.
                try:
                    ret = await func(*args, **kwargs)
                except Exception as e:
                    # We want to get into the next clause to allow the users
                    # to still add attributes. It's on the user to deal with
                    # None as a return value.
                    func_exception = e
                # Set span attributes.
                try:
                    _set_span_attributes(
                        span,
                        span_type,
                        span_name,
                        func,
                        func_exception,
                        attributes,
                        full_scoped_attributes,
                        instance,
                        args,
                        kwargs,
                        ret,
                    )
                except Exception as e:
                    logger.error(f"Error setting attributes: {e}")
                    attributes_exception = e
                # Raise any exceptions that occurred.
                exception = func_exception or attributes_exception
                if exception:
                    raise exception
            return ret

        @wrapt.decorator
        async def async_generator_wrapper(func, instance, args, kwargs):
            with _create_span(span_name) as span:
                ret = None
                func_exception: Optional[Exception] = None
                attributes_exception: Optional[Exception] = None
                # Run function.
                try:
                    result = func(*args, **kwargs)
                    ret = []
                    async for curr in result:
                        ret.append(curr)
                        yield curr
                except Exception as e:
                    # We want to get into the next clause to allow the users
                    # to still add attributes. It's on the user to deal with
                    # None as a return value.
                    func_exception = e
                finally:
                    # Set span attributes.
                    try:
                        _set_span_attributes(
                            span,
                            span_type,
                            span_name,
                            func,
                            func_exception,
                            attributes,
                            full_scoped_attributes,
                            instance,
                            args,
                            kwargs,
                            ret,
                        )
                    except Exception as e:
                        logger.error(f"Error setting attributes: {e}")
                        attributes_exception = e
                    # Raise any exceptions that occurred.
                    exception = func_exception or attributes_exception
                    if exception:
                        raise exception

        # Check if already wrapped if not allowing multiple wrappers.
        if must_be_first_wrapper:
            if hasattr(func, _TRULENS_INSTRUMENT_WRAPPER_FLAG):
                return func
            curr = func
            while hasattr(curr, "__wrapped__"):
                curr = curr.__wrapped__
                if hasattr(curr, _TRULENS_INSTRUMENT_WRAPPER_FLAG):
                    return func

        # Wrap.
        ret = None
        if inspect.isasyncgenfunction(func):
            ret = async_generator_wrapper(func)
        elif inspect.iscoroutinefunction(func):
            ret = async_wrapper(func)
        else:
            ret = sync_wrapper(func)
        ret.__dict__[_TRULENS_INSTRUMENT_WRAPPER_FLAG] = True
        return ret

    return inner_decorator


def instrument_method(
    cls: type,
    method_name: str,
    span_type: SpanAttributes.SpanType = SpanAttributes.SpanType.UNKNOWN,
    attributes: Attributes = None,
    full_scoped_attributes: Attributes = None,
    must_be_first_wrapper: bool = False,
):
    wrapper = instrument(
        span_type=span_type,
        attributes=attributes,
        full_scoped_attributes=full_scoped_attributes,
        must_be_first_wrapper=must_be_first_wrapper,
    )
    setattr(cls, method_name, wrapper(getattr(cls, method_name)))


class OTELRecordingContext:
    run_name: str
    """
    The name of the run that the recording context is currently processing.
    """

    input_id: str
    """
    The ID of the input that the recording context is currently processing.
    """

    tokens: List[object] = []
    """
    OTEL context tokens for the current context manager. These tokens are how the OTEL
    context api keeps track of what is changed in the context, and used to undo the changes.
    """

    context_keys_added: List[str] = []
    """
    Keys added to the OTEL context.
    """

    def __init__(self, *, app: core_app.App, run_name: str, input_id: str):
        self.app = app
        self.run_name = run_name
        self.input_id = input_id
        self.tokens = []
        self.context_keys_added = []
        self.span_context = None

    # Calling set_baggage does not actually add the baggage to the current context, but returns a new one
    # To avoid issues with remembering to add/remove the baggage, we attach it to the runtime context.
    def attach_to_context(self, key: str, value: object):
        if get_baggage(key) or value is None:
            return

        self.tokens.append(context_api.attach(set_baggage(key, value)))
        self.context_keys_added.append(key)

    # For use as a context manager.
    def __enter__(self):
        # Note: This is not the same as the record_id in the core app since the OTEL
        # tracing is currently separate from the old records behavior
        otel_record_id = str(uuid.uuid4())

        tracer = trace.get_tracer_provider().get_tracer(TRULENS_SERVICE_NAME)

        self.attach_to_context(SpanAttributes.DOMAIN, "module")
        self.attach_to_context(SpanAttributes.RECORD_ID, otel_record_id)
        self.attach_to_context(SpanAttributes.APP_NAME, self.app.app_name)
        self.attach_to_context(SpanAttributes.APP_VERSION, self.app.app_version)

        self.attach_to_context(SpanAttributes.RUN_NAME, self.run_name)
        self.attach_to_context(SpanAttributes.INPUT_ID, self.input_id)

        # Use start_as_current_span as a context manager
        self.span_context = tracer.start_as_current_span("root")
        root_span = self.span_context.__enter__()

        # Set general span attributes
        root_span.set_attribute("name", "root")
        set_general_span_attributes(
            root_span, SpanAttributes.SpanType.RECORD_ROOT
        )

        # Set record root specific attributes
        root_span.set_attribute(
            SpanAttributes.RECORD_ROOT.APP_NAME, self.app.app_name
        )
        root_span.set_attribute(
            SpanAttributes.RECORD_ROOT.APP_VERSION, self.app.app_version
        )
        root_span.set_attribute(
            SpanAttributes.RECORD_ROOT.RECORD_ID, otel_record_id
        )

        return root_span

    async def __aenter__(self):
        return self.__enter__()

    def __exit__(self, exc_type, exc_value, exc_tb):
        # Exiting the span context before updating the context to ensure nothing
        # carries over unintentionally
        if self.span_context:
            # TODO[SNOW-1854360]: Add in feature function spans.
            self.span_context.__exit__(exc_type, exc_value, exc_tb)

        logger.debug("Exiting the OTEL app context.")

        # Clearing the context / baggage added.
        while self.context_keys_added:
            remove_baggage(self.context_keys_added.pop())

        while self.tokens:
            # Clearing the context once we're done with this root span.
            # See https://github.com/open-telemetry/opentelemetry-python/issues/2432#issuecomment-1593458684
            context_api.detach(self.tokens.pop())

    async def __aexit__(
        self,
        exc_type: Optional[BaseException],
        exc_val: Optional[BaseException],
        exc_tb: Optional[TracebackType],
    ) -> None:
        return self.__exit__(exc_type, exc_val, exc_tb)<|MERGE_RESOLUTION|>--- conflicted
+++ resolved
@@ -176,13 +176,8 @@
         A dictionary or a callable that returns a dictionary of attributes
         (i.e. a `typing.Dict[str, typing.Any]`) to be set on the span.
     must_be_first_wrapper:
-<<<<<<< HEAD
-        If this is True and the functions is already wrapped with the
-        TruLens decorator, then the function will not be wrapped again.
-=======
         If this is True and the function is already wrapped with the TruLens
         decorator, then the function will not be wrapped again.
->>>>>>> 4fa7fae6
     """
 
     def inner_decorator(func: Callable):

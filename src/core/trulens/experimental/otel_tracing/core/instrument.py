--- conflicted
+++ resolved
@@ -1,10 +1,6 @@
 from functools import wraps
 import logging
-<<<<<<< HEAD
-from typing import Any, Callable, Dict, Optional
-=======
 from typing import Callable, Optional
->>>>>>> 0a8d1e3f
 import uuid
 
 from opentelemetry import trace
@@ -17,19 +13,10 @@
 from trulens.experimental.otel_tracing.core.span import (
     set_general_span_attributes,
 )
-<<<<<<< HEAD
-from trulens.experimental.otel_tracing.core.span import (
-    set_user_defined_attributes,
-)
-from trulens.experimental.otel_tracing.core.span import (
-    set_main_span_attributes,
-)
-=======
 from trulens.experimental.otel_tracing.core.span import set_main_span_attributes
 from trulens.experimental.otel_tracing.core.span import (
     set_user_defined_attributes,
 )
->>>>>>> 0a8d1e3f
 from trulens.otel.semconv.trace import SpanAttributes
 
 logger = logging.getLogger(__name__)

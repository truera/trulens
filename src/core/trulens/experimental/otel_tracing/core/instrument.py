--- conflicted
+++ resolved
@@ -106,9 +106,7 @@
         all_kwargs,
     )
     resolved_attributes = {
-        f"{SpanAttributes.BASE}{span_type.value}.{k}": _convert_to_valid_span_attribute_type(
-            v
-        )
+        f"{SpanAttributes.BASE}{span_type.value}.{k}": v
         for k, v in resolved_attributes.items()
     }
     resolved_full_scoped_attributes = _resolve_attributes(
@@ -127,6 +125,10 @@
             f"{SpanAttributes.BASE}{span_type.value}.{k}": v
             for k, v in all_kwargs.items()
         }
+    all_attributes = {
+        k: _convert_to_valid_span_attribute_type(v)
+        for k, v in all_attributes.items()
+    }
     # Set the user-provided attributes.
     set_user_defined_attributes(
         span,
@@ -230,51 +232,12 @@
                         span_name,
                         func,
                         func_exception,
-<<<<<<< HEAD
                         attributes,
-=======
-                        args_with_self_possibly,
-                        all_kwargs,
-                    )
-                    resolved_attributes = {
-                        f"{SpanAttributes.BASE}{span_type.value}.{k}": v
-                        for k, v in resolved_attributes.items()
-                    }
-                    resolved_full_scoped_attributes = _resolve_attributes(
->>>>>>> 75511581
                         full_scoped_attributes,
                         instance,
                         args,
                         kwargs,
                         ret,
-<<<<<<< HEAD
-=======
-                        func_exception,
-                        args_with_self_possibly,
-                        all_kwargs,
-                    )
-                    all_attributes = {
-                        **resolved_attributes,
-                        **resolved_full_scoped_attributes,
-                    }
-                    if (
-                        span_type == SpanAttributes.SpanType.UNKNOWN
-                        and not all_attributes
-                    ):
-                        all_attributes = {
-                            f"{SpanAttributes.BASE}{span_type.value}.{k}": v
-                            for k, v in all_kwargs.items()
-                        }
-                    all_attributes = {
-                        k: _convert_to_valid_span_attribute_type(v)
-                        for k, v in all_attributes.items()
-                    }
-                    # Set the user-provided attributes.
-                    set_user_defined_attributes(
-                        span,
-                        span_type=span_type,
-                        attributes=all_attributes,
->>>>>>> 75511581
                     )
                 except Exception as e:
                     logger.error(f"Error setting attributes: {e}")

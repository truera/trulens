"""Basic input output instrumentation and monitoring."""

from inspect import BoundArguments
from inspect import Signature
from inspect import signature
import logging
from pprint import PrettyPrinter
from typing import Any, Callable, ClassVar, List, Optional

from pydantic import Field
from trulens.core import app as core_app
from trulens.core import instruments as core_instruments
from trulens.core.instruments import InstrumentedMethod
from trulens.core.utils import pyschema as pyschema_utils
from trulens.otel.semconv.constants import (
    TRULENS_RECORD_ROOT_INSTRUMENT_WRAPPER_FLAG,
)

logger = logging.getLogger(__name__)

pp = PrettyPrinter()


class TruWrapperApp:
    """Wrapper of basic apps.

    This will be wrapped by instrumentation.

    Warning:
        Because `TruWrapperApp` may wrap different types of callables, we cannot
        patch the signature to anything consistent. Because of this, the
        dashboard/record for this call will have `*args`, `**kwargs` instead of
        what the app actually uses. We also need to adjust the main_input lookup
        to get the correct signature. See note there.
    """

    def _call(self, *args, **kwargs):
        return self._call_fn(*args, **kwargs)

    def __call__(self, *args, **kwargs):
        return self._call(*args, **kwargs)

    def __init__(self, call_fn: Callable):
        self._call_fn = call_fn


class TruBasicCallableInstrument(core_instruments.Instrument):
    """Basic app instrumentation."""

    class Default:
        """Default instrumentation specification for basic apps."""

        CLASSES = lambda: {TruWrapperApp}

        # Instrument only methods with these names and of these classes.
        METHODS: List[InstrumentedMethod] = [
            InstrumentedMethod("_call", TruWrapperApp)
        ]

    def __init__(self, *args, **kwargs):
        super().__init__(
            include_classes=TruBasicCallableInstrument.Default.CLASSES(),
            include_methods=TruBasicCallableInstrument.Default.METHODS,
            *args,
            **kwargs,
        )


class TruBasicApp(core_app.App):
    """Instantiates a Basic app that makes little assumptions.

    Assumes input text and output text.

    Example:
        ```python
        def custom_application(prompt: str) -> str:
            return "a response"

        from trulens.apps.basic import TruBasicApp
        # f_lang_match, f_qa_relevance, f_context_relevance are feedback functions
        tru_recorder = TruBasicApp(custom_application,
            app_name="Custom Application",
            app_version="1",
            feedbacks=[f_lang_match, f_qa_relevance, f_context_relevance])

        # Basic app works by turning your callable into an app
        # This app is accessible with the `app` attribute in the recorder
        with tru_recorder as recording:
            tru_recorder.app(question)

        tru_record = recording.records[0]
        ```

        See [Feedback
        Functions](https://www.trulens.org/trulens/api/feedback/) for
        instantiating feedback functions.

    Args:
        text_to_text: A str to str callable.

        app: A TruWrapperApp instance. If not provided, `text_to_text` must
            be provided.

        **kwargs: Additional arguments to pass to [App][trulens.core.app.App]
            and [AppDefinition][trulens.core.schema.app.AppDefinition]
    """

    model_config: ClassVar[dict] = dict(arbitrary_types_allowed=True)

    app: TruWrapperApp
    """The app to be instrumented."""

    # TODEP
    root_callable: ClassVar[pyschema_utils.FunctionOrMethod] = Field(None)
    """The root callable to be instrumented.

    This is the method that will be called by the main_input method."""

    def __init__(
        self,
        text_to_text: Optional[Callable[[str], str]] = None,
        app: Optional[TruWrapperApp] = None,
        **kwargs: Any,
    ):
        if text_to_text is not None:
            app = TruWrapperApp(text_to_text)
        else:
            assert (
                app is not None
            ), "Need to provide either `app: TruWrapperApp` or a `text_to_text: Callable`."
        kwargs["main_method"] = app._call

        if "main_method" in kwargs:
            raise ValueError(
                "`main_method` should not be provided for `TruBasicApp`!"
            )

        kwargs["app"] = app
        kwargs["root_class"] = pyschema_utils.Class.of_object(app)
        kwargs["instrument"] = TruBasicCallableInstrument(app=self)
        kwargs["main_method"] = app._call

        super().__init__(**kwargs)

    def main_call(self, human: str) -> str:
        # If available, a single text to a single text invocation of this app.

        return self.app._call(human)

    def main_input(
        self, func: Callable, sig: Signature, bindings: BoundArguments
    ) -> str:
<<<<<<< HEAD
        if hasattr(
=======
        if hasattr(func, TRULENS_RECORD_ROOT_INSTRUMENT_WRAPPER_FLAG):
            sig = signature(self.app._call_fn)
            args = ()
            if "args" in bindings.kwargs:
                args = bindings.kwargs["args"]
            kwargs = {}
            if "kwargs" in bindings.kwargs:
                kwargs = bindings.kwargs["kwargs"]
            bindings = sig.bind(*args, **kwargs)
        elif hasattr(
>>>>>>> 9d86338c
            TruWrapperApp._call, core_instruments.Instrument.INSTRUMENT
        ) and func == getattr(
            TruWrapperApp._call, core_instruments.Instrument.INSTRUMENT
        ):
            # If func is the wrapper app _call, replace the signature and
            # bindings based on the actual containing callable instead of
            # self.app._call . This needs to be done since the a TruWrapperApp
            # may be wrapping apps with different signatures on their callables
            # so TruWrapperApp._call cannot have a consistent signature
            # statically. Note also we are looking up the Instrument.INSTRUMENT
            # attribute here since the method is instrumented and overridden by
            # another wrapper in the process with the original accessible at
            # this attribute.

            sig = signature(self.app._call_fn)
            # Skipping self as TruWrapperApp._call takes in self, but
            # self.app._call_fn does not.
            bindings = sig.bind(*bindings.args[1:], **bindings.kwargs)

        return super().main_input(func, sig, bindings)

    def call_with_record(self, *args, **kwargs) -> None:
        self._throw_dep_message(method="call", is_async=False, with_record=True)


TruBasicApp.model_rebuild()<|MERGE_RESOLUTION|>--- conflicted
+++ resolved
@@ -128,8 +128,6 @@
             assert (
                 app is not None
             ), "Need to provide either `app: TruWrapperApp` or a `text_to_text: Callable`."
-        kwargs["main_method"] = app._call
-
         if "main_method" in kwargs:
             raise ValueError(
                 "`main_method` should not be provided for `TruBasicApp`!"
@@ -150,9 +148,6 @@
     def main_input(
         self, func: Callable, sig: Signature, bindings: BoundArguments
     ) -> str:
-<<<<<<< HEAD
-        if hasattr(
-=======
         if hasattr(func, TRULENS_RECORD_ROOT_INSTRUMENT_WRAPPER_FLAG):
             sig = signature(self.app._call_fn)
             args = ()
@@ -163,7 +158,6 @@
                 kwargs = bindings.kwargs["kwargs"]
             bindings = sig.bind(*args, **kwargs)
         elif hasattr(
->>>>>>> 9d86338c
             TruWrapperApp._call, core_instruments.Instrument.INSTRUMENT
         ) and func == getattr(
             TruWrapperApp._call, core_instruments.Instrument.INSTRUMENT

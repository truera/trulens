[build-system]
build-backend = "poetry.core.masonry.api"
requires = [
  "poetry-core",
]

[tool.poetry]
name = "trulens-core"
version = "1.0.1a2"
description = "Library to systematically track and evaluate LLM based applications."
authors = [
  "Snowflake Inc. <ml-observability-wg-dl@snowflake.com>",
]
license = "MIT"
readme = "README.md"
packages = [
  { include = "trulens" },
]
homepage = "https://trulens.org/"
documentation = "https://trulens.org/trulens/getting_started/"
repository = "https://github.com/truera/trulens"
classifiers = [
  "Programming Language :: Python :: 3",
  "Operating System :: OS Independent",
  "Development Status :: 3 - Alpha",
  "License :: OSI Approved :: MIT License",
]

[tool.poetry.dependencies]
python = "^3.9"
numpy = ">=1.23"
munch = "^2.5"
dill = "^0.3.8"
typing_extensions = "^4.9"
pydantic = "^2"
pandas = "^2.1"
rich = "^13.6"
sqlalchemy = "^2.0"
alembic = "^1.8.1"
nest-asyncio = "^1.5"
python-dotenv = ">=0.21,<2.0"

<<<<<<< HEAD
opentelemetry-api = { version = "^1.24", optional = true }
opentelemetry-sdk = { version = "^1.24", optional = true }
opentelemetry-semantic-conventions-ai = { version = "^0.0.2", python = ">=3.9,<3.12", optional = true }
opentelemetry-exporter-otlp = { version = "^1.24", optional = true }

snowflake-core = { version = "^0.9.0", python = "<3.12", optional = true }
snowflake-connector-python = { version = "^3.11.0", python = "<3.12", optional = true }
snowflake-snowpark-python = { version = "^1.20.0", python = "<3.12", optional = true }
=======
snowflake-connector-python = { version = "^3.11", python = "<3.12", optional = true }
snowflake-snowpark-python = { version = "^1.18", python = "<3.12", optional = true }
>>>>>>> 3c5c60b3
snowflake-sqlalchemy = { version = "^1.6", python = "<3.12", optional = true }
tqdm = { version = ">=4.2.0", optional = true }

[tool.poetry.group.openai]
optional = true

[tool.poetry.group.openai.dependencies]
openai = "^1.37"
httpx = "^0.27"

[tool.poetry.extras]
snowflake = [
  "snowflake-connector-python",
  "snowflake-snowpark-python",
  "snowflake-sqlalchemy",
]
otel = [
  "opentelemetry-api",
  "opentelemetry-sdk",
  "opentelemetry-semantic-conventions-ai",
  "opentelemetry-exporter-otlp",
]<|MERGE_RESOLUTION|>--- conflicted
+++ resolved
@@ -40,19 +40,12 @@
 nest-asyncio = "^1.5"
 python-dotenv = ">=0.21,<2.0"
 
-<<<<<<< HEAD
 opentelemetry-api = { version = "^1.24", optional = true }
 opentelemetry-sdk = { version = "^1.24", optional = true }
 opentelemetry-semantic-conventions-ai = { version = "^0.0.2", python = ">=3.9,<3.12", optional = true }
 opentelemetry-exporter-otlp = { version = "^1.24", optional = true }
-
-snowflake-core = { version = "^0.9.0", python = "<3.12", optional = true }
-snowflake-connector-python = { version = "^3.11.0", python = "<3.12", optional = true }
-snowflake-snowpark-python = { version = "^1.20.0", python = "<3.12", optional = true }
-=======
 snowflake-connector-python = { version = "^3.11", python = "<3.12", optional = true }
 snowflake-snowpark-python = { version = "^1.18", python = "<3.12", optional = true }
->>>>>>> 3c5c60b3
 snowflake-sqlalchemy = { version = "^1.6", python = "<3.12", optional = true }
 tqdm = { version = ">=4.2.0", optional = true }
 

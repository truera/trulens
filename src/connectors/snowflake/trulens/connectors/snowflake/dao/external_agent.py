--- conflicted
+++ resolved
@@ -3,9 +3,6 @@
 
 import pandas
 from snowflake.snowpark import Session
-from trulens.connectors.snowflake.dao.sql_utils import (
-    clean_up_snowflake_identifier,
-)
 from trulens.connectors.snowflake.dao.sql_utils import execute_query
 
 logger = logging.getLogger(__name__)
@@ -122,20 +119,12 @@
 
     def _list_agents(self) -> pandas.DataFrame:
         """Retrieve a list of all External Agents."""
-<<<<<<< HEAD
-        ret = self.session.sql("SHOW EXTERNAL AGENTS").to_pandas()
-        ret.columns = [
-            clean_up_snowflake_identifier(curr) for curr in list(ret.columns)
-        ]
-        return ret
-=======
         query = "SHOW EXTERNAL AGENTS;"
 
         result_df = execute_query(self.session, query)
 
         logger.info("Retrieved list of External Agents.")
         return result_df
->>>>>>> 18cfa970
 
     def check_agent_exists(self, name: str) -> bool:
         """Check if an External Agent exists."""

--- conflicted
+++ resolved
@@ -25,20 +25,7 @@
 
     def _quote_if_needed(self, identifier: str) -> str:
         """
-        Note we only use qmark style parameter binding in our Snowflake connector.
-<<<<<<< HEAD
-        Return the identifier wrapped in double quotes if it does not match the pattern
-        for a simple unquoted identifier in Snowflake. If the identifier is already quoted,
-        return it unchanged.
-        """
-        if identifier.startswith('"') and identifier.endswith('"'):
-            return identifier
-        # A simple unquoted identifier in Snowflake must be all uppercase/lowercase letters, digits, dollar sign, or underscores.
-        # https://docs.snowflake.com/en/sql-reference/identifiers-syntax
-        if re.fullmatch(r"[A-Za-z_][A-Za-z0-9_$]*", identifier):
-            return identifier
-=======
-
+        Note we only use qmark style parameter binding in our Snowflake connector
         If the identifier is already quoted or satisfies criteria of a simple unquoted identifier, return it unchanged.
         Return the identifier wrapped in double quotes if it does not match the pattern of
         a simple unquoted identifier specified by Snowflake.
@@ -50,7 +37,6 @@
             # https://docs.snowflake.com/en/sql-reference/identifiers-syntax
             return identifier
 
->>>>>>> cceb27a4
         return f'"{identifier}"'
 
     def resolve_agent_name(self, name: str) -> str:

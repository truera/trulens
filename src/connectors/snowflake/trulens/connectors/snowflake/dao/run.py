from enum import StrEnum
from enum import auto
import json
import logging
from typing import Any, Dict, List, Optional

import pandas as pd
from snowflake.snowpark import Session
from snowflake.snowpark.row import Row
from trulens.connectors.snowflake.dao.enums import SourceType
from trulens.connectors.snowflake.dao.sql_utils import (
    clean_up_snowflake_identifier,
)
from trulens.connectors.snowflake.dao.sql_utils import execute_query
from trulens.core.run import SUPPORTED_ENTRY_TYPES
from trulens.core.run import SupportedEntryType
from trulens.core.utils import json as json_utils

logger = logging.getLogger(__name__)


AIML_RUN_OPS_SYS_FUNC_TEMPLATE = (
    "SELECT SYSTEM$AIML_RUN_OPERATION('{method}', ?);"
)
METHOD_CREATE = "CREATE"
METHOD_GET = "GET"
METHOD_UPDATE = "UPDATE"
METHOD_DELETE = "DELETE"
METHOD_LIST = "LIST"

DEFAULT_LLM_JUDGE_NAME = "llama3.1-70b"
PERSISTED_QUERY_RESULTS_TIMEOUT_IN_MS = (
    20 * 60 * 60 * 1000  # 20 hours (24 hours per Snowflake)
)

RUN_METADATA_NON_MAP_FIELD_MASKS = [
    "labels",
    "llm_judge_name",
]
RUN_ENTITY_EDITABLE_ATTRIBUTES = ["description", "run_status"]

STAGE_FILE_TYPE = "stage_file"


class EvaluationPhase(StrEnum):
    SETUP_INGESTION = auto()
    INGESTION_STATUS_UPDATE = auto()
    COMPUTE_METRICS = auto()


class RunDao:
    """Data Access Object for managing AIML RunMetadata entities in Snowflake."""

    def __init__(self, snowpark_session: Session) -> None:
        """Initialize with an active Snowpark session."""
        self.session: Session = snowpark_session

    @staticmethod
    def _compute_invocation_metadata_id(
        dataset_name: str, input_records_count: int
    ):
        return json_utils.obj_id_of_obj(
            obj={
                "dataset_name": dataset_name,
                "input_records_count": input_records_count,
            },
            prefix="invocation_metadata",
        )

    def create_new_run(
        self,
        object_name: str,
        object_type: str,
        run_name: str,
        dataset_name: str,
        source_type: str,
        dataset_spec: dict,
        object_version: Optional[str] = None,
        description: Optional[str] = "",
        label: Optional[str] = "",
        llm_judge_name: Optional[str] = "",
    ) -> pd.DataFrame:
        """
        Create a new RunMetadata entity in Snowflake.

        Args:
            object_name: The name of the managing object for which the run is created under,
                         e.g. name of 'EXTERNAL AGENT'.
            object_type: The type of the managing object. e.g. 'EXTERNAL AGENT'.
            run_name: The name of the run.
            dataset_name: The name of the dataset or user provided dataframe.
            source_type: The type of the source (e.g. 'TABLE').
            dataset_spec: The column specification of the dataset.
            object_version: The version of the managing object.
            description: A description of the run.
            label: A label for the run.
            llm_judge_name: The name of the LLM judge to use for the evaluation, when applicable.

        Returns:
            The result of the Snowflake SQL execution - returning a success message but not the created entity.
        """
        # Build the request payload dictionary.
        req_payload = {
            "object_name": object_name,
            "object_type": object_type,
            "run_name": run_name,
            "description": description,
            "run_metadata": {},
            "source_info": {},
        }

        if object_version:
            req_payload["object_version"] = object_version

        run_metadata_dict = {}

        run_metadata_dict["labels"] = [label] if label else []
        # only accepting a single label for now

        run_metadata_dict["llm_judge_name"] = (
            llm_judge_name if llm_judge_name else DEFAULT_LLM_JUDGE_NAME
        )
        req_payload["run_metadata"] = run_metadata_dict

        source_info_dict = {}
        source_info_dict["name"] = dataset_name
        source_info_dict["column_spec"] = dataset_spec

        if not SourceType.is_valid_source_type(source_type):
            raise ValueError(
                f"Invalid source type: {source_type}. Choose from {SourceType.__members__.values()}"
            )
        source_info_dict["source_type"] = source_type

        req_payload["source_info"] = source_info_dict

        req_payload_json = json.dumps(req_payload)

        query = AIML_RUN_OPS_SYS_FUNC_TEMPLATE.format(method=METHOD_CREATE)

        logger.debug(
            f"Executing query: {query} with parameters {req_payload_json}"
        )

        execute_query(
            self.session,
            query,
            parameters=(req_payload_json,),
        )
        logger.info(
            f"Created new RunMetadata successfully for run '{run_name}'."
        )
        # Re-fetch the newly created run's metadata
        return self.get_run(
            run_name=run_name,
            object_name=object_name,
            object_type=object_type,
            object_version=object_version,
        )

    def get_run(
        self,
        run_name: str,
        object_name: str,
        object_type: str,
        object_version: Optional[str] = None,
    ) -> pd.DataFrame:
        """
        Retrieve a run.

        Args:
            run_name: The unique name of the run.
            object_name: The managing object's name (e.g. name of EXTERNAL AGENT).
            object_type: The type of the managing object.
            object_version: The version of the managing object.

        Returns:
            A pandas DataFrame containing the run metadata.
        """
        req_payload = {
            "object_name": object_name,
            "object_type": object_type,
            "run_name": run_name,
        }

        if object_version:
            req_payload["object_version"] = object_version

        req_payload_json = json.dumps(req_payload)
        query = AIML_RUN_OPS_SYS_FUNC_TEMPLATE.format(method=METHOD_GET)

        logger.debug(
            f"Executing query: {query} with parameters {req_payload_json}"
        )
        rows: List[Row] = execute_query(
            self.session,
            query,
            parameters=(req_payload_json,),
        )

        if not rows:
            return pd.DataFrame()
        else:
            # Assuming the first row contains our JSON result.
            return pd.DataFrame([rows[0].as_dict()])

    def list_all_runs(self, object_name: str, object_type: str) -> pd.DataFrame:
        """
        List all runs for a given object_name.

        Args:
            object_name: The name of the managing object (e.g. "EXTERNAL AGENT").
            object_type: The type of the managing object.
        Returns:
            A pandas DataFrame containing all run metadata.
        """
        req_payload = {
            "object_name": object_name,
            "object_type": object_type,
        }
        req_payload_json = json.dumps(req_payload)
        query = AIML_RUN_OPS_SYS_FUNC_TEMPLATE.format(method=METHOD_LIST)

        logger.debug(
            f"Executing query: {query} with parameters {req_payload_json}"
        )

        rows: List[Row] = execute_query(
            self.session,
            query,
            parameters=(req_payload_json,),
        )

        return pd.DataFrame([rows[0].as_dict()])

    def _update_run(
        self,
        run_name: str,
        object_name: str,
        object_type: str,
        object_version: Optional[str] = None,
        invocation_field_masks: Optional[Dict[str, Any]] = None,
        computation_field_masks: Optional[Dict[str, Any]] = None,
        metric_field_masks: Optional[Dict[str, Any]] = None,
        updated_run_metadata: Optional[Dict[str, Any]] = None,
        update_description: Optional[bool] = False,
        description: Optional[str] = None,
        update_run_status: Optional[bool] = False,
        run_status: Optional[str] = None,
    ) -> None:
        """
        Generic method to update a run's metadata on the server.

        The payload is built to match the server integration tests. It includes:
          - object_name, object_type, object_version, run_name
          - invocation_field_masks: maps invocation IDs to lists of updated keys (e.g., {"invocation_1": ["id", "input_records_count", "start_time_ms"]})
          - metric_field_masks: similar mapping for metrics (if any)
          - run_metadata: the updated run_metadata (e.g. updated invocations, computations, metrics, etc.)

        Args:
            run_name: The name of the run.
            object_name: The name of the object (e.g. agent name).
            object_type: The type of the object.
            object_version: Optional version string.
            invocation_field_masks: The mask for invocation fields to update.
            computation_field_masks: The mask for computation fields to update.
            metric_field_masks: The mask for metric fields to update.
            updated_run_metadata: The updated run_metadata dict.
            update_description: Whether to update the run's description.
            description: The new description.
            update_run_status: Whether to update the run's status.
            run_status: The new status.
        """

        # Build the payload dictionary.
        req_payload = {
            "object_name": object_name,
            "object_type": object_type,
            "run_name": run_name,
            "invocation_field_masks": invocation_field_masks,
            "computation_field_masks": computation_field_masks,
            "metric_field_masks": metric_field_masks,
            "run_metadata_non_map_field_masks": RUN_METADATA_NON_MAP_FIELD_MASKS,
            "run_metadata": updated_run_metadata,
            "update_description": "true" if update_description else None,
            "description": description if update_description else None,
            "update_run_status": "true" if update_run_status else None,
            "run_status": run_status if update_run_status else None,
        }

        if object_version is not None:
            req_payload["object_version"] = object_version

        req_payload_json = json.dumps(req_payload)

        query = AIML_RUN_OPS_SYS_FUNC_TEMPLATE.format(method="UPDATE")

        logger.debug(
            f"Executing query: {query} with parameters {req_payload_json}"
        )
        execute_query(
            self.session,
            query,
            parameters=(req_payload_json,),
        )

    def _set_nested_value(self, d: dict, keys: list, value: Any) -> None:
        """
        Set the value in a nested dictionary.\
        For example, for keys ['a', 'b', 'c'], it will ensure that d['a']['b'] exists
        and then set d['a']['b']['c'] = value.
        """
        for k in keys[:-1]:
            if k not in d or not isinstance(d[k], dict):
                d[k] = {}
            d = d[k]
        d[keys[-1]] = value

    def _update_run_metadata_field_masks(
        self, existing_run_metadata: dict, field_updates: dict
    ):
        """
        Update existing_run_metadata with the provided updates.

        The updates dict uses dot-notation keys to indicate nested fields.
        For example:
            {
                "invocations.invocation_1.completion_status.record_count": 1,
                "metrics.metric_1.completion_status.status": "PARTIALLY_COMPLETED",
                "labels": ["new_label"],
                "llm_judge_name": "j1"
            }

        Returns:
            A tuple with:
            - updated_run_metadata: the merged dictionary.
            - invocation_masks: dict mapping invocation IDs to lists of updated nested fields.
            - metric_masks: dict mapping metric IDs to lists of updated nested fields.
            - computation_masks: dict mapping computation IDs to lists of updated nested fields.
            - non_map_masks: list of top-level keys that were updated.
        """
        invocation_masks = {}
        metric_masks = {}
        computation_masks = {}
        non_map_masks = set()

        for key, value in field_updates.items():
            parts = key.split(".")

            if parts[0] in SUPPORTED_ENTRY_TYPES:
                group = parts[0]
                if len(parts) < 3:
                    raise ValueError(
                        f"Expected format '{group}.<id>.<field>', got: {key}"
                    )
                entry_id = parts[1]
                nested_field = ".".join(parts[2:])

                if (
                    group not in existing_run_metadata
                    or existing_run_metadata[group] is None
                ):
                    existing_run_metadata[group] = {}
                if entry_id not in existing_run_metadata[group]:
                    existing_run_metadata[group][entry_id] = {
                        "id": entry_id
                    }  # ensure the id is always set
                self._set_nested_value(
                    existing_run_metadata[group][entry_id],
                    nested_field.split("."),
                    value,
                )
                if group == SupportedEntryType.INVOCATIONS:
                    invocation_masks.setdefault(entry_id, []).append(
                        nested_field
                    )
                elif group == SupportedEntryType.COMPUTATIONS:
                    computation_masks.setdefault(entry_id, []).append(
                        nested_field
                    )
                elif group == SupportedEntryType.METRICS:
                    metric_masks.setdefault(entry_id, []).append(nested_field)

            elif key in RUN_METADATA_NON_MAP_FIELD_MASKS:
                existing_run_metadata[key] = value
                non_map_masks.add(key)
            else:
                if key not in RUN_ENTITY_EDITABLE_ATTRIBUTES:
                    raise ValueError(f"Unsupported key: {key}")

        return (
            existing_run_metadata,
            invocation_masks,
            metric_masks,
            computation_masks,
            list(non_map_masks),
        )

    def upsert_run_metadata_fields(
        self,
        run_name: str,
        object_name: str,
        object_type: str,
        object_version: Optional[str] = None,
        entry_id: Optional[str] = None,
        entry_type: Optional[str] = None,
        **field_updates: Any,
    ) -> None:
        """
        Consolidated upsert method for run metadata entries.
        Supported entry types: "invocations", "computations", "metrics" and also entity level fields like "description", "run_status".

        This method retrieves the current run metadata, merges new fields with any existing
        entry (if present), and then pushes the updated run metadata via _update_run.

        For "invocations" and "computations", start_time_ms and end_time_ms are required by the backend.
        If these fields are not provided in the new update and the existing entry also does not have them,
        they default to 0. This allows start_time/end_time to be updated from separate calls without
        overwriting previously set values.

        Args:
            entry_type: One of "invocations", "computations", "metrics".
            entry_id: Unique identifier for the metadata entry.
            run_name: The name of the run.
            object_name: The name of the object (e.g. agent name).
            object_type: The type of the object.
            object_version: Optional version.
            **field_updates: The fields to upsert.
        """
        if entry_type and entry_type not in SUPPORTED_ENTRY_TYPES:
            raise ValueError(f"Unsupported entry type: {entry_type}")

        keys = list(field_updates.keys())
        for key in keys:
            if entry_type:
                field_updates[f"{entry_type}.{entry_id}.{key}"] = (
                    field_updates.pop(key)
                )

        # Retrieve the existing run.
        existing_run_metadata_df = self.get_run(
            run_name=run_name,
            object_name=object_name,
            object_type=object_type,
            object_version=object_version,
        )

        if existing_run_metadata_df.empty:
            raise ValueError(f"Run '{run_name}' does not exist.")

        existing_run = json.loads(
            list(
                existing_run_metadata_df.to_dict(orient="records")[0].values()
            )[0]
        )
        existing_run_metadata = existing_run.get("run_metadata", {})

        logger.debug(
            f"Existing run metadata before update: {existing_run_metadata}"
        )
        (
            updated_run_metadata,
            invocation_masks,
            metric_field_masks,
            computation_field_masks,
            non_map_field_masks,
        ) = self._update_run_metadata_field_masks(
            existing_run_metadata=existing_run_metadata,
            field_updates=field_updates,
        )

        logger.debug(
            f"invocation field masks: {invocation_masks}, "
            f"metrics field masks: {metric_field_masks}, "
            f"computation field masks: {computation_field_masks}, "
            f"non-map field masks: {non_map_field_masks}"
        )

        update_description = "description" in field_updates
        description = field_updates.get("description", None)

        update_run_status = "run_status" in field_updates
        run_status = field_updates.get("run_status", None)

        self._update_run(
            run_name=run_name,
            object_name=object_name,
            object_type=object_type,
            object_version=object_version,
            invocation_field_masks=invocation_masks,
            metric_field_masks=metric_field_masks,
            computation_field_masks=computation_field_masks,
            updated_run_metadata=updated_run_metadata,
            update_description=update_description,
            description=description,
            update_run_status=update_run_status,
            run_status=run_status,
        )

    def delete_run(
        self,
        run_name: str,
        object_name: str,
        object_type: str,
        object_version: Optional[str] = None,
    ) -> None:
        """
        Delete a run by its run_name (assumed unique) and object_name.

        Args:
            run_name: The unique name of the run.
            object_name: The managing object's name (e.g. "EXTERNAL AGENT").
            object_type: The type of the managing object.
            object_version: The version of the managing object.
        """
        req_payload = {
            "run_name": run_name,
            "object_name": object_name,
            "object_type": object_type,
        }
        if object_version:
            req_payload["object_version"] = object_version

        req_payload_json = json.dumps(req_payload)

        query = AIML_RUN_OPS_SYS_FUNC_TEMPLATE.format(method=METHOD_DELETE)

        logger.debug(
            f"Executing query: {query} with parameters {req_payload_json}"
        )

        execute_query(
            self.session,
            query,
            parameters=(req_payload_json,),
        )
        logger.info("Deleted run '%s'.", run_name)

<<<<<<< HEAD
    def read_spans_count_from_event_table(
        self, object_name: str, run_name: str, span_type: str
    ) -> int:
        query = """
            SELECT
                COUNT(*) AS record_count
            FROM
                table(snowflake.local.GET_AI_OBSERVABILITY_EVENTS(
                    ?,
                    ?,
                    ?,
                    'EXTERNAL AGENT'
                ))
            WHERE
                RECORD_ATTRIBUTES:"snow.ai.observability.run.name" = ? AND
                RECORD_ATTRIBUTES:"ai.observability.span_type" = ?
        """
        try:
            result_df = self.session.sql(
                query,
                params=[
                    clean_up_snowflake_identifier(
                        self.session.get_current_database()
                    ),
                    clean_up_snowflake_identifier(
                        self.session.get_current_schema()
                    ),
                    object_name,
                    run_name,
                    span_type,
                ],
            ).to_pandas()

            if "record_count" in result_df.columns:
                count_value = result_df["record_count"].iloc[0]
            else:
                count_value = result_df.iloc[0, 0]
            return int(count_value)
        except Exception as e:
            logger.exception(
                f"Error encountered during reading record count from event table: {e}."
            )
            raise

    def read_latest_record_root_timestamp_in_ms(
        self, object_name: str, run_name: str
    ) -> Optional[int]:
        """
        Retrieve the timestamp of the latest record_root from the event table.

        Args:
            object_name: The name of the managing object.
            run_name: The unique name of the run.

        Returns:
            The timestamp of the latest record_root, or None if no records are found.
        """
        query = f"""
            SELECT
                MAX(TIMESTAMP) AS LATEST_TIMESTAMP
            FROM
                table(snowflake.local.GET_AI_OBSERVABILITY_EVENTS(
                    ?,
                    ?,
                    ?,
                    'EXTERNAL AGENT'
                ))
            WHERE
                RECORD_ATTRIBUTES:"snow.ai.observability.run.name" = ? AND
                RECORD_ATTRIBUTES:"{SpanAttributes.SPAN_TYPE}" = '{SpanAttributes.SpanType.RECORD_ROOT}';
        """

        try:
            result_df = self.session.sql(
                query,
                params=[
                    clean_up_snowflake_identifier(
                        self.session.get_current_database()
                    ),
                    clean_up_snowflake_identifier(
                        self.session.get_current_schema()
                    ),
                    object_name,
                    run_name,
                ],
            ).to_pandas()

            if "LATEST_TIMESTAMP" in result_df.columns and not result_df.empty:
                latest_timestamp = result_df["LATEST_TIMESTAMP"].iloc[0]

                return (
                    int(pd.Timestamp(latest_timestamp).timestamp() * 1000)
                    if latest_timestamp is not None
                    and not pd.isna(latest_timestamp)
                    else None
                )
            return None
        except Exception as e:
            logger.exception(
                f"Error encountered during reading latest record_root timestamp from event table: {e}."
            )
            raise

    def fetch_query_execution_status_by_id(
        self, query_start_time_ms: int, query_id: str
    ) -> str:
        try:
            # NOTE: information_schema.query_history does not always return the latest query status, even within 7 days
            # and account_usage.query_history has higher latency, hence going with snowflake python connector API get_query_status here
            if (
                int(round(time.time() * 1000)) - query_start_time_ms
                > PERSISTED_QUERY_RESULTS_TIMEOUT_IN_MS
            ):
                # https://docs.snowflake.com/en/user-guide/querying-persisted-results

                logger.warning(
                    f"Query {query_id} started almost a day ago, results may not be cached so try to fetch using ACCOUNT_USAGE."
                )
                query = "select EXECUTION_STATUS from snowflake.account_usage.query_history where query_id = ?;"
                ret = self.session.sql(query, params=[query_id]).collect()
                raw_status = ret[0]["EXECUTION_STATUS"]

            else:
                logger.info(
                    "query status using snowflake connector get_query_status()"
                )
                query_status = self.session.connection.get_query_status(
                    query_id
                )

                raw_status = query_status.name

            # resuming_warehouse, running, queued, blocked, success, failed_with_error, or failed_with_incident.
            if "success" in raw_status.lower():
                return "SUCCESS"
            elif "failed" in raw_status.lower():
                return "FAILED"
            else:
                return "IN_PROGRESS"
        except Exception as e:
            logger.exception(
                f"Error encountered during reading query status from query history: {e}."
            )
            raise

    def fetch_computation_job_results_by_query_id(
        self, query_id: str
    ) -> pd.DataFrame:
        curr = self.session.connection.cursor()
        curr.get_results_from_sfqid(query_id)
        return curr.fetch_pandas_all()

    def _execute_ai_observability_run(
        self,
        fq_object_name: str,
        object_type: str,
        object_version: str,
        run_name: str,
        stage_file_params: Optional[dict] = None,
        metrics_lst: Optional[List[Any]] = None,
        evaluation_phases: Optional[List[str]] = None,
    ):
        """
        Helper to invoke sproc SYSTEM$EXECUTE_AI_OBSERVABILITY_RUN with common parameters.
        """
        if stage_file_params is None:
            stage_file_params = {"type": STAGE_FILE_TYPE}
        if metrics_lst is None:
            metrics_lst = []
        if evaluation_phases is None:
            evaluation_phases = []

        sql = f"""
            CALL SYSTEM$EXECUTE_AI_OBSERVABILITY_RUN(
                OBJECT_CONSTRUCT(
                    'object_name', ?,
                    'object_type', ?,
                    'object_version', ?
                ),
                OBJECT_CONSTRUCT(
                    'run_name', ?
                ),
                OBJECT_CONSTRUCT({", ".join([f"'{k}', ?" for k in stage_file_params.keys()])}),
                ARRAY_CONSTRUCT({", ".join(["?"] * len(metrics_lst))}),
                ARRAY_CONSTRUCT({", ".join([f"'{a}'" for a in evaluation_phases])})
            );
        """
        params = [
            fq_object_name,
            object_type,
            object_version,
            run_name,
            *stage_file_params.values(),
            *metrics_lst,
        ]
        sql_cmd = self.session.sql(sql, params=params)
        logger.info(f"Executing SQL: {sql_cmd}")
        logger.debug(sql_cmd.collect()[0][0])

    def setup_ingestion_query(
=======
    def call_compute_metrics_query(
>>>>>>> 5bf93465
        self,
        object_name: str,
        object_version: str,
        object_type: str,
        run_name: str,
        input_record_count: int,
    ) -> None:
        database = clean_up_snowflake_identifier(
            self.session.get_current_database()
        )
        schema = clean_up_snowflake_identifier(
            self.session.get_current_schema()
        )
        fq_object_name = f"{database}.{schema}.{object_name.upper()}"
        self._execute_ai_observability_run(
            fq_object_name=fq_object_name,
            object_type=object_type,
            object_version=object_version,
            run_name=run_name,
            stage_file_params={
                "type": STAGE_FILE_TYPE,
                "input_record_count": input_record_count,
            },
            evaluation_phases=[EvaluationPhase.SETUP_INGESTION.name],
        )

    def update_ingestion_status_query(
        self,
        object_name: str,
        object_version: str,
        object_type: str,
        run_name: str,
    ) -> None:
        database = clean_up_snowflake_identifier(
            self.session.get_current_database()
        )
        schema = clean_up_snowflake_identifier(
            self.session.get_current_schema()
        )
        fq_object_name = f"{database}.{schema}.{object_name.upper()}"
        self._execute_ai_observability_run(
            fq_object_name=fq_object_name,
            object_type=object_type,
            object_version=object_version,
            run_name=run_name,
            stage_file_params={"type": STAGE_FILE_TYPE},
            evaluation_phases=[EvaluationPhase.INGESTION_STATUS_UPDATE.name],
        )

    def call_compute_metrics_query(
        self,
        metrics: List[str],
        object_name: str,
        object_version: str,
        object_type: str,
        run_name: str,
    ) -> None:
        database = clean_up_snowflake_identifier(
            self.session.get_current_database()
        )
        schema = clean_up_snowflake_identifier(
            self.session.get_current_schema()
        )
        fq_object_name = f"{database}.{schema}.{object_name.upper()}"
        self._execute_ai_observability_run(
            fq_object_name=fq_object_name,
            object_type=object_type,
            object_version=object_version,
            run_name=run_name,
            stage_file_params={"type": STAGE_FILE_TYPE},
            metrics_lst=metrics,
            evaluation_phases=[EvaluationPhase.COMPUTE_METRICS.name],
        )<|MERGE_RESOLUTION|>--- conflicted
+++ resolved
@@ -536,159 +536,7 @@
         )
         logger.info("Deleted run '%s'.", run_name)
 
-<<<<<<< HEAD
-    def read_spans_count_from_event_table(
-        self, object_name: str, run_name: str, span_type: str
-    ) -> int:
-        query = """
-            SELECT
-                COUNT(*) AS record_count
-            FROM
-                table(snowflake.local.GET_AI_OBSERVABILITY_EVENTS(
-                    ?,
-                    ?,
-                    ?,
-                    'EXTERNAL AGENT'
-                ))
-            WHERE
-                RECORD_ATTRIBUTES:"snow.ai.observability.run.name" = ? AND
-                RECORD_ATTRIBUTES:"ai.observability.span_type" = ?
-        """
-        try:
-            result_df = self.session.sql(
-                query,
-                params=[
-                    clean_up_snowflake_identifier(
-                        self.session.get_current_database()
-                    ),
-                    clean_up_snowflake_identifier(
-                        self.session.get_current_schema()
-                    ),
-                    object_name,
-                    run_name,
-                    span_type,
-                ],
-            ).to_pandas()
-
-            if "record_count" in result_df.columns:
-                count_value = result_df["record_count"].iloc[0]
-            else:
-                count_value = result_df.iloc[0, 0]
-            return int(count_value)
-        except Exception as e:
-            logger.exception(
-                f"Error encountered during reading record count from event table: {e}."
-            )
-            raise
-
-    def read_latest_record_root_timestamp_in_ms(
-        self, object_name: str, run_name: str
-    ) -> Optional[int]:
-        """
-        Retrieve the timestamp of the latest record_root from the event table.
-
-        Args:
-            object_name: The name of the managing object.
-            run_name: The unique name of the run.
-
-        Returns:
-            The timestamp of the latest record_root, or None if no records are found.
-        """
-        query = f"""
-            SELECT
-                MAX(TIMESTAMP) AS LATEST_TIMESTAMP
-            FROM
-                table(snowflake.local.GET_AI_OBSERVABILITY_EVENTS(
-                    ?,
-                    ?,
-                    ?,
-                    'EXTERNAL AGENT'
-                ))
-            WHERE
-                RECORD_ATTRIBUTES:"snow.ai.observability.run.name" = ? AND
-                RECORD_ATTRIBUTES:"{SpanAttributes.SPAN_TYPE}" = '{SpanAttributes.SpanType.RECORD_ROOT}';
-        """
-
-        try:
-            result_df = self.session.sql(
-                query,
-                params=[
-                    clean_up_snowflake_identifier(
-                        self.session.get_current_database()
-                    ),
-                    clean_up_snowflake_identifier(
-                        self.session.get_current_schema()
-                    ),
-                    object_name,
-                    run_name,
-                ],
-            ).to_pandas()
-
-            if "LATEST_TIMESTAMP" in result_df.columns and not result_df.empty:
-                latest_timestamp = result_df["LATEST_TIMESTAMP"].iloc[0]
-
-                return (
-                    int(pd.Timestamp(latest_timestamp).timestamp() * 1000)
-                    if latest_timestamp is not None
-                    and not pd.isna(latest_timestamp)
-                    else None
-                )
-            return None
-        except Exception as e:
-            logger.exception(
-                f"Error encountered during reading latest record_root timestamp from event table: {e}."
-            )
-            raise
-
-    def fetch_query_execution_status_by_id(
-        self, query_start_time_ms: int, query_id: str
-    ) -> str:
-        try:
-            # NOTE: information_schema.query_history does not always return the latest query status, even within 7 days
-            # and account_usage.query_history has higher latency, hence going with snowflake python connector API get_query_status here
-            if (
-                int(round(time.time() * 1000)) - query_start_time_ms
-                > PERSISTED_QUERY_RESULTS_TIMEOUT_IN_MS
-            ):
-                # https://docs.snowflake.com/en/user-guide/querying-persisted-results
-
-                logger.warning(
-                    f"Query {query_id} started almost a day ago, results may not be cached so try to fetch using ACCOUNT_USAGE."
-                )
-                query = "select EXECUTION_STATUS from snowflake.account_usage.query_history where query_id = ?;"
-                ret = self.session.sql(query, params=[query_id]).collect()
-                raw_status = ret[0]["EXECUTION_STATUS"]
-
-            else:
-                logger.info(
-                    "query status using snowflake connector get_query_status()"
-                )
-                query_status = self.session.connection.get_query_status(
-                    query_id
-                )
-
-                raw_status = query_status.name
-
-            # resuming_warehouse, running, queued, blocked, success, failed_with_error, or failed_with_incident.
-            if "success" in raw_status.lower():
-                return "SUCCESS"
-            elif "failed" in raw_status.lower():
-                return "FAILED"
-            else:
-                return "IN_PROGRESS"
-        except Exception as e:
-            logger.exception(
-                f"Error encountered during reading query status from query history: {e}."
-            )
-            raise
-
-    def fetch_computation_job_results_by_query_id(
-        self, query_id: str
-    ) -> pd.DataFrame:
-        curr = self.session.connection.cursor()
-        curr.get_results_from_sfqid(query_id)
-        return curr.fetch_pandas_all()
-
+   
     def _execute_ai_observability_run(
         self,
         fq_object_name: str,
@@ -737,9 +585,6 @@
         logger.debug(sql_cmd.collect()[0][0])
 
     def setup_ingestion_query(
-=======
-    def call_compute_metrics_query(
->>>>>>> 5bf93465
         self,
         object_name: str,
         object_version: str,
@@ -766,28 +611,6 @@
             evaluation_phases=[EvaluationPhase.SETUP_INGESTION.name],
         )
 
-    def update_ingestion_status_query(
-        self,
-        object_name: str,
-        object_version: str,
-        object_type: str,
-        run_name: str,
-    ) -> None:
-        database = clean_up_snowflake_identifier(
-            self.session.get_current_database()
-        )
-        schema = clean_up_snowflake_identifier(
-            self.session.get_current_schema()
-        )
-        fq_object_name = f"{database}.{schema}.{object_name.upper()}"
-        self._execute_ai_observability_run(
-            fq_object_name=fq_object_name,
-            object_type=object_type,
-            object_version=object_version,
-            run_name=run_name,
-            stage_file_params={"type": STAGE_FILE_TYPE},
-            evaluation_phases=[EvaluationPhase.INGESTION_STATUS_UPDATE.name],
-        )
 
     def call_compute_metrics_query(
         self,

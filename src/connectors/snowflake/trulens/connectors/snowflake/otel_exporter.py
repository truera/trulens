from collections import defaultdict
import logging
import os
import tempfile
from typing import Sequence, Tuple

from google.protobuf.internal.encoder import _EncodeVarint
from opentelemetry.sdk.trace import ReadableSpan
from opentelemetry.sdk.trace.export import SpanExporter
from opentelemetry.sdk.trace.export import SpanExportResult
from trulens.connectors.snowflake import SnowflakeConnector
from trulens.core.database import connector as core_connector
from trulens.experimental.otel_tracing.core.exporter.utils import (
    check_if_trulens_span,
)
from trulens.experimental.otel_tracing.core.exporter.utils import (
    convert_readable_span_to_proto,
)
from trulens.otel.semconv.trace import SpanAttributes

from snowflake.snowpark import Session

logger = logging.getLogger(__name__)


class TruLensSnowflakeSpanExporter(SpanExporter):
    """
    Implementation of `SpanExporter` that flushes the spans in the TruLens session to a Snowflake Stage.
    """

    connector: core_connector.DBConnector
    """
    The database connector used to export the spans.
    """

    def __init__(
        self,
        connector: core_connector.DBConnector,
        verify_via_dry_run: bool = True,
    ):
        self.connector = connector
        # Try to verify that this exporter will work as much as possible since
        # afterwards it'll run in its own thread and thus is hard to tell when
        # it fails.
        if not isinstance(self.connector, SnowflakeConnector):
            raise ValueError("Provided connector is not a SnowflakeConnector")
        self.connector.snowpark_session.sql("SELECT 20240131").collect()
        if verify_via_dry_run:
            test_span = ReadableSpan(name="test_span")
            res = self.export([test_span], dry_run=True)
            if res != SpanExportResult.SUCCESS:
                # This shouldn't happen since we should have been thrown errors.
                raise ValueError(
                    "OTEL Exporter failed dry run during initialization!"
                )

    def _export_to_snowflake_stage(
        self, spans: Sequence[ReadableSpan], dry_run: bool
    ) -> SpanExportResult:
        """
        Exports a list of spans to a Snowflake stage as a protobuf file.
        This function performs the following steps:
        1. Writes the provided spans to a temporary protobuf file.
        2. Creates a Snowflake stage if it does not already exist.
        3. Uploads the temporary protobuf file to the Snowflake stage.
        4. Removes the temporary protobuf file.
        Args:
            spans: A sequence of spans to be exported.
            dry_run: Whether to do everything but run the ingestion SPROC.
        Returns:
            SpanExportResult: The result of the export operation, either SUCCESS or FAILURE.
        """
        if not isinstance(self.connector, SnowflakeConnector):
            return SpanExportResult.FAILURE

        # Avoid uploading empty files to the stage
        if not spans:
            return SpanExportResult.SUCCESS

        app_and_run_info_to_spans = defaultdict(list)
        for span in spans:
            key = (
                span.attributes.get(SpanAttributes.APP_NAME),
                span.attributes.get(SpanAttributes.APP_VERSION),
                span.attributes.get(SpanAttributes.RUN_NAME),
            )
            app_and_run_info_to_spans[key].append(span)

        for (
            app_name,
            app_version,
            run_name,
        ), spans in app_and_run_info_to_spans.items():
            res = self._export_to_snowflake_stage_for_app_and_run(
                app_name, app_version, run_name, spans, dry_run
            )
            if res == SpanExportResult.FAILURE:
                return res
        return SpanExportResult.SUCCESS

    @staticmethod
    def _write_spans_to_temp_file(
<<<<<<< HEAD
        spans: Sequence[ReadableSpan], dry_run: bool
=======
        spans: Sequence[ReadableSpan],
>>>>>>> 814ea2d3
    ) -> Tuple[str, str]:
        with tempfile.NamedTemporaryFile(
            delete=False, suffix=".pb", mode="wb"
        ) as tmp_file:
            tmp_file_basename = os.path.basename(tmp_file.name)
            tmp_file_path = tmp_file.name
            logger.debug(f"Writing spans to the protobuf file: {tmp_file_path}")
            for span in spans:
                span_proto = convert_readable_span_to_proto(span)
                _EncodeVarint(tmp_file.write, span_proto.ByteSize())
                tmp_file.write(span_proto.SerializeToString())
            logger.debug(f"Spans written to the protobuf file: {tmp_file_path}")
        return tmp_file_path, tmp_file_basename

    @staticmethod
    def _upload_temp_file_to_stage(
        snowpark_session: Session, tmp_file_path: str
    ):
        logger.debug("Uploading file to Snowflake stage")
        logger.debug("Creating Snowflake stage if it does not exist")
        snowpark_session.sql(
            "CREATE TEMP STAGE IF NOT EXISTS trulens_spans"
        ).collect()
        logger.debug("Uploading the protobuf file to the stage")
        snowpark_session.file.put(tmp_file_path, "@trulens_spans")

    @staticmethod
    def _ingest_spans_from_stage(
        snowpark_session: Session,
        tmp_file_basename: str,
        app_name: str,
        app_version: str,
        run_name: str,
        dry_run: bool,
    ):
        original_trace_level = (
            snowpark_session.sql("SHOW PARAMETERS LIKE 'TRACE_LEVEL'")
            .collect()[0]
            .value.upper()
        )
        try:
            if original_trace_level != "ALWAYS":
                try:
                    snowpark_session.sql(
                        "ALTER SESSION SET TRACE_LEVEL=ALWAYS"
                    ).collect()
                except Exception as e:
                    logger.error(f"Error setting trace level to ALWAYS: {e}!")
                    raise e
            sql_cmd = snowpark_session.sql(
                f"""
                CALL SYSTEM$INGEST_AI_OBSERVABILITY_SPANS(
                    BUILD_SCOPED_FILE_URL(
                        @{snowpark_session.get_current_database()}.{snowpark_session.get_current_schema()}.trulens_spans,
                        ?
                    ),
                    ?,
                    ?,
                    ?
                )
                """,
                params=[
                    tmp_file_basename + ".gz",
                    app_name or "",
                    app_version or "",
                    run_name or "",
                ],
            )
            if not dry_run:
                sql_cmd.collect()
        finally:
            if original_trace_level != "ALWAYS":
                snowpark_session.sql(
                    f"ALTER SESSION SET TRACE_LEVEL={original_trace_level}"
                ).collect()

    def _export_to_snowflake_stage_for_app_and_run(
        self,
        app_name: str,
        app_version: str,
        run_name: str,
        spans: Sequence[ReadableSpan],
        dry_run: bool,
    ) -> SpanExportResult:
        snowpark_session = self.connector.snowpark_session
        # Write spans to temp file.
        try:
            tmp_file_path, tmp_file_basename = self._write_spans_to_temp_file(
<<<<<<< HEAD
                spans, dry_run
=======
                spans
>>>>>>> 814ea2d3
            )
        except Exception as e:
            logger.error(f"Error writing spans to the protobuf file: {e}")
            if dry_run:
                raise e
            return SpanExportResult.FAILURE
        # Upload temp file to Snowflake stage.
        try:
            self._upload_temp_file_to_stage(snowpark_session, tmp_file_path)
        except Exception as e:
            logger.error(f"Error uploading the protobuf file to the stage: {e}")
            if dry_run:
                raise e
            return SpanExportResult.FAILURE
        # Call the stored procedure to ingest the spans to the event table.
        try:
            self._ingest_spans_from_stage(
                snowpark_session,
                tmp_file_basename,
                app_name,
                app_version,
                run_name,
                dry_run,
            )
        except Exception as e:
            logger.error(f"Error running stored procedure to ingest spans: {e}")
            if dry_run:
                raise e
            return SpanExportResult.FAILURE
        # Remove the temp file.
        try:
            logger.debug("Removing the temporary protobuf file")
            os.remove(tmp_file_path)
        except Exception as e:
            # Not returning failure here since the export was technically a success
            logger.error(f"Error removing the temporary protobuf file: {e}")
            if dry_run:
                raise e
        # Successful return.
        return SpanExportResult.SUCCESS

    def export(
        self, spans: Sequence[ReadableSpan], dry_run: bool = False
    ) -> SpanExportResult:
        if dry_run:
            trulens_spans = spans
        else:
            trulens_spans = list(filter(check_if_trulens_span, spans))

        return self._export_to_snowflake_stage(trulens_spans, dry_run)<|MERGE_RESOLUTION|>--- conflicted
+++ resolved
@@ -100,11 +100,7 @@
 
     @staticmethod
     def _write_spans_to_temp_file(
-<<<<<<< HEAD
-        spans: Sequence[ReadableSpan], dry_run: bool
-=======
         spans: Sequence[ReadableSpan],
->>>>>>> 814ea2d3
     ) -> Tuple[str, str]:
         with tempfile.NamedTemporaryFile(
             delete=False, suffix=".pb", mode="wb"
@@ -193,11 +189,7 @@
         # Write spans to temp file.
         try:
             tmp_file_path, tmp_file_basename = self._write_spans_to_temp_file(
-<<<<<<< HEAD
-                spans, dry_run
-=======
                 spans
->>>>>>> 814ea2d3
             )
         except Exception as e:
             logger.error(f"Error writing spans to the protobuf file: {e}")

from __future__ import annotations

from functools import cached_property
import logging
import re
from typing import (
    Any,
    Dict,
    Optional,
    Union,
)

from trulens.connectors.snowflake.utils.server_side_evaluation_artifacts import (
    ServerSideEvaluationArtifacts,
)
from trulens.core.database import base as core_db
from trulens.core.database.base import DB
from trulens.core.database.connector.base import DBConnector
from trulens.core.database.exceptions import DatabaseVersionException
from trulens.core.database.sqlalchemy import SQLAlchemyDB
from trulens.core.utils import python as python_utils

from snowflake.snowpark import Session
from snowflake.sqlalchemy import URL

logger = logging.getLogger(__name__)


class SnowflakeConnector(DBConnector):
    """Connector to snowflake databases."""

    def __init__(
        self,
        account: Optional[str] = None,
        user: Optional[str] = None,
        password: Optional[str] = None,
        database: Optional[str] = None,
        schema: Optional[str] = None,
        warehouse: Optional[str] = None,
        role: Optional[str] = None,
        snowpark_session: Optional[Session] = None,
        init_server_side: bool = False,
        init_server_side_with_staged_packages: bool = False,
        database_redact_keys: bool = False,
        database_prefix: Optional[str] = None,
        database_args: Optional[Dict[str, Any]] = None,
        database_check_revision: bool = True,
    ):
        connection_parameters = {
            "account": account,
            "user": user,
            "password": password,
            "database": database,
            "schema": schema,
            "warehouse": warehouse,
            "role": role,
        }
        if snowpark_session is None:
            snowpark_session = self._create_snowpark_session(
                connection_parameters
<<<<<<< HEAD
=======
            ).create()
            self._validate_schema_name(schema)
            self._create_snowflake_schema_if_not_exists(
                snowpark_session, schema
>>>>>>> 3d2967a8
            )
        else:
            connection_parameters = (
                self._validate_snowpark_session_with_connection_parameters(
                    snowpark_session, connection_parameters
                )
            )

        self._init_with_snowpark_session(
            snowpark_session,
            init_server_side,
            init_server_side_with_staged_packages,
            database_redact_keys,
            database_prefix,
            database_args,
            database_check_revision,
            URL(**connection_parameters),
        )

    def _create_snowpark_session(
        self, connection_parameters: Dict[str, Optional[str]]
    ):
        connection_parameters = connection_parameters.copy()
        # Validate.
        connection_parameters_to_set = []
        for k, v in connection_parameters.items():
            if v is None:
                connection_parameters_to_set.append(k)
        if connection_parameters_to_set:
            raise ValueError(
                f"If not supplying `snowpark_session` then must set `{connection_parameters_to_set}`!"
            )
        self.password_known = True
        # Create snowpark session making sure to create schema if it doesn't
        # already exist.
        database = connection_parameters["database"]
        schema = connection_parameters["schema"]
        del connection_parameters["schema"]
        snowpark_session = Session.builder.configs(
            connection_parameters
        ).create()
        self._validate_schema_name(schema)
        self._create_snowflake_schema_if_not_exists(
            snowpark_session, database, schema
        )
        snowpark_session.use_schema(schema)
        return snowpark_session

    def _validate_snowpark_session_with_connection_parameters(
        self,
        snowpark_session: Session,
        connection_parameters: Dict[str, Optional[str]],
    ) -> Dict[str, Optional[str]]:
        # Validate.
        snowpark_session_connection_parameters = {
            "account": snowpark_session.get_current_account(),
            "user": snowpark_session.get_current_user(),
            "database": snowpark_session.get_current_database(),
            "schema": snowpark_session.get_current_schema(),
            "warehouse": snowpark_session.get_current_warehouse(),
            "role": snowpark_session.get_current_role(),
        }
        missing_snowpark_session_parameters = []
        mismatched_parameters = []
        for k, v in snowpark_session_connection_parameters.items():
            if not v:
                missing_snowpark_session_parameters.append(k)
            elif connection_parameters[k] not in [None, v]:
                mismatched_parameters.append(k)
        if missing_snowpark_session_parameters:
            raise ValueError(
                f"Connection parameters missing from provided `snowpark_session`: {missing_snowpark_session_parameters}"
            )
        if mismatched_parameters:
            raise ValueError(
                f"Connection parameters mismatch between provided `snowpark_session` and args passed to `SnowflakeConnector`: {mismatched_parameters}"
            )
        # Check if password is also supplied as it's used in `run_dashboard`:
        # Passwords are inaccessible from the `snowpark_session` object and we
        # use another process to launch streamlit so must have the password on
        # hand.
        if connection_parameters["password"] is None:
            logger.warning(
                "Running the TruLens dashboard requires providing a `password` to the `SnowflakeConnector`."
            )
            snowpark_session_connection_parameters["password"] = "password"
            self.password_known = False
        else:
            snowpark_session_connection_parameters["password"] = (
                connection_parameters["password"]
            )
            self.password_known = True
        return snowpark_session_connection_parameters

    def _init_with_snowpark_session(
        self,
        snowpark_session: Session,
        init_server_side: bool,
        init_server_side_with_staged_packages: bool,
        database_redact_keys: bool,
        database_prefix: Optional[str],
        database_args: Optional[Dict[str, Any]],
        database_check_revision: bool,
        database_url: str,
    ):
        database_args = database_args or {}
        if "engine_params" not in database_args:
            database_args["engine_params"] = {}
        if "creator" in database_args["engine_params"]:
            raise ValueError(
                "Cannot set `database_args['engine_params']['creator']!"
            )
        database_args["engine_params"]["creator"] = (
            lambda: snowpark_session.connection
        )
        if "paramstyle" in database_args["engine_params"]:
            raise ValueError(
                "Cannot set `database_args['engine_params']['paramstyle']!"
            )
        database_args["engine_params"]["paramstyle"] = "qmark"

        database_args.update({
            k: v
            for k, v in {
                "database_url": database_url,
                "database_redact_keys": database_redact_keys,
            }.items()
            if v is not None
        })
        database_args["database_prefix"] = (
            database_prefix or core_db.DEFAULT_DATABASE_PREFIX
        )
        self._db: Union[SQLAlchemyDB, python_utils.OpaqueWrapper] = (
            SQLAlchemyDB.from_tru_args(**database_args)
        )

        if database_check_revision:
            try:
                self._db.check_db_revision()
            except DatabaseVersionException as e:
                print(e)
                self._db = python_utils.OpaqueWrapper(obj=self._db, e=e)

        if init_server_side:
            ServerSideEvaluationArtifacts(
                snowpark_session,
                database_args["database_prefix"],
                init_server_side_with_staged_packages,
            ).set_up_all()

    @classmethod
    def _validate_schema_name(cls, name: str) -> None:
        if not re.match(r"^[A-Za-z0-9_]+$", name):
            raise ValueError(
                "`name` must contain only alphanumeric and underscore characters!"
            )

    @classmethod
    def _create_snowflake_schema_if_not_exists(
        cls,
        snowpark_session: Session,
        schema_name: str,
    ):
        snowpark_session.sql(
            "CREATE SCHEMA IF NOT EXISTS IDENTIFIER(?)", [schema_name]
        ).collect()

    @cached_property
    def db(self) -> DB:
        if isinstance(self._db, python_utils.OpaqueWrapper):
            self._db = self._db.unwrap()
        if not isinstance(self._db, DB):
            raise RuntimeError("Unhandled database type.")
        return self._db<|MERGE_RESOLUTION|>--- conflicted
+++ resolved
@@ -58,13 +58,6 @@
         if snowpark_session is None:
             snowpark_session = self._create_snowpark_session(
                 connection_parameters
-<<<<<<< HEAD
-=======
-            ).create()
-            self._validate_schema_name(schema)
-            self._create_snowflake_schema_if_not_exists(
-                snowpark_session, schema
->>>>>>> 3d2967a8
             )
         else:
             connection_parameters = (
@@ -110,7 +103,6 @@
         self._create_snowflake_schema_if_not_exists(
             snowpark_session, database, schema
         )
-        snowpark_session.use_schema(schema)
         return snowpark_session
 
     def _validate_snowpark_session_with_connection_parameters(
@@ -231,6 +223,7 @@
         snowpark_session.sql(
             "CREATE SCHEMA IF NOT EXISTS IDENTIFIER(?)", [schema_name]
         ).collect()
+        snowpark_session.use_schema(schema_name)
 
     @cached_property
     def db(self) -> DB:

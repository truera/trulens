--- conflicted
+++ resolved
@@ -193,18 +193,10 @@
         snowpark_session: Session,
         schema_name: str,
     ):
-<<<<<<< HEAD
-        root = Root(snowpark_session)
-        schema = Schema(name=schema_name)
-        root.databases[database_name].schemas.create(
-            schema, mode=CreateMode.if_not_exists
-        )
-        snowpark_session.use_schema(schema_name)
-=======
         snowpark_session.sql(
             "CREATE SCHEMA IF NOT EXISTS IDENTIFIER(?)", [schema_name]
         ).collect()
->>>>>>> 3d2967a8
+        snowpark_session.use_schema(schema_name)
 
     @cached_property
     def db(self) -> DB:

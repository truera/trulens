from __future__ import annotations

from functools import cached_property
import logging
import re
from typing import (
    Any,
    Dict,
    Optional,
    Union,
)

from trulens.connectors.snowflake.utils.server_side_evaluation_artifacts import (
    ServerSideEvaluationArtifacts,
)
from trulens.core.database import base as core_db
from trulens.core.database.base import DB
from trulens.core.database.connector.base import DBConnector
from trulens.core.database.exceptions import DatabaseVersionException
from trulens.core.database.sqlalchemy import SQLAlchemyDB
from trulens.core.utils import python as python_utils

from snowflake.snowpark import Session
from snowflake.sqlalchemy import URL

logger = logging.getLogger(__name__)


class SnowflakeConnector(DBConnector):
    """Connector to snowflake databases."""

    def __init__(
        self,
        account: Optional[str] = None,
        user: Optional[str] = None,
        password: Optional[str] = None,
        database: Optional[str] = None,
        schema: Optional[str] = None,
        warehouse: Optional[str] = None,
        role: Optional[str] = None,
        snowpark_session: Optional[Session] = None,
        init_server_side: bool = False,
        init_server_side_with_staged_packages: bool = False,
        database_redact_keys: bool = False,
        database_prefix: Optional[str] = None,
        database_args: Optional[Dict[str, Any]] = None,
        database_check_revision: bool = True,
    ):
        connection_parameters = {
            "account": account,
            "user": user,
            "password": password,
            "database": database,
            "schema": schema,
            "warehouse": warehouse,
            "role": role,
        }
        if snowpark_session is None:
            snowpark_session = self._create_snowpark_session(
                connection_parameters
            )
        else:
            connection_parameters = (
                self._validate_snowpark_session_with_connection_parameters(
                    snowpark_session, connection_parameters
                )
            )

        self._init_with_snowpark_session(
            snowpark_session,
            init_server_side,
            init_server_side_with_staged_packages,
            database_redact_keys,
            database_prefix,
            database_args,
            database_check_revision,
<<<<<<< HEAD
            connection_parameters=connection_parameters,
=======
            URL(**connection_parameters),
>>>>>>> 3545b5f5
        )

    def _create_snowpark_session(
        self, connection_parameters: Dict[str, Optional[str]]
    ):
        connection_parameters = connection_parameters.copy()
        # Validate.
        connection_parameters_to_set = []
        for k, v in connection_parameters.items():
            if v is None:
                connection_parameters_to_set.append(k)
        if connection_parameters_to_set:
            raise ValueError(
                f"If not supplying `snowpark_session` then must set `{connection_parameters_to_set}`!"
            )
        self.password_known = True
        # Create snowpark session making sure to create schema if it doesn't
        # already exist.
        schema = connection_parameters["schema"]
        del connection_parameters["schema"]
        snowpark_session = Session.builder.configs(
            connection_parameters
        ).create()
        self._validate_schema_name(schema)
        self._create_snowflake_schema_if_not_exists(snowpark_session, schema)
        return snowpark_session

    def _validate_snowpark_session_with_connection_parameters(
        self,
        snowpark_session: Session,
        connection_parameters: Dict[str, Optional[str]],
    ) -> Dict[str, Optional[str]]:
        # Validate.
        snowpark_session_connection_parameters = {
            "account": snowpark_session.get_current_account(),
            "user": snowpark_session.get_current_user(),
            "database": snowpark_session.get_current_database(),
            "schema": snowpark_session.get_current_schema(),
            "warehouse": snowpark_session.get_current_warehouse(),
            "role": snowpark_session.get_current_role(),
        }
        missing_snowpark_session_parameters = []
        mismatched_parameters = []
        for k, v in snowpark_session_connection_parameters.items():
            if not v:
                missing_snowpark_session_parameters.append(k)
            elif connection_parameters[k] not in [None, v]:
                mismatched_parameters.append(k)
        if missing_snowpark_session_parameters:
            raise ValueError(
                f"Connection parameters missing from provided `snowpark_session`: {missing_snowpark_session_parameters}"
            )
        if mismatched_parameters:
            raise ValueError(
                f"Connection parameters mismatch between provided `snowpark_session` and args passed to `SnowflakeConnector`: {mismatched_parameters}"
            )
        # Check if password is also supplied as it's used in `run_dashboard`:
        # Passwords are inaccessible from the `snowpark_session` object and we
        # use another process to launch streamlit so must have the password on
        # hand.
        if connection_parameters["password"] is None:
            logger.warning(
                "Running the TruLens dashboard requires providing a `password` to the `SnowflakeConnector`."
            )
            snowpark_session_connection_parameters["password"] = "password"
            self.password_known = False
        else:
            snowpark_session_connection_parameters["password"] = (
                connection_parameters["password"]
            )
            self.password_known = True
        return snowpark_session_connection_parameters

    def _init_with_snowpark_session(
        self,
        snowpark_session: Session,
        init_server_side: bool,
        init_server_side_with_staged_packages: bool,
        database_redact_keys: bool,
        database_prefix: Optional[str],
        database_args: Optional[Dict[str, Any]],
        database_check_revision: bool,
        database_url: str,
    ):
        database_args = database_args or {}
        if "engine_params" not in database_args:
            database_args["engine_params"] = {}
        if "creator" in database_args["engine_params"]:
            raise ValueError(
                "Cannot set `database_args['engine_params']['creator']!"
            )
        database_args["engine_params"]["creator"] = (
            lambda: snowpark_session.connection
        )
        if "paramstyle" in database_args["engine_params"]:
            raise ValueError(
                "Cannot set `database_args['engine_params']['paramstyle']!"
            )
        database_args["engine_params"]["paramstyle"] = "qmark"

        database_args.update({
            k: v
            for k, v in {
                "database_url": database_url,
                "database_redact_keys": database_redact_keys,
            }.items()
            if v is not None
        })
        database_args["database_prefix"] = (
            database_prefix or core_db.DEFAULT_DATABASE_PREFIX
        )
        self._db: Union[SQLAlchemyDB, python_utils.OpaqueWrapper] = (
            SQLAlchemyDB.from_tru_args(**database_args)
        )

        if database_check_revision:
            try:
                self._db.check_db_revision()
            except DatabaseVersionException as e:
                print(e)
                self._db = python_utils.OpaqueWrapper(obj=self._db, e=e)

        if init_server_side:
            ServerSideEvaluationArtifacts(
                snowpark_session,
                database_args["database_prefix"],
                init_server_side_with_staged_packages,
            ).set_up_all()

        # Add "trulens_workspace_version" tag to the current schema
        schema = snowpark_session.get_current_schema()
        db = snowpark_session.get_current_database()
        TRULENS_WORKSPACE_VERSION_TAG = "trulens_workspace_version"

        res = snowpark_session.sql(
            f"create tag if not exists {TRULENS_WORKSPACE_VERSION_TAG}"
        ).collect()
        res = snowpark_session.sql(
            "ALTER schema {}.{} SET TAG {}='{}'".format(
                db,
                schema,
                TRULENS_WORKSPACE_VERSION_TAG,
                self.db.get_db_revision(),
            )
        ).collect()

        print(f"Set TruLens workspace version tag: {res}")

    @classmethod
    def _validate_schema_name(cls, name: str) -> None:
        if not re.match(r"^[A-Za-z0-9_]+$", name):
            raise ValueError(
                "`name` must contain only alphanumeric and underscore characters!"
            )

    @classmethod
    def _create_snowflake_schema_if_not_exists(
        cls,
        snowpark_session: Session,
        schema_name: str,
    ):
        snowpark_session.sql(
            "CREATE SCHEMA IF NOT EXISTS IDENTIFIER(?)", [schema_name]
        ).collect()
        snowpark_session.use_schema(schema_name)

    @cached_property
    def db(self) -> DB:
        if isinstance(self._db, python_utils.OpaqueWrapper):
            self._db = self._db.unwrap()
        if not isinstance(self._db, DB):
            raise RuntimeError("Unhandled database type.")
        return self._db<|MERGE_RESOLUTION|>--- conflicted
+++ resolved
@@ -74,11 +74,7 @@
             database_prefix,
             database_args,
             database_check_revision,
-<<<<<<< HEAD
             connection_parameters=connection_parameters,
-=======
-            URL(**connection_parameters),
->>>>>>> 3545b5f5
         )
 
     def _create_snowpark_session(

--- conflicted
+++ resolved
@@ -6,29 +6,16 @@
 from dataclasses import dataclass
 from dataclasses import field
 from inspect import signature
-<<<<<<< HEAD
-from typing import (Any, Callable, Dict, Generic, Iterable, List, Optional,
-                    Tuple, TypeVar, Union)
-=======
 from typing import (
     Any, Callable, Dict, Generic, Iterable, List, Optional, Tuple, TypeVar,
     Union)
->>>>>>> 7c9c95f6
 
 import numpy as np
 from trulens.nn.backend import Tensor
 
-<<<<<<< HEAD
-from trulens.nn.backend import Tensor
-
 # Atomic model inputs (at least from our perspective)
 DataLike = Union[np.ndarray, Tensor]
 
-=======
-# Atomic model inputs (at least from our perspective)
-DataLike = Union[np.ndarray, Tensor]
-
->>>>>>> 7c9c95f6
 # Model input arguments. Either a single element or list/tuple of several.
 ArgsLike = Union[DataLike, List[DataLike], Tuple[DataLike]]
 
@@ -77,12 +64,7 @@
             l = tuple(l)
         else:
             raise ValueError(
-<<<<<<< HEAD
-                f"list or tuple expected but got {l.__class__.__name__}"
-            )
-=======
                 f"list or tuple expected but got {l.__class__.__name__}")
->>>>>>> 7c9c95f6
 
         return l
 
@@ -109,11 +91,7 @@
 
 
 @dataclass
-<<<<<<< HEAD
-class Lens(Generic[C, V]):  # Container C with values V
-=======
 class Lens(Generic[C, V]): # Container C with values V
->>>>>>> 7c9c95f6
     """
     Simple lenses implementation. Lenses are a common paradigm for dealing with
     data structures in a functional manner. More info here:
@@ -136,12 +114,7 @@
         for i in range(len(c)):
             yield Lens(
                 lambda l, i=i: l[i],
-<<<<<<< HEAD
-                lambda l, v, i=i: IndexableUtils.with_(l, i, v)
-            )
-=======
                 lambda l, v, i=i: IndexableUtils.with_(l, i, v))
->>>>>>> 7c9c95f6
 
     @staticmethod
     def lenses_values(c: Dict[K, V]) -> Iterable['Lens[Dict[K, V], V]']:
@@ -150,12 +123,7 @@
         for k in c.keys():
             yield Lens(
                 get=lambda d, k=k: d[k],
-<<<<<<< HEAD
-                set=lambda d, v, k=k: DictUtils.with_(d, k, v)
-            )
-=======
                 set=lambda d, v, k=k: DictUtils.with_(d, k, v))
->>>>>>> 7c9c95f6
 
     @staticmethod
     def compose(l1: 'Lens[C1, C2]', l2: 'Lens[C2, V]') -> 'Lens[C1, V]':
@@ -163,12 +131,7 @@
 
         return Lens(
             lambda c: l2.get(l1.get(c)),
-<<<<<<< HEAD
-            lambda c, e: l1.set(c, l2.set(l1.get(c), e))
-        )
-=======
             lambda c, e: l1.set(c, l2.set(l1.get(c), e)))
->>>>>>> 7c9c95f6
 
 
 @dataclass
@@ -179,21 +142,11 @@
     kwargs: KwargsLike = field(default_factory=dict)
 
     lens_args: Lens['ModelInputs', List[DataLike]] = Lens(
-<<<<<<< HEAD
-        lambda s: s.args, lambda s, a: ModelInputs(a, s.kwargs)
-    )
-    # lens focusing on the args field of this container.
-
-    lens_kwargs: Lens['ModelInputs', KwargsLike] = Lens(
-        lambda s: s.kwargs, lambda s, kw: ModelInputs(s.args, kw)
-    )
-=======
         lambda s: s.args, lambda s, a: ModelInputs(a, s.kwargs))
     # lens focusing on the args field of this container.
 
     lens_kwargs: Lens['ModelInputs', KwargsLike] = Lens(
         lambda s: s.kwargs, lambda s, kw: ModelInputs(s.args, kw))
->>>>>>> 7c9c95f6
 
     # lens focusing on the kwargs field of this container.
 
@@ -231,18 +184,9 @@
         return IterableUtils.then_(
             (
                 Lens.compose(ModelInputs.lens_args, l)
-<<<<<<< HEAD
-                for l in Lens.lenses_elements(self.args)
-            ), (
-                Lens.compose(ModelInputs.lens_kwargs, l)
-                for l in Lens.lenses_values(self.kwargs)
-            )
-        )
-=======
                 for l in Lens.lenses_elements(self.args)), (
                     Lens.compose(ModelInputs.lens_kwargs, l)
                     for l in Lens.lenses_values(self.kwargs)))
->>>>>>> 7c9c95f6
 
     def values(self):
         """Get the contained values."""
@@ -271,12 +215,7 @@
             return next(self.values())
         except StopIteration:
             raise ValueError(
-<<<<<<< HEAD
-                "ModelInputs had neither arguments nor keyword arguments."
-            )
-=======
                 "ModelInputs had neither arguments nor keyword arguments.")
->>>>>>> 7c9c95f6
 
     def call_on(self, f):
         """Call the given method with the contained arguments."""

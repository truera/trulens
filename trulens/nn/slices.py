"""
The *slice*, or layer, of the network provides flexibility over the level of 
abstraction for the explanation. In a low layer, an explanation may highlight 
the edges that were most important in identifying an object like a face, while 
in a higher layer, the explanation might highlight high-level features such as a
nose or mouth. By raising the level of abstraction, explanations that generalize
over larger sets of samples are possible.

Formally, A network, $f$, can be broken into a slice, $f = g \\circ h$, where 
$h$ can be thought of as a pre-processor that computes features, and $g$ can be
thought of as a sub-model that uses the features computed by $h$.
"""
#from __future__ import annotations # Avoid expanding type aliases in mkdocs.

<<<<<<< HEAD
from typing import Callable, List, Optional, Union
from warnings import warn

from trulens.nn.backend import get_backend
from trulens.utils.typing import render_object
from trulens.utils.typing import TensorLike
=======
from typing import Any, Callable, List, Optional, Union

from trulens.nn.backend import get_backend
from trulens.utils import tru_logger
>>>>>>> 9e50de34

# Define some type aliases.
LayerIdentifier = Union[int, str, List[Union[int, str]]]


class Cut(object):
    """
    A cut is the primary building block for a slice. It determines an internal
    component of a network to expose. A slice if formed by two cuts.
    """

    def __init__(
        self,
        name: LayerIdentifier,
        anchor: str = 'out',
        accessor: Optional[Callable] = None
    ):
        """
        Parameters:
            name:
                The name or index of a layer in the model, or a list containing
                the names/indices of mutliple layers.

            anchor: 
                Determines whether input (`'in'`) or the output (`'out'`) tensor
                of the spcified layer should be used.

            accessor:
                An accessor function that operates on the layer, mapping the 
                tensor (or list thereof) corresponding to the layer's 
                input/output to another tensor (or list thereof). This can be 
                used to, e.g., extract a particular output from a layer that 
                produces a sequence of outputs. If `accessor` is `None`, the 
                following accessor function will be used: 
                ```python
                lambda t: t[-1] if isinstance(t, list) else t
                ```
        """
        if get_backend().backend == 'pytorch':
            if (isinstance(name, int) or
                (isinstance(name, list) and isinstance(name[0], int))):

                tru_logger.warning(
                    '\n\nPytorch does not have native support for indexed '
                    'layers. Using layer indices is not recommended.\n'
                )

        self.name = name
        self.accessor = accessor
        self.anchor = anchor

    def __str__(self):
        return render_object(self, ['name', 'accessor', 'anchor'])

    # TODO: layer arg might need to be more specific
    def access_layer(self, layer: TensorLike) -> TensorLike:
        """
        Applies `self.accessor` to the result of collecting the relevant 
        tensor(s) associated with a layer's output.

        Parameters:
            layer:
                The tensor output (or input, if so specified by the anchor) of 
                the layer(s) specified by this cut.

        Returns:
            The result of applying `self.accessor` to the given layer.
        """
        if self.accessor is None:
            return layer[-1] if isinstance(layer, list) else layer

        else:
            layer = (
                layer[0]
                if isinstance(layer, list) and len(layer) == 1 else layer
            )
            return self.accessor(layer)


class InputCut(Cut):
    """
    Special cut that selects the input(s) of a model.
    """

    def __init__(self, anchor: str = 'in', accessor: Optional[Callable] = None):
        """
        Parameters:
            anchor: 
                Determines whether input (`'in'`) or the output (`'out'`) tensor
                of the spcified layer should be used.

            accessor:
                An accessor function that operates on the layer, mapping the 
                tensor (or list thereof) corresponding to the layer's 
                input/output to another tensor (or list thereof). This can be 
                used to, e.g., extract a particular output from a layer that 
                produces a sequence of outputs. If `accessor` is `None`, the 
                following accessor function will be used: 
                ```python
                lambda t: t[-1] if isinstance(t, list) else t
                ```
        """
        super().__init__(None, anchor, accessor)


class OutputCut(Cut):
    """
    Special cut that selects the output(s) of a model.
    """

    def __init__(
        self, anchor: str = 'out', accessor: Optional[Callable] = None
    ):
        """
        Parameters:
            anchor: 
                Determines whether input (`'in'`) or the output (`'out'`) tensor
                of the spcified layer should be used.

            accessor:
                An accessor function that operates on the layer, mapping the 
                tensor (or list thereof) corresponding to the layer's 
                input/output to another tensor (or list thereof). This can be 
                used to, e.g., extract a particular output from a layer that 
                produces a sequence of outputs. If `accessor` is `None`, the 
                following accessor function will be used: 
                ```python
                lambda t: t[-1] if isinstance(t, list) else t
                ```
        """
        super(OutputCut, self).__init__(None, anchor, accessor)


class LogitCut(Cut):
    """
    Special cut that selects the logit layer of a model. The logit layer must be
    named `'logits'` or otherwise specified by the user to the model wrapper.
    """

    def __init__(
        self, anchor: str = 'out', accessor: Optional[Callable] = None
    ):
        """
        Parameters:
            anchor: 
                Determines whether input (`'in'`) or the output (`'out'`) tensor
                of the spcified layer should be used.

            accessor:
                An accessor function that operates on the layer, mapping the 
                tensor (or list thereof) corresponding to the layer's 
                input/output to another tensor (or list thereof). This can be 
                used to, e.g., extract a particular output from a layer that 
                produces a sequence of outputs. If `accessor` is `None`, the 
                following accessor function will be used: 
                ```python
                lambda t: t[-1] if isinstance(t, list) else t
                ```
        """
        super(LogitCut, self).__init__(None, anchor, accessor)


class Slice(object):
    """
    Class representing a slice of a network. A network, $f$, can be broken
    into a slice, $f = g \\circ h$, where $h$ can be thought of as a 
    pre-processor that computes features, and $g$ can be thought of as a 
    sub-model that uses the features computed by $h$.

    A `Slice` object represents a slice as two `Cut`s, `from_cut` and `to_cut`,
    which are the layers corresponding to the output of $h$ and $g$, 
    respectively.
    """

    def __init__(self, from_cut: Cut, to_cut: Cut):
        """
        Parameters:
            from_cut:
                Cut representing the output of the preprocessing function, $h$,
                in slice, $f = g \\circ h$.

            to_cut:
                Cut representing the output of the sub-model, $g$, in slice, 
                $f = g \\circ h$.
        """
        self._from_cut = from_cut
        self._to_cut = to_cut

    @property
    def from_cut(self) -> Cut:
        """
        Cut representing the output of the preprocessing function, $h$, in 
        slice, $f = g \\circ h$.
        """
        return self._from_cut

    @property
    def to_cut(self) -> Cut:
        """
        Cut representing the output of the sub-model, $g$, in slice, 
        $f = g \\circ h$.
        """
        return self._to_cut

    @staticmethod
    def full_network():
        """
        Returns
        -------
        Slice
            A slice representing the entire model, i.e., :math:`f = g \\circ h`,
            where :math:`h` is the identity function and :math:`g = f`.
        """
        return Slice(InputCut(), OutputCut())<|MERGE_RESOLUTION|>--- conflicted
+++ resolved
@@ -12,19 +12,12 @@
 """
 #from __future__ import annotations # Avoid expanding type aliases in mkdocs.
 
-<<<<<<< HEAD
 from typing import Callable, List, Optional, Union
 from warnings import warn
 
 from trulens.nn.backend import get_backend
 from trulens.utils.typing import render_object
 from trulens.utils.typing import TensorLike
-=======
-from typing import Any, Callable, List, Optional, Union
-
-from trulens.nn.backend import get_backend
-from trulens.utils import tru_logger
->>>>>>> 9e50de34
 
 # Define some type aliases.
 LayerIdentifier = Union[int, str, List[Union[int, str]]]

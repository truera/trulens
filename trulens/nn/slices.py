"""
The *slice*, or layer, of the network provides flexibility over the level of 
abstraction for the explanation. In a low layer, an explanation may highlight 
the edges that were most important in identifying an object like a face, while 
in a higher layer, the explanation might highlight high-level features such as a
nose or mouth. By raising the level of abstraction, explanations that generalize
over larger sets of samples are possible.

Formally, A network, $f$, can be broken into a slice, $f = g \\circ h$, where 
$h$ can be thought of as a pre-processor that computes features, and $g$ can be
thought of as a sub-model that uses the features computed by $h$.
"""
#from __future__ import annotations # Avoid expanding type aliases in mkdocs.

from typing import Callable, List, Optional, Union
<<<<<<< HEAD
from warnings import warn
=======
>>>>>>> 6724ed39

from trulens.nn.backend import get_backend
from trulens.utils.typing import render_object
from trulens.utils.typing import TensorLike

# Define some type aliases.
LayerIdentifier = Union[int, str, List[Union[int, str]]]


class Cut(object):
    """
    A cut is the primary building block for a slice. It determines an internal
    component of a network to expose. A slice if formed by two cuts.
    """

    def __init__(
        self,
        name: LayerIdentifier,
        anchor: str = 'out',
        accessor: Optional[Callable] = None
    ):
        """
        Parameters:
            name:
                The name or index of a layer in the model, or a list containing
                the names/indices of mutliple layers.

            anchor: 
                Determines whether input (`'in'`) or the output (`'out'`) tensor
                of the spcified layer should be used.

            accessor:
                An accessor function that operates on the layer, mapping the 
                tensor (or list thereof) corresponding to the layer's 
                input/output to another tensor (or list thereof). This can be 
                used to, e.g., extract a particular output from a layer that 
                produces a sequence of outputs. If `accessor` is `None`, the 
                following accessor function will be used: 
                ```python
                lambda t: t[-1] if isinstance(t, list) else t
                ```
        """
        assert name is None or isinstance(
            name, (list, int, str)
        ), "Cut.name must be one of: layer index, layer name, or list of names/indices of multiple layers"
        if isinstance(name, list):
            for n in name:
                assert isinstance(
                    n, (int, str)
                ), f"Elements in Cut.name must be layer names (str) or indices (int). Got type {type(n)}"
        anchor = str(anchor)
        assert anchor in [
            'in', 'out'
        ], "Cut.anchor must be one of ('in', 'out')"
        assert accessor is None or isinstance(
            accessor, Callable
        ), "Cut.accessor must be callable or None"

        if get_backend().backend == 'pytorch':
            if (isinstance(name, int) or
                (isinstance(name, list) and isinstance(name[0], int))):

                tru_logger.warning(
                    '\n\nPytorch does not have native support for indexed '
                    'layers. Using layer indices is not recommended.\n'
                )

        self.name = name
        self.accessor = accessor
        self.anchor = anchor

    def __str__(self):
        return render_object(self, ['name', 'accessor', 'anchor'])

    # TODO: layer arg might need to be more specific
    def access_layer(self, layer: TensorLike) -> TensorLike:
        """
        Applies `self.accessor` to the result of collecting the relevant 
        tensor(s) associated with a layer's output.

        Parameters:
            layer:
                The tensor output (or input, if so specified by the anchor) of 
                the layer(s) specified by this cut.

        Returns:
            The result of applying `self.accessor` to the given layer.
        """
        if layer is None:
            return layer
        elif self.accessor is None:
            return layer
        else:
            layer = (
                layer[0]
                if isinstance(layer, list) and len(layer) == 1 else layer
            )
            return self.accessor(layer)


class InputCut(Cut):
    """
    Special cut that selects the input(s) of a model.
    """

    def __init__(self, anchor: str = 'in', accessor: Optional[Callable] = None):
        """
        Parameters:
            anchor: 
                Determines whether input (`'in'`) or the output (`'out'`) tensor
                of the spcified layer should be used.

            accessor:
                An accessor function that operates on the layer, mapping the 
                tensor (or list thereof) corresponding to the layer's 
                input/output to another tensor (or list thereof). This can be 
                used to, e.g., extract a particular output from a layer that 
                produces a sequence of outputs. If `accessor` is `None`, the 
                following accessor function will be used: 
                ```python
                lambda t: t[-1] if isinstance(t, list) else t
                ```
        """
        super().__init__(None, anchor, accessor)


class OutputCut(Cut):
    """
    Special cut that selects the output(s) of a model.
    """

    def __init__(
        self, anchor: str = 'out', accessor: Optional[Callable] = None
    ):
        """
        Parameters:
            anchor: 
                Determines whether input (`'in'`) or the output (`'out'`) tensor
                of the spcified layer should be used.

            accessor:
                An accessor function that operates on the layer, mapping the 
                tensor (or list thereof) corresponding to the layer's 
                input/output to another tensor (or list thereof). This can be 
                used to, e.g., extract a particular output from a layer that 
                produces a sequence of outputs. If `accessor` is `None`, the 
                following accessor function will be used: 
                ```python
                lambda t: t[-1] if isinstance(t, list) else t
                ```
        """
        super(OutputCut, self).__init__(None, anchor, accessor)


class LogitCut(Cut):
    """
    Special cut that selects the logit layer of a model. The logit layer must be
    named `'logits'` or otherwise specified by the user to the model wrapper.
    """

    def __init__(
        self, anchor: str = 'out', accessor: Optional[Callable] = None
    ):
        """
        Parameters:
            anchor: 
                Determines whether input (`'in'`) or the output (`'out'`) tensor
                of the spcified layer should be used.

            accessor:
                An accessor function that operates on the layer, mapping the 
                tensor (or list thereof) corresponding to the layer's 
                input/output to another tensor (or list thereof). This can be 
                used to, e.g., extract a particular output from a layer that 
                produces a sequence of outputs. If `accessor` is `None`, the 
                following accessor function will be used: 
                ```python
                lambda t: t[-1] if isinstance(t, list) else t
                ```
        """
        super(LogitCut, self).__init__(None, anchor, accessor)


class Slice(object):
    """
    Class representing a slice of a network. A network, $f$, can be broken
    into a slice, $f = g \\circ h$, where $h$ can be thought of as a 
    pre-processor that computes features, and $g$ can be thought of as a 
    sub-model that uses the features computed by $h$.

    A `Slice` object represents a slice as two `Cut`s, `from_cut` and `to_cut`,
    which are the layers corresponding to the output of $h$ and $g$, 
    respectively.
    """

    def __init__(self, from_cut: Cut, to_cut: Cut):
        """
        Parameters:
            from_cut:
                Cut representing the output of the preprocessing function, $h$,
                in slice, $f = g \\circ h$.

            to_cut:
                Cut representing the output of the sub-model, $g$, in slice, 
                $f = g \\circ h$.
        """
        self._from_cut = from_cut
        self._to_cut = to_cut

    @property
    def from_cut(self) -> Cut:
        """
        Cut representing the output of the preprocessing function, $h$, in 
        slice, $f = g \\circ h$.
        """
        return self._from_cut

    @property
    def to_cut(self) -> Cut:
        """
        Cut representing the output of the sub-model, $g$, in slice, 
        $f = g \\circ h$.
        """
        return self._to_cut

    @staticmethod
    def full_network():
        """
        Returns
        -------
        Slice
            A slice representing the entire model, i.e., :math:`f = g \\circ h`,
            where :math:`h` is the identity function and :math:`g = f`.
        """
        return Slice(InputCut(), OutputCut())<|MERGE_RESOLUTION|>--- conflicted
+++ resolved
@@ -13,10 +13,6 @@
 #from __future__ import annotations # Avoid expanding type aliases in mkdocs.
 
 from typing import Callable, List, Optional, Union
-<<<<<<< HEAD
-from warnings import warn
-=======
->>>>>>> 6724ed39
 
 from trulens.nn.backend import get_backend
 from trulens.utils.typing import render_object

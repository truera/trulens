from collections import OrderedDict
from functools import partial
from logging import LogRecord
from typing import Dict, List, Optional, Tuple, Union

import numpy as np
import torch

from trulens.nn.backend import get_backend
from trulens.nn.backend.pytorch_backend.pytorch import Tensor
from trulens.nn.models._model_base import ModelWrapper
from trulens.nn.quantities import QoI
<<<<<<< HEAD
from trulens.nn.slices import Cut, InputCut, LogitCut, OutputCut
from trulens.utils import tru_logger
from trulens.utils.typing import DATA_CONTAINER_TYPE, ArgsLike, DataLike, InterventionLike, ModelInputs, as_args
=======
from trulens.nn.slices import Cut
from trulens.nn.slices import InputCut
from trulens.nn.slices import LogitCut
from trulens.nn.slices import OutputCut
from trulens.utils import tru_logger
from trulens.utils.typing import ArgsLike
from trulens.utils.typing import as_args
from trulens.utils.typing import DATA_CONTAINER_TYPE
from trulens.utils.typing import DataLike
from trulens.utils.typing import InterventionLike
from trulens.utils.typing import ModelInputs
>>>>>>> 652235b8


class PytorchModelWrapper(ModelWrapper):
    """
    Model wrapper that exposes the internal components
    of Pytorch nn.Module objects.
    """

    def __init__(
        self,
        model,
        input_shape,
        input_dtype=torch.float32,
        logit_layer=None,
        device=None
    ):
        """
        __init__ Constructor

        Parameters
        ----------
        model : pytorch.nn.Module
            Pytorch model implemented as nn.Module
        input_shape: tuple
            The shape of the input without the batch dimension.
        input_dtype: torch.dtype
            The dtype of the input.
        logit_layer: str
            The name of the logit layer. If not supplied, it will assume any 
            layer named 'logits' is the logit layer.
        device : string, optional
            device on which to run model, by default None
        """
        if input_dtype is None:
            tru_logger.debug(
                "Input dtype was not passed in. Defaulting to `torch.float32`."
            )
            input_dtype = torch.float32
        if input_shape is None:
            raise ValueError(
                'pytorch model wrapper must pass the input_shape parameter'
            )
        model.eval()
        if device is None:
            self.device = torch.device(
                "cuda:0" if torch.cuda.is_available() else "cpu"
            )
        else:
            self.device = device
        model.to(self.device)
        self._model = model
        self._input_shape = input_shape
        self._input_dtype = input_dtype
        self._logit_layer = logit_layer

        layers = OrderedDict(PytorchModelWrapper._get_model_layers(model))
        self._layers = layers
        self._layernames = list(layers.keys())
        self._tensors = list(layers.values())

<<<<<<< HEAD
        if 0 == len(self._tensors):
=======
        if len(self._tensors) == 0:
>>>>>>> 652235b8
            tru_logger.warn(
                "model has no visible components, you will not be able to specify cuts"
            )

        # Check to see if this model outputs probits or logits.
        if len(self._tensors) > 0 and isinstance(self._tensors[-1],
                                                 torch.nn.Softmax):
            self._gives_logits = False
        else:
            self._gives_logits = True

    def print_layer_names(self):
        for name in self._layernames:
            print(f'\'{name}\':\t{self._layers[name]}')

    @staticmethod
    def _get_model_layers(model):
        """
        _get_model_layers Internal method to get layers from Pytorch module

        Parameters
        ----------
        model : pytorch.nn.Module
            Target model

        Returns
        -------
        list of (name, module) tuples
            Obtained by recursively calling get_named_children()
        """
        r_layers = []
        for name, mod in model.named_children():
            if len(list(mod.named_children())) == 0:
                r_layers.append((name, mod))
            else:
                cr_layers = PytorchModelWrapper._get_model_layers(mod)
                for cr_layer_name, cr_layer_mod in cr_layers:
                    r_layers.append(
                        ('{}_{}'.format(name, cr_layer_name), cr_layer_mod)
                    )
        return r_layers

    def _get_layer(self, name):
        """
        get_layer Return identified layer

        Parameters
        ----------
        name : int or string
            If given as int, return layer at that index. If given
            as a string, return the layer with the corresponding name.

        Returns
        -------
        pytorch.nn.Module
            Layer obtained from model's named_children method.

        Raises
        ------
        ValueError
            No layer with given name identifier
        ValueError
            Layer index out of bounds
        """
        if isinstance(name, str):
            if not name in self._layernames:
                raise ValueError('no such layer tensor:', name)
            return self._layers[name]
        elif isinstance(name, int):
            if len(self._layers) <= name:
                raise ValueError('layer index out of bounds:', name)
            return self._layers[self._layernames[name]]
        elif isinstance(name, DATA_CONTAINER_TYPE):
            return [self._get_layer(n) for n in name]
        else:
            return name

    def _add_cut_name_and_anchor(self, cut, names_and_anchors):
        if isinstance(cut, LogitCut):
            names_and_anchors.append(
                (
                    'logits' if self._logit_layer is None else
                    self._logit_layer, cut.anchor
                )
            )

        elif isinstance(cut.name, DATA_CONTAINER_TYPE):
            for name in cut.name:
                names_and_anchors.append((name, cut.anchor))

        elif not (isinstance(cut, OutputCut) or isinstance(cut, InputCut)):
            names_and_anchors.append((cut.name, cut.anchor))

    def _extract_outputs_from_hooks(
<<<<<<< HEAD
            self, cut, hooks, output, model_inputs, return_tensor):
=======
        self, cut, hooks, output, model_inputs, return_tensor
    ):
>>>>>>> 652235b8

        B = get_backend()

        return_output = None

        if isinstance(cut, OutputCut):
            return_output = output

        elif isinstance(cut, InputCut):
            # TODO(piotrm): Figure out whether kwarg order is consistent.
<<<<<<< HEAD
            return_output = tuple(model_inputs.args) + tuple(
                model_inputs.kwargs.values())
=======
            return_output = tuple(model_inputs.args
                                 ) + tuple(model_inputs.kwargs.values())
>>>>>>> 652235b8

        elif isinstance(cut, LogitCut):
            return_output = hooks['logits' if self.
                                  _logit_layer is None else self._logit_layer]

        elif isinstance(cut.name, DATA_CONTAINER_TYPE):
            return_output = [hooks[name] for name in cut.name]
<<<<<<< HEAD

        else:
            return_output = hooks[cut.name]

        return_output = ModelWrapper._flatten(return_output)
=======
>>>>>>> 652235b8

        if return_tensor:
            return return_output
        else:
<<<<<<< HEAD
=======
            return_output = hooks[cut.name]

        return_output = ModelWrapper._flatten(return_output)

        if return_tensor:
            return return_output
        else:
>>>>>>> 652235b8
            return ModelWrapper._nested_apply(return_output, B.as_array)

    def _to_tensor(self, x):
        # Convert `x` to a tensor on `self.device`. Note that layer input can be
        # a nested DATA_CONTAINER_TYPE.
        B = get_backend()
        if isinstance(x, np.ndarray) or (len(x) > 0 and
                                         isinstance(x[0], np.ndarray)):
            x = ModelWrapper._nested_apply(
                x, partial(B.as_tensor, device=self.device)
            )

        elif isinstance(x, DATA_CONTAINER_TYPE):
            x = [self._to_tensor(x_i) for x_i in x]

        else:
            x = ModelWrapper._nested_apply(x, lambda x: x.to(self.device))

        return x

    def fprop(
        self,
        model_args: ArgsLike,
        model_kwargs: Dict[str, DataLike] = {},
        doi_cut: Optional[Cut] = None,
        to_cut: Optional[Cut] = None,
        attribution_cut: Optional[Cut] = None,
        intervention: InterventionLike = None,
        return_tensor: bool = False,
        input_timestep: Optional[int] = None
    ) -> Union[List[Tensor], List[np.ndarray]]:
        """
        fprop Forward propagate the model.

        Parameters
        ----------
        model_args, model_kwargs: 
            The args and kwargs given to the call method of a model. This should
            represent the instances to obtain attributions for, assumed to be a
            *batched* input. if `self.model` supports evaluation on *data
            tensors*, the appropriate tensor type may be used (e.g., Pytorch
            models may accept Pytorch tensors in additon to `np.ndarray`s). The
            shape of the inputs must match the input shape of `self.model`. 
        doi_cut: Cut, optional
            The Cut from which to begin propagation. The shape of `intervention`
            must match the input shape of this layer. This is usually used to
            apply distributions of interest (DoI)
        to_cut : Cut, optional
            The Cut to return output activation tensors for. If `None`, assumed
            to be just the final layer. By default None
        attribution_cut : Cut, optional
            An Cut to return activation tensors for. If `None` attributions
            layer output is not returned.
        intervention : ArgsLike (for non-InputCut DoIs) or
            ModelInputs (for InputCut DoIs) Tensor(s) to propagate through the
            model. If an intervention is ArgsLike for InputCut, we assume there
            are no kwargs.
        input_timestep: int, optional
            Timestep to apply to the DoI if using an RNN

        Returns
        -------
        (list of backend.Tensor or list of np.ndarray)
            A list of output activations are returned, keeping the same type as
            the input. If `attribution_cut` is supplied, also return the cut
            activations.
        """

        B = get_backend()

        doi_cut, to_cut, intervention, model_inputs = ModelWrapper._fprop_defaults(
            self,
            model_args=model_args,
            model_kwargs=model_kwargs,
            doi_cut=doi_cut,
            to_cut=to_cut,
<<<<<<< HEAD
            intervention=intervention)
=======
            intervention=intervention
        )
>>>>>>> 652235b8

        model_inputs = model_inputs.map(self._to_tensor)
        intervention = intervention.map(self._to_tensor)

        if isinstance(doi_cut, InputCut):
            # all of the necessary logic here has been factored out into
            # _fprop_defaults
            pass

        else:  # doi_cut != InputCut
            # Tile model inputs so that batch dim at cut matches intervention
            # batch dim.

            expected_dim = model_inputs.first().shape[0]
            doi_resolution = int(intervention.first().shape[0] // expected_dim)

            def tile_val(val):
                """Tile the given value if expected_dim matches val's first
                dimension. Otherwise return original val unchanged."""

                if val.shape[0] != expected_dim:
                    tru_logger.warn(
                        f"Value {val} of shape {val.shape} is assumed to not be "
                        f"batchable due to its shape not matching prior batchable "
                        f"inputs of shape ({expected_dim},...). If this is "
                        f"incorrect, make sure its first dimension matches prior "
<<<<<<< HEAD
                        f"batchable inputs.")
=======
                        f"batchable inputs."
                    )
>>>>>>> 652235b8
                    return val

                tile_shape = [1 for _ in range(len(val.shape))]
                tile_shape[0] = doi_resolution
                repeat_shape = tuple(tile_shape)

                if isinstance(val, np.ndarray):
                    return np.tile(val, repeat_shape)
                elif torch.is_tensor(val):
                    return val.repeat(repeat_shape)
                else:
                    raise ValueError(
<<<<<<< HEAD
                        f"unhandled tensor type {val.__class__.__name__}")
=======
                        f"unhandled tensor type {val.__class__.__name__}"
                    )
>>>>>>> 652235b8

            # tile args and kwargs if necessary
            model_inputs = model_inputs.map(tile_val)

        if attribution_cut is not None:
            # Specify that we want to preserve gradient information.

<<<<<<< HEAD
            intervention.foreach(lambda v: v.requires_grad_(True))
            model_inputs.foreach(
                lambda v: v.requires_grad_(True)
                if torch.is_floating_point(v) else tru_logger.warn(
                    f"Input tensor {v} is not differentiable."))
=======
            def enable_grad(t: torch.Tensor):
                if torch.is_floating_point(t):
                    t.requires_grad_(True)
                else:
                    if isinstance(attribution_cut, InputCut):
                        raise ValueError(
                            f"Requested tensors for attribution_cut=InputCut() but it contains a non-differentiable tensor of type {t.dtype}. You may need to provide an attribution_cut further down in the model where floating-point values first arise."
                        )
                    else:
                        # Could be a warning here but then we'd see a lot of warnings in NLP models.
                        pass

            intervention.foreach(lambda v: v.requires_grad_(True))
            model_inputs.foreach(enable_grad)
>>>>>>> 652235b8

        # Set up the intervention hookfn if we are starting from an intermediate
        # layer.

        if not isinstance(doi_cut, InputCut):
            # Interventions only allowed onto one layer (see FIXME below.)
            assert len(intervention) == 1

            # Define the hookfn.
            counter = 0

            def intervene_hookfn(self, inpt, outpt):
                nonlocal counter

                if input_timestep is None or input_timestep == counter:
                    # FIXME: generalize to multi-input layers. Currently can
                    #   only intervene on one layer.
                    inpt = inpt[0] if len(inpt) == 1 else inpt
                    if doi_cut.anchor == 'in':
                        ModelWrapper._nested_assign(inpt, intervention.first())
                    else:
                        ModelWrapper._nested_assign(outpt, intervention.first())

                counter += 1

            # Register according to the anchor.
            if doi_cut.anchor == 'in':
                in_handle = (
                    self._get_layer(doi_cut.name).register_forward_pre_hook(
                        partial(intervene_hookfn, outpt=None)
                    )
                )
            else:
                in_handle = (
                    self._get_layer(doi_cut.name
                                   ).register_forward_hook(intervene_hookfn)
                )

        # Collect the names and anchors of the layers we want to return.
        names_and_anchors = []

        self._add_cut_name_and_anchor(to_cut, names_and_anchors)

        if attribution_cut:
            self._add_cut_name_and_anchor(attribution_cut, names_and_anchors)

        # Create hookfns to extract the results from the specified layers.
        hooks = {}

        def get_hookfn(layer_name, anchor):

            def hookfn(self, inpt, outpt):
                nonlocal hooks, layer_name, anchor

                # FIXME: generalize to multi-input layers
                inpt = inpt[0] if len(inpt) == 1 else inpt

                if return_tensor:
                    if anchor == 'in':
                        hooks[layer_name] = inpt
                    else:
                        # FIXME : will not work for multibranch outputs
                        # needed to ignore hidden states of RNNs
                        outpt = outpt[0] if isinstance(outpt, tuple) else outpt
                        hooks[layer_name] = outpt

                else:
                    if anchor == 'in':
                        hooks[layer_name] = ModelWrapper._nested_apply(
                            inpt, B.as_array
                        )
                    else:
                        outpt = outpt[0] if isinstance(outpt, tuple) else outpt
                        hooks[layer_name] = ModelWrapper._nested_apply(
                            outpt, B.as_array
                        )

            return hookfn

        handles = [
            self._get_layer(name).register_forward_hook(
                get_hookfn(name, anchor)
            ) for name, anchor in names_and_anchors if name is not None
        ]

        # Run the network.
        output = model_inputs.call_on(self._model)

        if isinstance(output, tuple):
            output = output[0]

        if not isinstance(doi_cut, InputCut):
            # Clean up in handle.
            in_handle.remove()

        # Clean up out handles.
        for handle in handles:
            handle.remove()

        extract_args = dict(
            hooks=hooks,
            output=output,
            model_inputs=model_inputs,
<<<<<<< HEAD
            return_tensor=return_tensor)
=======
            return_tensor=return_tensor
        )
>>>>>>> 652235b8

        if attribution_cut:
            return [
                self._extract_outputs_from_hooks(cut=to_cut, **extract_args),
                self._extract_outputs_from_hooks(
<<<<<<< HEAD
                    cut=attribution_cut, **extract_args)
=======
                    cut=attribution_cut, **extract_args
                )
>>>>>>> 652235b8
            ]
        else:
            return self._extract_outputs_from_hooks(cut=to_cut, **extract_args)

    def qoi_bprop(
<<<<<<< HEAD
            self,
            qoi: QoI,
            model_args: ArgsLike,
            model_kwargs: Dict[str, DataLike] = {},
            doi_cut: Optional[Cut] = None,
            to_cut: Optional[Cut] = None,
            attribution_cut: Optional[Cut] = None,
            intervention: InterventionLike = None):
=======
        self,
        qoi: QoI,
        model_args: ArgsLike,
        model_kwargs: Dict[str, DataLike] = {},
        doi_cut: Optional[Cut] = None,
        to_cut: Optional[Cut] = None,
        attribution_cut: Optional[Cut] = None,
        intervention: InterventionLike = None
    ):
>>>>>>> 652235b8
        """
        qoi_bprop Run the model from the from_layer to the qoi layer
            and give the gradients w.r.t `attribution_cut`

        Parameters
        ----------
        qoi: a Quantity of Interest
            This method will accumulate all gradients of the qoi w.r.t
            `attribution_cut`.
        model_args, model_kwargs: 
            The args and kwargs given to the call method of a model. This should
            represent the instances to obtain attributions for, assumed to be a
            *batched* input. if `self.model` supports evaluation on *data
            tensors*, the  appropriate tensor type may be used (e.g., Pytorch
            models may accept Pytorch tensors in additon to `np.ndarray`s). The
            shape of the inputs must match the input shape of `self.model`. 
        doi_cut: Cut, 
            if `doi_cut` is None, this refers to the InputCut. Cut from which to
            begin propagation. The shape of `intervention` must match the output
            shape of this layer.
        attribution_cut: Cut, optional
            if `attribution_cut` is None, this refers to the InputCut. The Cut
            in which attribution will be calculated. This is generally taken
            from the attribution slyce's attribution_cut.
        to_cut: Cut, optional
<<<<<<< HEAD
            if `to_cut` is None, this refers to the OutputCut.
            The Cut in which qoi will be calculated. This is generally
            taken from the attribution slyce's to_cut.
        intervention: InterventionLike
            Input tensor to propagate through the model. If an np.array,
            will be converted to a tensor on the same device as the model.
=======
            if `to_cut` is None, this refers to the OutputCut. The Cut in which
            qoi will be calculated. This is generally taken from the attribution
            slyce's to_cut.
        intervention: InterventionLike
            Input tensor to propagate through the model. If an np.array, will be
            converted to a tensor on the same device as the model.
>>>>>>> 652235b8

        Returns
        -------
        (backend.Tensor or np.ndarray)
            the gradients of `qoi` w.r.t. `attribution_cut`, keeping same type
            as the input.
        """
        B = get_backend()

        doi_cut, to_cut, attribution_cut = self._qoi_bprop_defaults(
<<<<<<< HEAD
            doi_cut=doi_cut, to_cut=to_cut, attribution_cut=attribution_cut)
=======
            doi_cut=doi_cut, to_cut=to_cut, attribution_cut=attribution_cut
        )
>>>>>>> 652235b8

        self._model.train()

        y, zs = self.fprop(
            model_args=model_args,
            model_kwargs=model_kwargs,
            doi_cut=doi_cut,
            to_cut=to_cut,
            attribution_cut=attribution_cut,
            intervention=intervention,
            return_tensor=True
        )

        y = to_cut.access_layer(y)
        grads_list = []

<<<<<<< HEAD
=======
        def scalarize(t: torch.Tensor) -> torch.tensor:
            if len(t.shape) > 1 and np.array(t.shape).prod() != 1:
                # Adding warning here only if there is more than 1 dimension
                # being summed. If there is only 1 dim, its likely the batching
                # dimension so sum there is probably expected.
                tru_logger.warn(
                    f"Attribution tensor is not scalar (it is of shape {t.shape} and will be summed. This may not be your intention."
                )

            return B.sum(t)

>>>>>>> 652235b8
        for z in zs:
            z_flat = ModelWrapper._flatten(z)
            qoi_out = qoi(y)

            # TODO(piotrm): this sum is a source of much bugs for me when using
            # attributions. If one wants a specific QoI, the sum hides the bugs
            # in the definition of that QoI. It might be better to give an error
            # when QoI is not a scalar.
            grads_flat = [
                B.gradient(scalarize(q), z_flat) for q in qoi_out
            ] if isinstance(qoi_out, DATA_CONTAINER_TYPE
                           ) else B.gradient(scalarize(qoi_out), z_flat)

            grads = [
                ModelWrapper._unflatten(g, z, count=[0]) for g in grads_flat
            ] if isinstance(qoi_out,
                            DATA_CONTAINER_TYPE) else ModelWrapper._unflatten(
                                grads_flat, z, count=[0]
                            )

            grads = [attribution_cut.access_layer(g) for g in grads
                    ] if isinstance(qoi_out, DATA_CONTAINER_TYPE
                                   ) else attribution_cut.access_layer(grads)

            grads = [B.as_array(g) for g in grads
                    ] if isinstance(qoi_out,
                                    DATA_CONTAINER_TYPE) else B.as_array(grads)

            grads_list.append(grads)

        del y  # TODO: garbage collection
        self._model.eval()

        return grads_list[0] if len(grads_list) == 1 else grads_list

    def probits(self, x):
        """
        probits Return probability outputs of the model

        This method assumes that if the final operation of
        the nn.Module given to the constructor is not
        torch.nn.Softmax, then the model returns logits as-is.

        Parameters
        ----------
        x : backend.Tensor or np.array
            Input point

        Returns
        -------
        backend.Tensor
            If the model is found to return logits (see above),
            then the result is obtained by applying torch.nn.Softmax.
            Otherwise, the model's output is simply returned.
        """
        B = get_backend()
        output = self.fprop(x)
        if self._gives_logits:
            if len(output.shape) > 2:
                return B.softmax(output, axis=-1)
            else:
                return B.sigmoid(output)
        else:
            return output

    def logits(self, x):
        """
        logits Return outputs of model in log space

        This method assumes that if the final operation of
        the nn.Module given to the constructor is not
        torch.nn.Softmax, then the model returns logits as-is.

        Parameters
        ----------
        x : backend.Tensor or np.array
            Input point

        Returns
        -------
        backend.Tensor
            If the model is found to return logits (see above),
            then the result is obtained by fprop.
            Otherwise, the output is obtained by registering a
            callback on the model's penultimate layer prior to
            running fprop.
        """
        if self._gives_logits:
            return self.fprop(x)
        else:
            hook_in = None

            def hookfn(self, input, output):
                nonlocal hook_in
                hook_in = input

            logits = self._layers[-1]
            handle = logits.register_forward_hook(hookfn)
            if isinstance(x, np.ndarray):
                x = torch.Tensor(x)
            self._model(x.to(self.device))
            handle.remove()
            return hook_in<|MERGE_RESOLUTION|>--- conflicted
+++ resolved
@@ -10,11 +10,6 @@
 from trulens.nn.backend.pytorch_backend.pytorch import Tensor
 from trulens.nn.models._model_base import ModelWrapper
 from trulens.nn.quantities import QoI
-<<<<<<< HEAD
-from trulens.nn.slices import Cut, InputCut, LogitCut, OutputCut
-from trulens.utils import tru_logger
-from trulens.utils.typing import DATA_CONTAINER_TYPE, ArgsLike, DataLike, InterventionLike, ModelInputs, as_args
-=======
 from trulens.nn.slices import Cut
 from trulens.nn.slices import InputCut
 from trulens.nn.slices import LogitCut
@@ -26,7 +21,6 @@
 from trulens.utils.typing import DataLike
 from trulens.utils.typing import InterventionLike
 from trulens.utils.typing import ModelInputs
->>>>>>> 652235b8
 
 
 class PytorchModelWrapper(ModelWrapper):
@@ -87,11 +81,7 @@
         self._layernames = list(layers.keys())
         self._tensors = list(layers.values())
 
-<<<<<<< HEAD
-        if 0 == len(self._tensors):
-=======
         if len(self._tensors) == 0:
->>>>>>> 652235b8
             tru_logger.warn(
                 "model has no visible components, you will not be able to specify cuts"
             )
@@ -186,12 +176,8 @@
             names_and_anchors.append((cut.name, cut.anchor))
 
     def _extract_outputs_from_hooks(
-<<<<<<< HEAD
-            self, cut, hooks, output, model_inputs, return_tensor):
-=======
         self, cut, hooks, output, model_inputs, return_tensor
     ):
->>>>>>> 652235b8
 
         B = get_backend()
 
@@ -202,13 +188,8 @@
 
         elif isinstance(cut, InputCut):
             # TODO(piotrm): Figure out whether kwarg order is consistent.
-<<<<<<< HEAD
-            return_output = tuple(model_inputs.args) + tuple(
-                model_inputs.kwargs.values())
-=======
             return_output = tuple(model_inputs.args
                                  ) + tuple(model_inputs.kwargs.values())
->>>>>>> 652235b8
 
         elif isinstance(cut, LogitCut):
             return_output = hooks['logits' if self.
@@ -216,20 +197,10 @@
 
         elif isinstance(cut.name, DATA_CONTAINER_TYPE):
             return_output = [hooks[name] for name in cut.name]
-<<<<<<< HEAD
-
-        else:
-            return_output = hooks[cut.name]
-
-        return_output = ModelWrapper._flatten(return_output)
-=======
->>>>>>> 652235b8
 
         if return_tensor:
             return return_output
         else:
-<<<<<<< HEAD
-=======
             return_output = hooks[cut.name]
 
         return_output = ModelWrapper._flatten(return_output)
@@ -237,7 +208,6 @@
         if return_tensor:
             return return_output
         else:
->>>>>>> 652235b8
             return ModelWrapper._nested_apply(return_output, B.as_array)
 
     def _to_tensor(self, x):
@@ -314,12 +284,8 @@
             model_kwargs=model_kwargs,
             doi_cut=doi_cut,
             to_cut=to_cut,
-<<<<<<< HEAD
-            intervention=intervention)
-=======
             intervention=intervention
         )
->>>>>>> 652235b8
 
         model_inputs = model_inputs.map(self._to_tensor)
         intervention = intervention.map(self._to_tensor)
@@ -346,12 +312,8 @@
                         f"batchable due to its shape not matching prior batchable "
                         f"inputs of shape ({expected_dim},...). If this is "
                         f"incorrect, make sure its first dimension matches prior "
-<<<<<<< HEAD
-                        f"batchable inputs.")
-=======
                         f"batchable inputs."
                     )
->>>>>>> 652235b8
                     return val
 
                 tile_shape = [1 for _ in range(len(val.shape))]
@@ -364,12 +326,8 @@
                     return val.repeat(repeat_shape)
                 else:
                     raise ValueError(
-<<<<<<< HEAD
-                        f"unhandled tensor type {val.__class__.__name__}")
-=======
                         f"unhandled tensor type {val.__class__.__name__}"
                     )
->>>>>>> 652235b8
 
             # tile args and kwargs if necessary
             model_inputs = model_inputs.map(tile_val)
@@ -377,13 +335,6 @@
         if attribution_cut is not None:
             # Specify that we want to preserve gradient information.
 
-<<<<<<< HEAD
-            intervention.foreach(lambda v: v.requires_grad_(True))
-            model_inputs.foreach(
-                lambda v: v.requires_grad_(True)
-                if torch.is_floating_point(v) else tru_logger.warn(
-                    f"Input tensor {v} is not differentiable."))
-=======
             def enable_grad(t: torch.Tensor):
                 if torch.is_floating_point(t):
                     t.requires_grad_(True)
@@ -398,7 +349,6 @@
 
             intervention.foreach(lambda v: v.requires_grad_(True))
             model_inputs.foreach(enable_grad)
->>>>>>> 652235b8
 
         # Set up the intervention hookfn if we are starting from an intermediate
         # layer.
@@ -502,38 +452,20 @@
             hooks=hooks,
             output=output,
             model_inputs=model_inputs,
-<<<<<<< HEAD
-            return_tensor=return_tensor)
-=======
             return_tensor=return_tensor
         )
->>>>>>> 652235b8
 
         if attribution_cut:
             return [
                 self._extract_outputs_from_hooks(cut=to_cut, **extract_args),
                 self._extract_outputs_from_hooks(
-<<<<<<< HEAD
-                    cut=attribution_cut, **extract_args)
-=======
                     cut=attribution_cut, **extract_args
                 )
->>>>>>> 652235b8
             ]
         else:
             return self._extract_outputs_from_hooks(cut=to_cut, **extract_args)
 
     def qoi_bprop(
-<<<<<<< HEAD
-            self,
-            qoi: QoI,
-            model_args: ArgsLike,
-            model_kwargs: Dict[str, DataLike] = {},
-            doi_cut: Optional[Cut] = None,
-            to_cut: Optional[Cut] = None,
-            attribution_cut: Optional[Cut] = None,
-            intervention: InterventionLike = None):
-=======
         self,
         qoi: QoI,
         model_args: ArgsLike,
@@ -543,7 +475,6 @@
         attribution_cut: Optional[Cut] = None,
         intervention: InterventionLike = None
     ):
->>>>>>> 652235b8
         """
         qoi_bprop Run the model from the from_layer to the qoi layer
             and give the gradients w.r.t `attribution_cut`
@@ -569,21 +500,12 @@
             in which attribution will be calculated. This is generally taken
             from the attribution slyce's attribution_cut.
         to_cut: Cut, optional
-<<<<<<< HEAD
-            if `to_cut` is None, this refers to the OutputCut.
-            The Cut in which qoi will be calculated. This is generally
-            taken from the attribution slyce's to_cut.
-        intervention: InterventionLike
-            Input tensor to propagate through the model. If an np.array,
-            will be converted to a tensor on the same device as the model.
-=======
             if `to_cut` is None, this refers to the OutputCut. The Cut in which
             qoi will be calculated. This is generally taken from the attribution
             slyce's to_cut.
         intervention: InterventionLike
             Input tensor to propagate through the model. If an np.array, will be
             converted to a tensor on the same device as the model.
->>>>>>> 652235b8
 
         Returns
         -------
@@ -594,12 +516,8 @@
         B = get_backend()
 
         doi_cut, to_cut, attribution_cut = self._qoi_bprop_defaults(
-<<<<<<< HEAD
-            doi_cut=doi_cut, to_cut=to_cut, attribution_cut=attribution_cut)
-=======
             doi_cut=doi_cut, to_cut=to_cut, attribution_cut=attribution_cut
         )
->>>>>>> 652235b8
 
         self._model.train()
 
@@ -616,8 +534,6 @@
         y = to_cut.access_layer(y)
         grads_list = []
 
-<<<<<<< HEAD
-=======
         def scalarize(t: torch.Tensor) -> torch.tensor:
             if len(t.shape) > 1 and np.array(t.shape).prod() != 1:
                 # Adding warning here only if there is more than 1 dimension
@@ -629,7 +545,6 @@
 
             return B.sum(t)
 
->>>>>>> 652235b8
         for z in zs:
             z_flat = ModelWrapper._flatten(z)
             qoi_out = qoi(y)

--- conflicted
+++ resolved
@@ -52,10 +52,9 @@
         """
         self._cut = cut
 
-<<<<<<< HEAD
     def __str__(self):
          return render_object(self, ['_cut'])
-=======
+
     def _wrap_public_call(
         self, z: Inputs[TensorLike], *, model_inputs: ModelInputs
     ) -> Inputs[Uniform[TensorLike]]:
@@ -74,7 +73,6 @@
         ret: Inputs[Uniform[TensorLike]] = many_of_om(ret, innertype=Uniform)
 
         return ret
->>>>>>> ae2dde27
 
     @abstractmethod
     def __call__(
@@ -391,17 +389,13 @@
         self._var = var
         self._resolution = resolution
 
-<<<<<<< HEAD
     def __str__(self):
          return render_object(self, ['_cut', '_var', '_resolution'])
 
-    def __call__(self, z: DataLike) -> List[DataLike]:
-=======
     def __call__(self, z: OM[Inputs,
                              TensorLike]) -> OM[Inputs, Uniform[TensorLike]]:
         # Public interface.
 
->>>>>>> ae2dde27
         B = get_backend()
         self._assert_cut_contains_only_one_tensor(z)
 

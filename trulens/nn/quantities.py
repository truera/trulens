--- conflicted
+++ resolved
@@ -50,10 +50,7 @@
     # TODO: Need to give a seperate value of y at target instance here since
     # these are values are interventions. Cannot presently define a QoI that says:
     # logits of the predicted class for each instance.
-<<<<<<< HEAD
-=======
     # Issue GH-72 . Task MLNN-415 .
->>>>>>> 6724ed39
 
     def _wrap_public_call(self, y: Outputs[Tensor]) -> Outputs[Tensor]:
         """

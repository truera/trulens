import shutil
import uuid
from tqdm import tqdm
import json
import traceback

from trulens_eval.schema import Record, Cost, Perf, FeedbackDefinition, AppDefinition, FeedbackCall
from trulens_eval.util import FunctionOrMethod


class VersionException(Exception):
    pass


MIGRATION_UNKNOWN_STR = "unknown[db_migration]"
migration_versions: list = ["0.3.0", "0.2.0", "0.1.2"]


def _update_db_json_col(
    db, table: str, old_entry: tuple, json_db_col_idx: int, new_json: dict
):
    """Replaces an old json serialized db column with a migrated/new one

    Args:
        db (DB): the db object
        table (str): the table to update (from the current DB)
        old_entry (tuple): the db tuple to update
        json_db_col_idx (int): the tuple idx to update
        new_json (dict): the new json object to be put in the DB
    """
    migrate_record = list(old_entry)
    migrate_record[json_db_col_idx] = json.dumps(new_json)
    migrate_record = tuple(migrate_record)
    db._insert_or_replace_vals(table=table, vals=migrate_record)


def migrate_0_2_0(db):
    """
    Migrates from 0.2.0 to 0.3.0
    Args:
        db (DB): the db object
    """

    conn, c = db._connect()
    c.execute(
        f"""SELECT * FROM records"""
    )  # Use hardcode names as versions could go through name change
    rows = c.fetchall()
    json_db_col_idx = 7

    def _replace_cost_none_vals(new_json):
        if new_json['n_tokens'] is None:
            new_json['n_tokens'] = 0

        if new_json['cost'] is None:
            new_json['cost'] = 0.0
        return new_json

    for old_entry in tqdm(rows, desc="Migrating Records DB 0.2.0 to 0.3.0"):
        new_json = _replace_cost_none_vals(
            json.loads(old_entry[json_db_col_idx])
        )
        _update_db_json_col(
            db=db,
            table=
            "records",  # Use hardcode names as versions could go through name change
            old_entry=old_entry,
            json_db_col_idx=json_db_col_idx,
            new_json=new_json
        )

    c.execute(f"""SELECT * FROM feedbacks""")
    rows = c.fetchall()
    json_db_col_idx = 9
    for old_entry in tqdm(rows, desc="Migrating Feedbacks DB 0.2.0 to 0.3.0"):
        new_json = _replace_cost_none_vals(
            json.loads(old_entry[json_db_col_idx])
        )
        _update_db_json_col(
            db=db,
            table="feedbacks",
            old_entry=old_entry,
            json_db_col_idx=json_db_col_idx,
            new_json=new_json
        )

    c.execute(f"""SELECT * FROM feedback_defs""")
    rows = c.fetchall()
    json_db_col_idx = 1
    for old_entry in tqdm(rows,
                          desc="Migrating FeedbackDefs DB 0.2.0 to 0.3.0"):
        new_json = json.loads(old_entry[json_db_col_idx])
        if 'implementation' in new_json:
            new_json['implementation']['obj']['cls']['module'][
                'module_name'] = new_json['implementation']['obj']['cls'][
                    'module']['module_name'].replace(
                        "tru_feedback", "feedback"
                    )
        _update_db_json_col(
            db=db,
            table="feedback_defs",
            old_entry=old_entry,
            json_db_col_idx=json_db_col_idx,
            new_json=new_json
        )
    conn.commit()


def migrate_0_1_2(db):
    """
    Migrates from 0.1.2 to 0.2.0
    Args:
        db (DB): the db object
    """
    conn, c = db._connect()

    c.execute(
        f"""ALTER TABLE records
        RENAME COLUMN chain_id TO app_id;
        """
    )
    c.execute(
        f"""ALTER TABLE records
        ADD perf_json TEXT NOT NULL 
        DEFAULT "{MIGRATION_UNKNOWN_STR}";"""
    )

    c.execute(f"""ALTER TABLE feedbacks
        DROP COLUMN chain_id;""")

    c.execute(
        f"""SELECT * FROM records"""
    )  # Use hardcode names as versions could go through name change
    rows = c.fetchall()
    json_db_col_idx = 4
    for old_entry in tqdm(rows, desc="Migrating Records DB 0.1.2 to 0.2.0"):
        new_json = json.loads(old_entry[json_db_col_idx])
        new_json['app_id'] = new_json['chain_id']
        del new_json['chain_id']
        for calls_json in new_json['calls']:
            calls_json['stack'] = calls_json['chain_stack']
            del calls_json['chain_stack']

        _update_db_json_col(
            db=db,
            table=
            "records",  # Use hardcode names as versions could go through name change
            old_entry=old_entry,
            json_db_col_idx=json_db_col_idx,
            new_json=new_json
        )

    c.execute(f"""SELECT * FROM chains""")
    rows = c.fetchall()
    json_db_col_idx = 1
    for old_entry in tqdm(rows, desc="Migrating Apps DB 0.1.2 to 0.2.0"):
        new_json = json.loads(old_entry[json_db_col_idx])
        new_json['app_id'] = new_json['chain_id']
        del new_json['chain_id']
        new_json['root_class'] = {
            'name': 'Unknown_class',
            'module':
                {
                    'package_name': MIGRATION_UNKNOWN_STR,
                    'module_name': MIGRATION_UNKNOWN_STR
                },
            'bases': None
        }
        new_json['feedback_mode'] = new_json['feedback_mode'].replace(
            'chain', 'app'
        )
        del new_json['db']
        _update_db_json_col(
            db=db,
            table="apps",
            old_entry=old_entry,
            json_db_col_idx=json_db_col_idx,
            new_json=new_json
        )

    conn.commit()


upgrade_paths = {
    "0.1.2": ("0.2.0", migrate_0_1_2),
    "0.2.0": ("0.3.0", migrate_0_2_0)
}


def _parse_version(version_str: str) -> list:
    """takes a version string and returns a list of major, minor, patch

    Args:
        version_str (str): a version string

    Returns:
        list: [major, minor, patch]
    """
    return version_str.split(".")


def _get_compatibility_version(version: str) -> str:
    """Gets the db version that the pypi version is compatible with

    Args:
        version (str): a pypi version

    Returns:
        str: a backwards compat db version
    """
    version_split = _parse_version(version)
    for m_version_str in migration_versions:
        for i, m_version_split in enumerate(_parse_version(m_version_str)):
            if version_split[i] > m_version_split:
                return m_version_str
            elif version_split[i] == m_version_split:
                if i == 2:  #patch version
                    return m_version_str
                # Can't make a choice here, move to next endian
                continue
            else:
                # the m_version from m_version_str is larger than this version. check the next m_version
                break


def _migration_checker(db, warn=False) -> None:
    """Checks whether this db, if pre-populated, is comptible with this pypi version

    Args:
        db (DB): the db object to check
        warn (bool, optional): if warn is False, then a migration issue will raise an exception, otherwise allow passing but only warn. Defaults to False.
    """
    meta = db.get_meta()
    _check_needs_migration(meta.trulens_version, warn=warn)


def commit_migrated_version(db, version: str) -> None:
    """After a successful migration, update the DB meta version

    Args:
        db (DB): the db object
        version (str): The version string to set this DB to
    """
    conn, c = db._connect()

    c.execute(
        f'''UPDATE {db.TABLE_META} 
                SET value = '{version}' 
                WHERE key='trulens_version'; 
            '''
    )
    conn.commit()


def _upgrade_possible(compat_version: str) -> bool:
    """Checks the upgrade paths to see if there is a valid migration from the DB to the current pypi version

    Args:
        compat_version (str): the current db version

    Returns:
        bool: True if there is an upgrade path. False if not.
    """
    while compat_version in upgrade_paths:
        compat_version = upgrade_paths[compat_version][0]
    return compat_version == migration_versions[0]


def _check_needs_migration(version: str, warn=False) -> None:
    """Checks whether the from DB version can be updated to the current DB version.

    Args:
        version (str): the pypi version
        warn (bool, optional): if warn is False, then a migration issue will raise an exception, otherwise allow passing but only warn. Defaults to False.
    """
    compat_version = _get_compatibility_version(version)
    if migration_versions.index(compat_version) > 0:
        if _upgrade_possible(compat_version):
            msg = f"Detected that your db version {version} is from an older release that is incompatible with this release. you can either reset your db with `tru.reset_database()`, or you can initiate a db migration with `tru.migrate_database()`"
        else:
            msg = f"Detected that your db version {version} is from an older release that is incompatible with this release and cannot be migrated. Reset your db with `tru.reset_database()`"
        if warn:
            print(f"Warning! {msg}")
        else:
            raise VersionException(msg)


saved_db_locations = {}


def _serialization_asserts(db) -> None:
    """After a successful migration, Do some checks if serialized jsons are loading properly

    Args:
        db (DB): the db object
    """
    global saved_db_locations
    conn, c = db._connect()
    for table in db.TABLES:
        c.execute(f"""PRAGMA table_info({table});
                """)
        columns = c.fetchall()
        for col_idx, col in tqdm(
                enumerate(columns),
                desc=f"Validating clean migration of table {table}"):
            col_name_idx = 1
            col_name = col[col_name_idx]
            # This is naive for now...
            if "json" in col_name:
                c.execute(f"""SELECT * FROM {table}""")
                rows = c.fetchall()
                for row in rows:
                    try:
                        if row[col_idx] == MIGRATION_UNKNOWN_STR:
                            continue

                        test_json = json.loads(row[col_idx])
                        # special implementation checks for serialized classes
                        if 'implementation' in test_json:
                            FunctionOrMethod.pick(
                                **(test_json['implementation'])
                            ).load()

                        if col_name == "record_json":
                            Record(**test_json)
                        elif col_name == "cost_json":
                            Cost(**test_json)
                        elif col_name == "perf_json":
                            Perf(**test_json)
                        elif col_name == "calls_json":
                            for record_app_call_json in test_json['calls']:
                                FeedbackCall(**record_app_call_json)
                        elif col_name == "feedback_json":
                            FeedbackDefinition(**test_json)
                        elif col_name == "app_json":
                            AppDefinition(**test_json)
                        else:
                            # If this happens, trulens needs to add a migration
<<<<<<< HEAD
                            SAVED_DB_FILE_LOC = saved_db_locations[db]
=======
                            SAVED_DB_FILE_LOC = saved_db_locations[db.filename]
>>>>>>> 14bcdef3
                            raise VersionException(
                                f"serialized column migration not implemented. Please open a ticket on trulens github page including details on the old and new trulens versions. Your original DB file is saved here: {SAVED_DB_FILE_LOC}"
                            )
                    except Exception as e:
                        tb = traceback.format_exc()
                        raise VersionException(
                            f"Migration failed on {table} {col_name} {row[col_idx]}.\n\n{tb}"
                        )


def migrate(db) -> None:
    """Migrate a db to the compatible version of this pypi version

    Args:
        db (DB): the db object
    """
    # NOTE TO DEVELOPER: If this method fails: It's likely you made a db breaking change.
    # Follow these steps to add a compatibility change
    # - Update the __init__ version to the next one (if not already)
    # - In this file: add that version to `migration_versions` variable`
    # - Add the migration step in `upgrade_paths` of the form `from_version`:(`to_version_you_just_created`, `migration_function`)
    # - AFTER YOU PASS TESTS - add your newest db into `release_dbs/<version_you_just_created>/default.sqlite`
    #   - This is created by running the all_tools and llama_quickstart from a fresh db (you can `rm -rf` the sqlite file )
    #   - TODO: automate this step
    original_db_file = db.filename
    global saved_db_locations

    saved_db_file = original_db_file.parent / f"{original_db_file.name}_saved_{uuid.uuid1()}"
<<<<<<< HEAD
    saved_db_locations[db] = saved_db_file
=======
    saved_db_locations[original_db_file] = saved_db_file
>>>>>>> 14bcdef3
    shutil.copy(original_db_file, saved_db_file)
    print(
        "Saved original db file: `{original_db_file}` to new file: `{saved_db_file}`"
    )

    version = db.get_meta().trulens_version
    from_compat_version = _get_compatibility_version(version)
    while from_compat_version in upgrade_paths:
        to_compat_version, migrate_fn = upgrade_paths[from_compat_version]
        migrate_fn(db=db)
        commit_migrated_version(db=db, version=to_compat_version)
        from_compat_version = to_compat_version

    _serialization_asserts(db)
    print("DB Migration complete!")<|MERGE_RESOLUTION|>--- conflicted
+++ resolved
@@ -336,11 +336,7 @@
                             AppDefinition(**test_json)
                         else:
                             # If this happens, trulens needs to add a migration
-<<<<<<< HEAD
-                            SAVED_DB_FILE_LOC = saved_db_locations[db]
-=======
                             SAVED_DB_FILE_LOC = saved_db_locations[db.filename]
->>>>>>> 14bcdef3
                             raise VersionException(
                                 f"serialized column migration not implemented. Please open a ticket on trulens github page including details on the old and new trulens versions. Your original DB file is saved here: {SAVED_DB_FILE_LOC}"
                             )
@@ -369,11 +365,7 @@
     global saved_db_locations
 
     saved_db_file = original_db_file.parent / f"{original_db_file.name}_saved_{uuid.uuid1()}"
-<<<<<<< HEAD
-    saved_db_locations[db] = saved_db_file
-=======
     saved_db_locations[original_db_file] = saved_db_file
->>>>>>> 14bcdef3
     shutil.copy(original_db_file, saved_db_file)
     print(
         "Saved original db file: `{original_db_file}` to new file: `{saved_db_file}`"

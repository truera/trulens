--- conflicted
+++ resolved
@@ -13,35 +13,29 @@
 from trulens_eval.database import base as mod_db
 from trulens_eval.database.legacy.migration import MIGRATION_UNKNOWN_STR
 from trulens_eval.utils.streamlit import init_from_args
+from trulens_eval.ux.page_config import set_page_config
 from trulens_eval.ux.styles import CATEGORY
 
 st.runtime.legacy_caching.clear_cache()
 
+from ux.page_config import set_page_config
+
 from trulens_eval import Tru
 from trulens_eval.ux import styles
-from trulens_eval.ux.add_logo import add_logo_and_style_overrides
 from trulens_eval.ux.components import draw_metadata
 
-<<<<<<< HEAD
 if __name__ == "__main__":
     # If not imported, gets args from command line and creates Tru singleton
     init_from_args()
 
 def leaderboard():
     """Render the leaderboard page."""
-=======
 
-from trulens_eval.ux.page_config import set_page_config
-
-set_page_config(page_title="Leaderboard")
->>>>>>> 3da61a04
+    set_page_config(page_title="Leaderboard")
 
     tru = Tru() # get singletone whether this file was imported or executed from command line.
+
     lms = tru.db
-
-    add_logo_and_style_overrides()
-
-    st.set_page_config(page_title="Leaderboard", layout="wide")
 
     # Set the title and subtitle of the app
     st.title("App Leaderboard")

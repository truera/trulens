--- conflicted
+++ resolved
@@ -49,12 +49,8 @@
             5 + len(feedback_col_names)
         )
         app_df = df.loc[df.app_id == app]
-<<<<<<< HEAD
-        latency_mean = app_df['latency'].apply(lambda td: td.seconds if td != MIGRATION_UNKNOWN_STR else None).mean()
+        latency_mean = app_df['latency'].apply(lambda td: td if td != MIGRATION_UNKNOWN_STR else None).mean()
         
-=======
-        latency_mean = app_df['latency'].mean()
->>>>>>> b69d0043
         #app_df_feedback = df.loc[df.app_id == app]
 
         col1.metric("Records", len(app_df))

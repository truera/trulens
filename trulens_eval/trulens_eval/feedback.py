--- conflicted
+++ resolved
@@ -1947,11 +1947,7 @@
         return groundedness_scores, {"reason": reason}
 
     def grounded_statements_aggregator(
-<<<<<<< HEAD
-        self, source_statements_multi_output: List[dict]
-=======
         self, source_statements_multi_output: List[Dict]
->>>>>>> 9ddf355b
     ) -> float:
         """Aggregates multi-input, mulit-output information from the groundedness_measure methods.
 

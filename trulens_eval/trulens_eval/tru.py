--- conflicted
+++ resolved
@@ -537,14 +537,9 @@
 
                 return temp
 
-<<<<<<< HEAD
-            fut: Future[mod_feedback_schema.FeedbackResult] = \
-                tp.submit(run_and_call_callback, ffunc=ffunc, app=app, record=record)
-=======
             fut: Future[mod_feedback_schema.FeedbackResult] = tp.submit(
                 run_and_call_callback, ffunc=ffunc, app=app, record=record
             )
->>>>>>> 6875f599
 
             # Have to roll the on_done callback into the submitted function
             # because the result() is returned before callback runs otherwise.
@@ -1205,11 +1200,7 @@
             print("Credentials file already exists. Skipping writing process.")
 
         # run leaderboard with subprocess
-<<<<<<< HEAD
-        leaderboard_path = static_resource('Leaderboard.py')
-=======
         leaderboard_path = static_resource("Leaderboard.py")
->>>>>>> 6875f599
 
         if Tru._dashboard_proc is not None:
             print("Dashboard already running at path:", Tru._dashboard_urls)

--- conflicted
+++ resolved
@@ -686,14 +686,9 @@
         if IN_COLAB:
             # Need more time to setup 2 processes tunnel and dashboard
             wait_period = wait_period * 3
-<<<<<<< HEAD
-        if not started.wait(timeout=wait_period
-                           ):  # This might not work on windows.
-=======
 
         # This might not work on windows.
         if not started.wait(timeout=wait_period):
->>>>>>> 426fa70a
             Tru.dashboard_proc = None
             raise RuntimeError(
                 "Dashboard failed to start in time. "

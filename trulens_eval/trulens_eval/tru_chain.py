--- conflicted
+++ resolved
@@ -329,9 +329,6 @@
     def _call(self, *args, **kwargs) -> Any:
         return self.chain._call(*args, **kwargs)
 
-<<<<<<< HEAD
-    
-=======
     def _instrument_dict(self, cls, obj: Any):
         """
         Replacement for langchain's dict method to one that does not fail under
@@ -617,5 +614,4 @@
         else:
             logger.debug(
                 f"Do not know how to instrument object {str(obj)[:32]} of type {cls}."
-            )
->>>>>>> b4e9ae0a
+            )
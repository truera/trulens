--- conflicted
+++ resolved
@@ -67,15 +67,9 @@
         # Instrument only methods with these names and of these classes.
         METHODS = {
             "save_context":
-<<<<<<< HEAD
-                lambda o: isinstance(o, langchain.schema.BaseMemory),
-            "clear":
-                lambda o: isinstance(o, langchain.schema.BaseMemory),
-=======
                 lambda o: isinstance(o, BaseMemory),
             "clear":
                 lambda o: isinstance(o, BaseMemory),
->>>>>>> 733cefcc
             "_call":
                 lambda o: isinstance(o, Chain),
             "__call__":

--- conflicted
+++ resolved
@@ -1,29 +1,19 @@
-<<<<<<< HEAD
 from typing import Iterable, List, Type
-=======
-from typing import Iterable, List
->>>>>>> 2465cc80
-
-from llama_index.data_structs.node import NodeType
-from llama_index.data_structs.node import NodeWithScore
-from llama_index.indices.query.schema import QueryBundle
-from llama_index.indices.vector_store.retrievers import VectorIndexRetriever
 
 from trulens_eval import Feedback
 from trulens_eval.feedback import Feedback
 from trulens_eval.app import COMPONENT_CATEGORY
-<<<<<<< HEAD
 from trulens_eval import app
 from trulens_eval.util import JSON
-=======
->>>>>>> 2465cc80
 from trulens_eval.util import Class, first, second
 from trulens_eval.util import OptionalImports
 from trulens_eval.util import REQUIREMENT_LLAMA
 from trulens_eval.util import TP
 
 with OptionalImports(message=REQUIREMENT_LLAMA):
-    import llama_index
+    from llama_index.data_structs.node import NodeWithScore
+    from llama_index.indices.query.schema import QueryBundle
+    from llama_index.indices.vector_store.retrievers import VectorIndexRetriever
 
 
 class Prompt(app.Prompt, app.LangChainComponent):

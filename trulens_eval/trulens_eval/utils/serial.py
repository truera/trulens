"""
Serialization utilities.

TODO: Lens class: can we store just the python AST instead of building up our
own "Step" classes to hold the same data? We are already using AST for parsing.
"""

from __future__ import annotations

import ast
from ast import dump
from ast import parse
from copy import copy
import logging
from pprint import PrettyPrinter
<<<<<<< HEAD
import tempfile
from typing import (Any, Callable, Dict, Generic, Iterable, Iterator, List, Optional,
                    Sequence, Set, Tuple, TypeVar, Union)
=======
from typing import (
    Any, Callable, Dict, Iterable, List, Optional, Sequence, Set,
    Tuple, TypeVar, Union
)
>>>>>>> ddb28418

from merkle_json import MerkleJson
from munch import Munch as Bunch
import pydantic

from trulens_eval.utils.containers import iterable_peek
from trulens_eval.utils.text import UNICODE_CHECK

logger = logging.getLogger(__name__)
pp = PrettyPrinter()

T = TypeVar("T")

# JSON types

JSON_BASES = (str, int, float, bytes, type(None))
JSON_BASES_T = Union[str, int, float, bytes, type(None)]

# TODO: rename to "JSON_LIKE" as it is not stringly json.
# JSON = Union[JSON_BASES_T, Sequence['JSON'], Dict[str, 'JSON']]
JSON = Union[JSON_BASES_T, Sequence[Any], Dict[str, Any]]  # Any = JSON

# TODO: rename to "JSON".
JSON_STRICT = Dict[str, JSON]

mj = MerkleJson()

MAX_DILL_SIZE = 1024 * 1024  # 1MB

def loads(data: bytes | str) -> Any:
    pass

import dill
import humanize
from langchain.chains import load_chain
from langchain.chains.base import Chain


T = TypeVar("T")


class SerialModel(pydantic.BaseModel):
    """
    Trulens-specific additions on top of pydantic models. Includes utilities to
    help serialization mostly.
    """

    @classmethod
    def validate(cls, obj: Any):
        # import hierarchy circle here
        from trulens_eval.utils.pyschema import Class
        from trulens_eval.utils.pyschema import CLASS_INFO
        from trulens_eval.utils.pyschema import WithClassInfo

        if isinstance(obj, Dict):
            if CLASS_INFO in obj:

                cls = Class(**obj[CLASS_INFO])
                del obj[CLASS_INFO]
                model = cls.validate(obj=obj)

                return WithClassInfo.of_model(model=model, cls=cls)

        return super().validate(obj)

    def update(self, **d):
        for k, v in d.items():
            setattr(self, k, v)

        return self


class SerialBytes(pydantic.BaseModel):
    # Raw data that we want to nonetheless serialize .
    data: bytes

    def dict(self):
        import base64
        encoded = base64.b64encode(self.data)
        return dict(data=encoded)

    def __init__(self, data: Union[str, bytes]):
        super().__init__(data=data)

    @classmethod
    def parse_obj(cls, obj):
        return cls.validate(obj)

    @classmethod
    def validate(cls, obj):
        import base64

        if isinstance(obj, Dict):
            encoded = obj['data']
            if isinstance(encoded, str):
                return SerialBytes(data=base64.b64decode(encoded))
            elif isinstance(encoded, bytes):
                return SerialBytes(data=encoded)
            else:
                raise ValueError(obj)
        else:
            raise ValueError(obj)
    

class Dump(pydantic.BaseModel, Generic[T]):
    @classmethod
    def validate(cls, obj):
        if isinstance(obj, dict):
            if hasattr(obj, "chain_json"):
                return LangChainDump.load_obj(obj)
            elif hasattr(obj, "dill_bytes"):
                return DillDump.load_obj(obj)
            elif hasattr(obj, "model_json"):
                return PydanticDump.load_obj(obj)
            elif hasattr(obj, "serial_model_dump"):
                return SerialDump.load_obj(obj)

        raise ValueError(f"Unknown dump type {type(obj).__name__}")

    @classmethod
    def dumpm(cls, obj: T, instrument: Optional['Instrument'] = None) -> 'Dump':
        """
        Dump `obj` to a model.
        """
        
        dumped = None

        # try lib-specific serialization:
        if dumped is None and isinstance(obj, Chain):
            try:
                file = tempfile.NamedTemporaryFile(mode="r", suffix=".json")
                obj.save(file.name)
                
                # Try loading first. Someimes a save will be ok but load will say
                # "not supported".

                load_chain(file.name)

                dumped = LangChainDump(chain_json="")
                # get file contents and put into LangChainDump

            except Exception as e:
                logger.warning(f"Could not save chain using langchain: {e}")
            
        # try our modified pydantic jsonification:
        if dumped is None and isinstance(obj, SerialModel):
            from trulens_eval.instruments import Instrument
            from trulens_eval.utils.json import json_str_of_obj

            dumped = SerialDump(
                serial_model_json = json_str_of_obj(obj, instrument=instrument)
            )

        # try pydantic default jsonification:
        if dumped is None and isinstance(obj, pydantic.BaseModel):
            dumped = PydanticDump(model_json = obj.json())

        # if all else fails, try dill
        if dumped is None:
            try:
                data: bytes = dill.dumps(obj, recurse=True)
                if len(data) > MAX_DILL_SIZE:
                    raise ValueError(f"Object too big to serialize raw. Size is {humanize.naturalsize(len(data))}.")

                dumped = DillDump(dill_bytes=SerialBytes(data=data))
            
            except Exception as e:
                logger.warning(f"Could not save object using dill: {e}")

        if dumped is None:
            raise RuntimeError("Failed to save object.")
        else:
            print(f"{UNICODE_CHECK} Object of type {type(obj).__name__} saved.")
            return dumped

class LangChainDump(Dump[T]):
    chain_json: str

    def loadm(self) -> T:
        # write to temp file
        file = ...

        return load_chain(file)

class DillDump(Dump[T]):
    dill_bytes: SerialBytes

    def loadm(self) -> T:
        ...

class PydanticDump(Dump[T]):
    model_json: str

    def loadm(self) -> T:
        ...

class SerialDump(Dump[T]):
    serial_model_json: SerialModel

    def loadm(self) -> T:
        ...





# Lens, a container for selector/accessors/setters of data stored in a json
# structure. Cannot make abstract since pydantic will try to initialize it.
class Step(pydantic.BaseModel):  #, abc.ABC):
    """
    A step in a selection path.
    """

    @classmethod
    def validate(cls, obj):

        if isinstance(obj, Step):
            return obj

        elif isinstance(obj, Dict):

            ATTRIBUTE_TYPE_MAP = {
                'item': GetItem,
                'index': GetIndex,
                'attribute': GetAttribute,
                'item_or_attribute': GetItemOrAttribute,
                'start': GetSlice,
                'stop': GetSlice,
                'step': GetSlice,
                'items': GetItems,
                'indices': GetIndices,
                'collect': Collect
            }

            a = next(iter(obj.keys()))
            if a in ATTRIBUTE_TYPE_MAP:
                return ATTRIBUTE_TYPE_MAP[a](**obj)

        raise RuntimeError(
            f"Do not know how to interpret {obj} as a `Lens` `Step`."
        )

    # @abc.abstractmethod
    def get(self, obj: Any) -> Iterable[Any]:
        """
        Get the element of `obj`, indexed by `self`.
        """
        raise NotImplementedError()

    # @abc.abstractmethod
    def set(self, obj: Any, val: Any) -> Any:
        """
        Set the value(s) indicated by self in `obj` to value `val`.
        """
        raise NotImplementedError()


class Collect(Step):
    # Need something for `Step.validate` to tell that it is looking at Collect.
    collect: None = None

    def __hash__(self):
        return hash("collect")

    def get(self, obj: Any) -> Iterable[List[Any]]:
        # Needs to be handled in Lens class itself.
        raise NotImplementedError()

    def set(self, obj: Any, val: Any) -> Any:
        raise NotImplementedError()

    def __repr__(self):
        return f".collect()"


class StepItemOrAttribute(Step):

    def get_item_or_attribute(self):
        raise NotImplementedError()


class GetAttribute(StepItemOrAttribute):
    attribute: str

    def __hash__(self):
        return hash(self.attribute)

    def get_item_or_attribute(self):
        return self.attribute

    def get(self, obj: Any) -> Iterable[Any]:
        if hasattr(obj, self.attribute):
            yield getattr(obj, self.attribute)
        else:
            raise ValueError(
                f"Object {obj} does not have attribute: {self.attribute}"
            )

    def set(self, obj: Any, val: Any) -> Any:
        if obj is None:
            obj = Bunch()

        # might cause isses
        obj = copy(obj)

        if hasattr(obj, self.attribute):
            setattr(obj, self.attribute, val)
            return obj
        else:
            # might fail
            setattr(obj, self.attribute, val)
            return obj

    def __repr__(self):
        return f".{self.attribute}"


class GetIndex(Step):
    index: int

    def __hash__(self):
        return hash(self.index)

    def get(self, obj: Sequence[T]) -> Iterable[T]:
        if isinstance(obj, Sequence):
            if len(obj) > self.index:
                yield obj[self.index]
            else:
                raise IndexError(f"Index out of bounds: {self.index}")
        else:
            raise ValueError(f"Object {obj} is not a sequence.")

    def set(self, obj: Any, val: Any) -> Any:
        if obj is None:
            obj = []

        assert isinstance(obj, Sequence), "Sequence expected."

        # copy
        obj = list(obj)

        if self.index >= 0:
            while len(obj) <= self.index:
                obj.append(None)

        obj[self.index] = val
        return obj

    def __repr__(self):
        return f"[{self.index}]"


class GetItem(StepItemOrAttribute):
    item: str

    def __hash__(self):
        return hash(self.item)

    def get_item_or_attribute(self):
        return self.item

    def get(self, obj: Dict[str, T]) -> Iterable[T]:
        if isinstance(obj, Dict):
            if self.item in obj:
                yield obj[self.item]
            else:
                raise KeyError(f"Key not in dictionary: {self.item}")
        else:
            raise ValueError(f"Object {obj} is not a dictionary.")

    def set(self, obj: Any, val: Any) -> Any:
        if obj is None:
            obj = dict()

        assert isinstance(obj, Dict), "Dictionary expected."

        # copy
        obj = {k: v for k, v in obj.items()}

        obj[self.item] = val
        return obj

    def __repr__(self):
        return f"[{repr(self.item)}]"


class GetItemOrAttribute(StepItemOrAttribute):
    # For item/attribute agnostic addressing.

    # NOTE: We also allow to lookup elements within sequences if the subelements
    # have the item or attribute. We issue warning if this is ambiguous (looking
    # up in a sequence of more than 1 element).

    item_or_attribute: str  # distinct from "item" for deserialization

    def __hash__(self):
        return hash(self.item_or_attribute)

    def get_item_or_attribute(self):
        return self.item_or_attribute

    def get(self, obj: Dict[str, T]) -> Iterable[T]:
        # Special handling of sequences. See NOTE above.
        if isinstance(obj, Sequence):
            if len(obj) == 1:
                for r in self.get(obj=obj[0]):
                    yield r
            elif len(obj) == 0:
                raise ValueError(
                    f"Object not a dictionary or sequence of dictionaries: {obj}."
                )
            else:  # len(obj) > 1
                logger.warning(
                    f"Object (of type {type(obj).__name__}) is a sequence containing more than one dictionary. "
                    f"Lookup by item or attribute `{self.item_or_attribute}` is ambiguous. "
                    f"Use a lookup by index(es) or slice first to disambiguate."
                )
                for r in self.get(obj=obj[0]):
                    yield r

        # Otherwise handle a dict or object with the named attribute.
        elif isinstance(obj, Dict):
            if self.item_or_attribute in obj:
                yield obj[self.item_or_attribute]
            else:
                raise KeyError(
                    f"Key not in dictionary: {self.item_or_attribute}"
                )
        else:
            if hasattr(obj, self.item_or_attribute):
                yield getattr(obj, self.item_or_attribute)
            else:
                raise ValueError(
                    f"Object {obj} does not have item or attribute {self.item_or_attribute}."
                )

    def set(self, obj: Any, val: Any) -> Any:
        if obj is None:
            obj = dict()

        if isinstance(obj, Dict) and not isinstance(obj, Bunch):
            # Bunch claims to be a Dict.
            # copy
            obj = {k: v for k, v in obj.items()}
            obj[self.item_or_attribute] = val
        else:
            obj = copy(obj)  # might cause issues
            setattr(obj, self.item_or_attribute, val)

        return obj

    def __repr__(self):
        return f".{self.item_or_attribute}"


class GetSlice(Step):
    start: Optional[int]
    stop: Optional[int]
    step: Optional[int]

    def __hash__(self):
        return hash((self.start, self.stop, self.step))

    def get(self, obj: Sequence[T]) -> Iterable[T]:
        if isinstance(obj, Sequence):
            lower, upper, step = slice(self.start, self.stop,
                                       self.step).indices(len(obj))
            for i in range(lower, upper, step):
                yield obj[i]
        else:
            raise ValueError("Object is not a sequence.")

    def set(self, obj: Any, val: Any) -> Any:
        # raise NotImplementedError

        if obj is None:
            obj = []

        assert isinstance(obj, Sequence), "Sequence expected."

        lower, upper, step = slice(self.start, self.stop,
                                   self.step).indices(len(obj))

        # copy
        obj = list(obj)

        for i in range(lower, upper, step):
            obj[i] = val

        return obj

    def __repr__(self):
        pieces = ":".join(
            [
                "" if p is None else str(p)
                for p in (self.start, self.stop, self.step)
            ]
        )
        if pieces == "::":
            pieces = ":"

        return f"[{pieces}]"


class GetIndices(Step):
    indices: Sequence[int]

    def __hash__(self):
        return hash(tuple(self.indices))

    def __init__(self, indices):
        super().__init__(indices=tuple(indices))

    def get(self, obj: Sequence[T]) -> Iterable[T]:
        if isinstance(obj, Sequence):
            for i in self.indices:
                yield obj[i]
        else:
            raise ValueError("Object is not a sequence.")

    def set(self, obj: Any, val: Any) -> Any:
        # raise NotImplementedError

        if obj is None:
            obj = []

        assert isinstance(obj, Sequence), "Sequence expected."

        # copy
        obj = list(obj)

        for i in self.indices:
            if i >= 0:
                while len(obj) <= i:
                    obj.append(None)

            obj[i] = val

        return obj

    def __repr__(self):
        return f"[{','.join(map(str, self.indices))}]"


class GetItems(Step):
    items: Sequence[str]

    def __hash__(self):
        return hash(tuple(self.items))

    def __init__(self, items):
        super().__init__(items=tuple(items))

    def get(self, obj: Dict[str, T]) -> Iterable[T]:
        if isinstance(obj, Dict):
            for i in self.items:
                yield obj[i]
        else:
            raise ValueError("Object is not a dictionary.")

    def set(self, obj: Any, val: Any) -> Any:
        # raise NotImplementedError

        if obj is None:
            obj = dict()

        assert isinstance(obj, Dict), "Dictionary expected."

        # copy
        obj = {k: v for k, v in obj.items()}

        for i in self.items:
            obj[i] = val

        return obj

    def __repr__(self):
        return "[" + (','.join(f"'{i}'" for i in self.items)) + "]"


class ParseException(Exception):

    def __init__(self, exp_string: str, exp_ast: ast.AST):
        self.exp_string = exp_string
        self.exp_ast = exp_ast

    def __str__(self):
        return f"Failed to parse expression `{self.exp_string}` as a `Lens`.\nAST={dump(self.exp_ast) if self.exp_ast is not None else 'AST is None'}"


class Lens(pydantic.BaseModel):
    # Not using SerialModel as we have special handling of serialization to/from
    # strings for this class which interferes with SerialModel mechanisms.
    """
    Lenses into python objects.

    **Usage:**
    
    ```python

        path = Lens().record[5]['somekey']

        obj = ... # some object that contains a value at `obj.record[5]['somekey]`

        value_at_path = path.get(obj) # that value

        new_obj = path.set(obj, 42) # updates the value to be 42 instead
    ```
    """

    path: Tuple[Step, ...]

    @classmethod
    def validate(cls, obj):
        if isinstance(obj, str):
            return Lens.of_string(obj)
        else:
            return super().validate(obj)

    def dump(self):  # might be called "model_dump" in pydantic v2
        return str(self)

    def __init__(self, path: Optional[Tuple[Step, ...]] = None):
        if path is None:
            path = ()

        super().__init__(path=path)

    @staticmethod
    def of_string(s: str) -> 'Lens':
        """
        Convert a string representing a python expression into a Lens.
        """

        # NOTE(piotrm): we use python parser for this which means only things
        # which are valid python expressions (with additional constraints) can
        # be converted.

        if len(s) == 0:
            return Lens()

        try:
            # NOTE: "eval" here means to parse an expression, not a statement.
            # exp = parse(f"PLACEHOLDER.{s}", mode="eval")
            exp = parse(s, mode="eval")

        except SyntaxError as e:
            raise ParseException(s, None)

        if not isinstance(exp, ast.Expression):
            raise ParseException(s, exp)

        exp = exp.body

        path = []

        def of_index(idx):

            if isinstance(idx, ast.Tuple):

                elts = tuple(of_index(elt) for elt in idx.elts)

                if all(isinstance(e, GetItem) for e in elts):
                    return GetItems(items=tuple(e.item for e in elts))

                elif all(isinstance(e, GetIndex) for e in elts):
                    return GetIndices(indices=tuple(e.index for e in elts))

                else:
                    raise ParseException(s, idx)

            elif isinstance(idx, ast.Constant):

                if isinstance(idx.value, str):
                    return GetItem(item=idx.value)

                elif isinstance(idx.value, int):
                    return GetIndex(index=idx.value)

                else:
                    raise ParseException(s, idx)

            elif isinstance(idx, ast.UnaryOp):

                if isinstance(idx.op, ast.USub):
                    oper = of_index(idx.operand)
                    if not isinstance(oper, GetIndex):
                        raise ParseException(s, idx)

                    return GetIndex(index=-oper.index)

            elif idx is None:
                return None

            else:
                raise ParseException(s, exp)

        while exp is not None:
            if isinstance(exp, ast.Attribute):
                attr_name = exp.attr
                path.append(GetItemOrAttribute(item_or_attribute=attr_name))
                exp = exp.value

            elif isinstance(exp, ast.Subscript):
                sub = exp.slice

                if isinstance(sub, ast.Index):
                    step = of_index(sub.value)

                    path.append(step)

                elif isinstance(sub, ast.Slice):
                    vals: Tuple[GetIndex, ...] = tuple(
                        of_index(v) for v in (sub.lower, sub.upper, sub.step)
                    )

                    if not all(
                            e is None or isinstance(e, GetIndex) for e in vals):
                        raise ParseException(s, exp)

                    vals_indices: Tuple[Union[None, int], ...] = tuple(
                        None if e is None else e.index for e in vals
                    )

                    path.append(
                        GetSlice(
                            start=vals_indices[0],
                            stop=vals_indices[1],
                            step=vals_indices[2]
                        )
                    )

                elif isinstance(sub, ast.Tuple):
                    path.append(of_index(sub))

                elif isinstance(sub, ast.Constant):
                    path.append(of_index(sub))

                else:
                    raise ParseException(s, exp)

                exp = exp.value

            elif isinstance(exp, ast.List):
                # Need this case for paths that do not start with item/attribute
                # but instead go directly to something bracketed, which is a
                # list in python syntax.

                if not all(isinstance(el, ast.Constant) for el in exp.elts):
                    raise ParseException(s, exp)

                if len(exp.elts) == 0:
                    logger.warning(
                        f"Path {s} is getting zero items/indices, it will not produce anything."
                    )
                    path.append(GetIndices(indices=()))

                elif len(exp.elts) == 1:
                    el = exp.elts[0]
                    if isinstance(el.value, int):
                        path.append(GetIndex(index=el.value))
                    elif isinstance(el.value, str):
                        path.append(GetItem(item=el.value))
                    else:
                        raise ParseException(s, exp)

                else:
                    if all(isinstance(el.value, int) for el in exp.elts):
                        path.append(
                            GetIndices(
                                indices=tuple(el.value for el in exp.elts)
                            )
                        )

                    elif all(isinstance(el.value, str) for el in exp.elts):
                        path.append(
                            GetItems(items=tuple(el.value for el in exp.elts))
                        )

                    else:
                        raise ParseException(s, exp)

                exp = None

            elif isinstance(exp, ast.Name):
                path.append(GetItemOrAttribute(item_or_attribute=exp.id))

                exp = None

            elif isinstance(exp, ast.Call):
                if not isinstance(exp.func, ast.Attribute):
                    raise ParseException(s, exp)

                funcname = exp.func.attr
                if funcname == "collect":
                    path.append(Collect())

                else:
                    raise TypeError(
                        f"`{funcname}` is not a handled call for paths."
                    )

                if len(exp.args) + len(exp.keywords) != 0:
                    logger.warning(f"args/kwargs for `{funcname}` are ignored")

                exp = exp.func.value

            else:
                raise ParseException(s, exp)

        return Lens(path=path[::-1])

    def __str__(self):
        ret = ""
        for step in self.path:
            if isinstance(step, StepItemOrAttribute) and ret == "":
                ret = step.get_item_or_attribute()
            else:
                ret += repr(step)

        return ret

    def __repr__(self):
        return "Lens()" + ("".join(map(repr, self.path)))

    def __hash__(self):
        return hash(self.path)

    def __len__(self):
        return len(self.path)

    def __add__(self, other: Lens):
        return Lens(path=self.path + other.path)

    def is_immediate_prefix_of(self, other: Lens):
        return self.is_prefix_of(other) and len(self.path) + 1 == len(
            other.path
        )

    def is_prefix_of(self, other: Lens):
        p = self.path
        pother = other.path

        if len(p) > len(pother):
            return False

        for s1, s2 in zip(p, pother):
            if s1 != s2:
                return False

        return True

    def set_or_append(self, obj: Any, val: Any) -> Any:
        """
        If `obj` at path `self` is None or does not exist, sets it to a list
        containing only the given `val`. If it already exists as a sequence,
        appends `val` to that sequence as a list. If it is set but not a sequence,
        error is thrown.
        
        """
        try:
            existing = self.get_sole_item(obj)
            if isinstance(existing, Sequence):
                return self.set(obj, list(existing) + [val])
            elif existing is None:
                return self.set(obj, [val])
            else:
                raise ValueError(
                    f"Trying to append to object which is not a list; "
                    f"is of type {type(existing).__name__} instead."
                )

        except Exception:
            return self.set(obj, [val])

    def set(self, obj: T, val: Union[Any, T]) -> T:
        """
        In `obj` at path `self` exists, change it to `val`. Otherwise create a
        spot for it with Munch objects and then set it.
        """

        if len(self.path) == 0:
            return val

        first = self.path[0]
        rest = Lens(path=self.path[1:])

        try:
            firsts = first.get(obj)
            first_obj, firsts = iterable_peek(firsts)

        except (ValueError, IndexError, KeyError, AttributeError):

            # `first` points to an element that does not exist, use `set` to create a spot for it.
            obj = first.set(obj, None)  # will create a spot for `first`
            firsts = first.get(obj)

        for first_obj in firsts:
            obj = first.set(obj, rest.set(first_obj, val))

        return obj

    def get_sole_item(self, obj: Any) -> Any:
        all_objects = list(self.get(obj))

        assert len(
            all_objects
        ) == 1, f"Lens {self} did not address exactly a single object."

        return all_objects[0]

    def __call__(self, *args, **kwargs):
        error_msg = (
            "Only `collect` is a valid function name in python call syntax when building lenses. "
            "Note that applying a selector/path/JSONPAth/Lens now requires to use the `get` method instead of `__call__`."
        )

        assert len(self.path) > 0, error_msg
        assert isinstance(self.path[-1], StepItemOrAttribute), error_msg

        funcname = self.path[-1].get_item_or_attribute()

        if funcname == "collect":
            return Lens(path=self.path[0:-1] + (Collect(),))

        else:
            raise TypeError(error_msg)

    def get(self, obj: Any) -> Iterable[Any]:
        if len(self.path) == 0:
            yield obj
            return

        # Need to do the recursion by breaking down steps from the end in order
        # to support `Collect`.
        last_step = self.path[-1]
        if len(self.path) == 1:
            start = Lens(path=())
        else:
            start = Lens(path=self.path[0:-1])

        start_items = start.get(obj)

        if isinstance(last_step, Collect):
            yield list(start_items)

        else:
            for start_selection in start_items:
                for last_selection in last_step.get(start_selection):
                    yield last_selection

    def _append(self, step: Step) -> Lens:
        return Lens(path=self.path + (step,))

    def __getitem__(
        self, item: int | str | slice | Sequence[int] | Sequence[str]
    ) -> Lens:
        if isinstance(item, int):
            return self._append(GetIndex(index=item))
        if isinstance(item, str):
            return self._append(GetItemOrAttribute(item_or_attribute=item))
        if isinstance(item, slice):
            return self._append(
                GetSlice(start=item.start, stop=item.stop, step=item.step)
            )
        if isinstance(item, Sequence):
            item = tuple(item)
            if all(isinstance(i, int) for i in item):
                return self._append(GetIndices(indices=item))
            elif all(isinstance(i, str) for i in item):
                return self._append(GetItems(items=item))
            else:
                raise TypeError(
                    f"Unhandled sequence item types: {list(map(type, item))}. "
                    f"Note mixing int and str is not allowed."
                )

        raise TypeError(f"Unhandled item type {type(item)}.")

    def __getattr__(self, attr: str) -> Lens:
        if attr == "_ipython_canary_method_should_not_exist_":
            # NOTE(piotrm): when displaying objects, ipython checks whether they
            # have overwritten __getattr__ by looking up this attribute. If it
            # does not result in AttributeError or None, IPython knows it was
            # overwritten and it will not try to use any of the _repr_*_ methdos
            # to display the object. In our case, this will result Lenses being
            # constructed with this canary attribute name. We instead return
            # None here to let ipython know we have overwritten __getattr__ but
            # we do not construct any Lenses.
            return 0xdead

        return self._append(GetItemOrAttribute(item_or_attribute=attr))


# TODO: Deprecate old name.
JSONPath = Lens


def leaf_queries(obj_json: JSON, query: Lens = None) -> Iterable[Lens]:
    """
    Get all queries for the given object that select all of its leaf values.
    """

    query = query or Lens()

    if isinstance(obj_json, JSON_BASES):
        yield query

    elif isinstance(obj_json, Dict):
        for k, v in obj_json.items():
            sub_query = query[k]
            for res in leaf_queries(obj_json[k], sub_query):
                yield res

    elif isinstance(obj_json, Sequence):
        for i, v in enumerate(obj_json):
            sub_query = query[i]
            for res in leaf_queries(obj_json[i], sub_query):
                yield res

    else:
        yield query


def all_queries(obj: Any, query: Lens = None) -> Iterable[Lens]:
    """
    Get all queries for the given object.
    """

    query = query or Lens()

    if isinstance(obj, JSON_BASES):
        yield query

    elif isinstance(obj, pydantic.BaseModel):
        yield query

        for k in obj.__fields__:
            v = getattr(obj, k)
            sub_query = query[k]
            for res in all_queries(v, sub_query):
                yield res

    elif isinstance(obj, Dict):
        yield query

        for k, v in obj.items():
            sub_query = query[k]
            for res in all_queries(obj[k], sub_query):
                yield res

    elif isinstance(obj, Sequence):
        yield query

        for i, v in enumerate(obj):
            sub_query = query[i]
            for res in all_queries(obj[i], sub_query):
                yield res

    else:
        yield query


def all_objects(obj: Any, query: Lens = None) -> Iterable[Tuple[Lens, Any]]:
    """
    Get all queries for the given object.
    """

    query = query or Lens()

    yield (query, obj)

    if isinstance(obj, JSON_BASES):
        pass

    elif isinstance(obj, pydantic.BaseModel):
        for k in obj.__fields__:
            v = getattr(obj, k)
            sub_query = query[k]
            for res in all_objects(v, sub_query):
                yield res

    elif isinstance(obj, Dict):
        for k, v in obj.items():
            sub_query = query[k]
            for res in all_objects(obj[k], sub_query):
                yield res

    elif isinstance(obj, Sequence):
        for i, v in enumerate(obj):
            sub_query = query[i]
            for res in all_objects(obj[i], sub_query):
                yield res

    elif isinstance(obj, Iterable):
        logger.debug(
            f"Cannot create query for Iterable types like {obj.__class__.__name__} at query {query}. Convert the iterable to a sequence first."
        )

    else:
        logger.debug(f"Unhandled object type {obj} {type(obj)}")


def leafs(obj: Any) -> Iterable[Tuple[str, Any]]:
    for q in leaf_queries(obj):
        path_str = str(q)
        val = q(obj)
        yield (path_str, val)


def matching_objects(obj: Any, match: Callable) -> Iterable[Tuple[Lens, Any]]:
    for q, val in all_objects(obj):
        if match(q, val):
            yield (q, val)


def matching_queries(obj: Any, match: Callable) -> Iterable[Lens]:
    for q, _ in matching_objects(obj, match=match):
        yield q<|MERGE_RESOLUTION|>--- conflicted
+++ resolved
@@ -13,17 +13,9 @@
 from copy import copy
 import logging
 from pprint import PrettyPrinter
-<<<<<<< HEAD
 import tempfile
 from typing import (Any, Callable, Dict, Generic, Iterable, Iterator, List, Optional,
                     Sequence, Set, Tuple, TypeVar, Union)
-=======
-from typing import (
-    Any, Callable, Dict, Iterable, List, Optional, Sequence, Set,
-    Tuple, TypeVar, Union
-)
->>>>>>> ddb28418
-
 from merkle_json import MerkleJson
 from munch import Munch as Bunch
 import pydantic

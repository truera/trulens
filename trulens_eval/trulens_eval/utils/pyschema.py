"""
# Serialization of Python objects

In order to serialize (and optionally deserialize) python entities while still
being able to inspect them in their serialized form, we employ several storage
classes that mimic basic python entities:

Serializable representation | Python entity
----------------------------+------------------
Class                       | (python) class
Module                      | (python) module
Obj                         | (python) object
ObjSerial*                  | (python) object
Function                    | (python) function
Method                      | (python) method

* ObjSerial differs from Obj in that it contains the information necessary to
  reconstruct the object whereas Obj does not. This information is its
  constructor arguments.
"""

from __future__ import annotations

import importlib
import inspect
import logging
from pprint import PrettyPrinter
from types import ModuleType
from typing import Any, Callable, Dict, Optional, Sequence, Tuple, Union

import pydantic

from trulens_eval.utils.serial import JSON
from trulens_eval.utils.serial import SerialModel

logger = logging.getLogger(__name__)
pp = PrettyPrinter()

# Field/key name used to indicate a circular reference in dictified objects.
CIRCLE = "__tru_circular_reference"

# Field/key name used to indicate an exception in property retrieval (properties
# execute code in property.fget).
ERROR = "__tru_property_error"

# Key for indicating non-serialized objects in json dumps.
NOSERIO = "__tru_non_serialized_object"


def is_noserio(obj):
    """
    Determines whether the given json object represents some non-serializable
    object. See `noserio`.
    """
    return isinstance(obj, dict) and NOSERIO in obj


def noserio(obj, **extra: Dict) -> dict:
    """
    Create a json structure to represent a non-serializable object. Any
    additional keyword arguments are included.
    """

    inner = Obj.of_object(obj).dict()
    inner.update(extra)

    return {NOSERIO: inner}


def callable_name(c: Callable):
    if hasattr(c, "__name__"):
        return c.__name__
    elif hasattr(c, "__call__"):
        return callable_name(c.__call__)
    else:
        return str(c)


def safe_signature(func_or_obj: Any):
    try:
        assert isinstance(
            func_or_obj, Callable
        ), f"Expected a Callable. Got {type(func_or_obj)} instead."

        return inspect.signature(func_or_obj)

    except Exception as e:
        if hasattr(func_or_obj, "__call__"):
            # If given an obj that is callable (has __call__ defined), we want to
            # return signature of that call instead of letting inspect.signature
            # explore that object further. Doing so may produce exceptions due to
            # contents of those objects producing exceptions when attempting to
            # retrieve them.

            return inspect.signature(func_or_obj.__call__)

        else:
            raise e


def _safe_getattr(obj: Any, k: str) -> Any:
    """
    Try to get the attribute `k` of the given object. This may evaluate some
    code if the attribute is a property and may fail. In that case, an dict
    indicating so is returned.
    """

    v = inspect.getattr_static(obj, k)

    if isinstance(v, property):
        try:
            v = v.fget(obj)
            return v
        except Exception as e:
            return {ERROR: ObjSerial.of_object(e)}
    else:
        return v


def _clean_attributes(obj) -> Dict[str, Any]:
    """
    Determine which attributes of the given object should be enumerated for
    storage and/or display in UI. Returns a dict of those attributes and their
    values.

    For enumerating contents of objects that do not support utility classes like
    pydantic, we use this method to guess what should be enumerated when
    serializing/displaying.
    """

    keys = dir(obj)

    ret = {}

    for k in keys:
        if k.startswith("__"):
            # These are typically very internal components not meant to be
            # exposed beyond immediate definitions. Ignoring these.
            continue

        if k.startswith("_") and k[1:] in keys:
            # Objects often have properties named `name` with their values
            # coming from `_name`. Lets avoid including both the property and
            # the value.
            continue

        v = _safe_getattr(obj, k)
        ret[k] = v

    return ret


class Module(SerialModel):
    package_name: Optional[str]  # some modules are not in a package
    module_name: str

    def of_module(mod: ModuleType, loadable: bool = False) -> 'Module':
        if loadable and mod.__name__ == "__main__":
            # running in notebook
            raise ImportError(f"Module {mod} is not importable.")

        return Module(package_name=mod.__package__, module_name=mod.__name__)

    def of_module_name(module_name: str, loadable: bool = False) -> 'Module':
        if loadable and module_name == "__main__":
            # running in notebook
            raise ImportError(f"Module {module_name} is not importable.")

        mod = importlib.import_module(module_name)
        package_name = mod.__package__
        return Module(package_name=package_name, module_name=module_name)

    def load(self) -> ModuleType:
        return importlib.import_module(
            self.module_name, package=self.package_name
        )


class Class(SerialModel):
    """
    A python class. Should be enough to deserialize the constructor. Also
    includes bases so that we can query subtyping relationships without
    deserializing the class first.
    """

    name: str

    module: Module

    bases: Optional[Sequence[Class]]

    def __repr__(self):
        return self.module.module_name + "." + self.name

    def __str__(self):
        return f"{self.name}({self.module.module_name})"

    def base_class(self) -> 'Class':
        """
        Get the deepest base class in the same module as this class.
        """
        module_name = self.module.module_name
        for base in self.bases[::-1]:
            if base.module.module_name == module_name:
                return base

        return self

    def _check_importable(self):
        try:
            cls = self.load()
        except Exception as e:
            raise ImportError(
                f"Class {self} is not importable. "
                "If you are defining custom feedback function implementations, make sure they can be imported by python scripts. "
                "If you defined a function in a notebook, it will not be importable."
            )

    @staticmethod
    def of_class(
        cls: type, with_bases: bool = False, loadable: bool = False
    ) -> 'Class':
        ret = Class(
            name=cls.__name__,
            module=Module.of_module_name(cls.__module__, loadable=loadable),
            bases=list(map(lambda base: Class.of_class(cls=base), cls.__mro__))
            if with_bases else None
        )
        if loadable:
            ret._check_importable()

        return ret

    @staticmethod
    def of_object(
        obj: object, with_bases: bool = False, loadable: bool = False
    ):
        return Class.of_class(
            cls=obj.__class__, with_bases=with_bases, loadable=loadable
        )

    @staticmethod
    def of_json(json: JSON):
        assert CLASS_INFO in json, "Class info not in json."

        return Class(**json[CLASS_INFO])

    def load(self) -> type:  # class
        try:
            mod = self.module.load()
            return getattr(mod, self.name)

        except Exception as e:
            raise RuntimeError(f"Could not load class {self} because {e}.")

    def noserio_issubclass(self, class_name: str, module_name: str):
        bases = self.bases

        assert bases is not None, "Cannot do subclass check without bases. Serialize me with `Class.of_class(with_bases=True ...)`."

        for base in bases:
            if base.name == class_name and base.module.module_name == module_name:
                return True

        return False


# inspect.signature does not work on builtin type constructors but they are used
# like this method. Use it to create a signature of a builtin constructor.
def builtin_init_dummy(self, *args, **kwargs):
    pass


builtin_init_sig = inspect.signature(builtin_init_dummy)


class Obj(SerialModel):
    # TODO: refactor this into something like WithClassInfo, perhaps
    # WithObjectInfo, and store required constructor inputs as attributes with
    # potentially a placeholder for additional arguments that are not
    # attributes, under a special key like "__tru_object_info".
    """
    An object that may or may not be serializable. Do not use for base types
    that don't have a class.
    """

    cls: Class

    # From id(obj), identifies memory location of a python object. Use this for
    # handling loops in JSON objects.
    id: int

    @classmethod
    def validate(cls, d) -> 'Obj':
        if isinstance(d, Obj):
            return d
        elif isinstance(d, ObjSerial):
            return d
        elif isinstance(d, Dict):
            return Obj.pick(**d)
        else:
            raise RuntimeError(f"Unhandled Obj source of type {type(d)}.")

    @staticmethod
    def pick(**d):
        if 'init_bindings' in d:
            return ObjSerial(**d)
        else:
            return Obj(**d)

    @staticmethod
    def of_object(
        obj: object,
        cls: Optional[type] = None,
        loadable: bool = False
    ) -> Union['Obj', 'ObjSerial']:
        if loadable:
            return ObjSerial.of_object(obj=obj, cls=cls, loadable=loadable)

        if cls is None:
            cls = obj.__class__

        return Obj(cls=Class.of_class(cls), id=id(obj))

    def load(self) -> object:
        # Check that the object's class is importable before the other error is thrown.
        self.cls._check_importable()

        raise RuntimeError(
            f"Trying to load an object without constructor arguments: {pp.pformat(self.dict())}."
        )


class Bindings(SerialModel):
    args: Tuple
    kwargs: Dict[str, Any]

    @staticmethod
    def of_bound_arguments(b: inspect.BoundArguments) -> Bindings:
        return Bindings(args=b.args, kwargs=b.kwargs)

    def _handle_providers_load(self):
        # A Hack: reason below
        # This was introduced with the feedback functions Groundedness and GroundTruthAgreement.

        # `summarize_provider` explanation:
        ## The use case is a Serialized feedback, with attribute that needs instantiation
        ## But should not be a user supplied input kwarg.
        # `groundedness_provider` and `provider` explanation
        ## The rest of the providers need to be instantiated, but are currently in circular dependency if done from util.py
        if 'summarize_provider' in self.kwargs:
            del self.kwargs['summarize_provider']
        if 'groundedness_provider' in self.kwargs:
            del self.kwargs['groundedness_provider']
        if 'provider' in self.kwargs:
            del self.kwargs['provider']

    def load(self, sig: inspect.Signature):

        self._handle_providers_load()

        return sig.bind(*self.args, **self.kwargs)


def _safe_init_sig(cls):
    """
    Get the signature of the constructor method of the given class `cls`. If it is
    a builtin class, this typically raises an exeception in which case we return
    a generic signature that seems typical of builtin constructors.
    """

    try:
        return inspect.signature(cls)
    except Exception as e:
        return builtin_init_sig


class ObjSerial(Obj):
    """
    Object that can be deserialized, or at least intended to be deserialized.
    Stores additional information beyond the class that can be used to
    deserialize it, the constructor bindings.
    """

    init_bindings: Bindings

    @staticmethod
    def of_object(obj: object, cls: Optional[type] = None) -> 'Obj':
        if cls is None:
            cls = obj.__class__

        # Constructor arguments for some common types.
        if isinstance(obj, pydantic.BaseModel):
            init_args = ()
            init_kwargs = obj.dict()
        elif isinstance(obj, Exception):
            init_args = obj.args
            init_kwargs = {}
        else:
            # For unknown types, check if the constructor for cls expect
            # arguments and fail if so as we don't know where to get them. If
            # there are none, create empty init bindings.

            sig = _safe_init_sig(cls)
            if len(sig.parameters) > 0:
                raise RuntimeError(
                    f"Do not know how to get constructor arguments for object of type {cls.__name__}. "
                    f"If you are defining a custom feedback function, define its implementation as a function or a method of a Provider subclass."
                )

            init_args = ()
            init_kwargs = {}

        # TODO: dataclasses
        # TODO: dataclasses_json

        sig = _safe_init_sig(cls.__call__)
        # NOTE: Something related to pydantic models incorrectly sets signature
        # of cls so we need to check cls.__call__ instead.

        b = sig.bind(*init_args, **init_kwargs)
        bindings = Bindings.of_bound_arguments(b)

        cls_serial = Class.of_class(cls)
        cls_serial._check_importable()

        return ObjSerial(cls=cls_serial, id=id(obj), init_bindings=bindings)

    def load(self) -> object:
        cls = self.cls.load()

        sig = _safe_init_sig(cls)
        bindings = self.init_bindings.load(sig)

        return cls(*bindings.args, **bindings.kwargs)


class FunctionOrMethod(SerialModel):

    @staticmethod
    def pick(**kwargs):
        # Temporary hack to deserialization of a class with more than one subclass.

        if 'obj' in kwargs:
            return Method(**kwargs)

        elif 'cls' in kwargs:
            return Function(**kwargs)

    @classmethod
    def __get_validator__(cls):
        yield cls.validate

    @classmethod
    def validate(cls, d) -> 'FunctionOrMethod':

        if isinstance(d, Dict):
            return FunctionOrMethod.pick(**d)
        else:
            return d

    @staticmethod
    def of_callable(c: Callable, loadable: bool = False) -> 'FunctionOrMethod':
        """
        Serialize the given callable. If `loadable` is set, tries to add enough
        info for the callable to be deserialized.
        """

        if inspect.ismethod(c):
            self = c.__self__
            return Method.of_method(c, obj=self, loadable=loadable)

        else:

            return Function.of_function(c, loadable=loadable)

    def load(self) -> Callable:
        raise NotImplementedError()


class Method(FunctionOrMethod):
    """
    A python method. A method belongs to some class in some module and must have
    a pre-bound self object. The location of the method is encoded in `obj`
    alongside self. If obj is ObjSerial, this method should be deserializable.
    """

    obj: Obj
    name: str

    @staticmethod
    def of_method(
        meth: Callable,
        cls: Optional[type] = None,
        obj: Optional[object] = None,
        loadable: bool = False
    ) -> 'Method':
        if obj is None:
            assert inspect.ismethod(
                meth
            ), f"Expected a method (maybe it is a function?): {meth}"
            obj = meth.__self__

        if cls is None:
            if isinstance(cls, type):
                # classmethod, self is a type
                cls = obj
            else:
                # normal method, self is instance of cls
                cls = obj.__class__

        obj_json = (ObjSerial if loadable else Obj).of_object(obj, cls=cls)

        return Method(obj=obj_json, name=meth.__name__)

    def load(self) -> Callable:
        obj = self.obj.load()
        return getattr(obj, self.name)


class Function(FunctionOrMethod):
    """
    A python function. Could be a static method inside a class (not instance of
    the class).
    """

    module: Module

    # For static methods in a class which we view as functions, not yet
    # supported:
    cls: Optional[Class]

    name: str

    @staticmethod
    def of_function(
        func: Callable,
        module: Optional[ModuleType] = None,
        cls: Optional[type] = None,
        loadable: bool = False
    ) -> 'Function':  # actually: class

        if module is None:
            module = Module.of_module_name(func.__module__, loadable=loadable)

        if cls is not None:
            cls = Class.of_class(cls, loadable=loadable)

        return Function(cls=cls, module=module, name=func.__name__)

    def load(self) -> Callable:
        if self.cls is not None:
            # TODO: static/class methods work in progress

            cls = self.cls.load()  # does not create object instance
            return getattr(cls, self.name)  # lookup static/class method

        else:
            mod = self.module.load()
            try:
                return getattr(mod, self.name)  # function not inside a class
            except Exception:
                raise ImportError(
                    f"Function {self} is not importable. "
                    "If you are defining custom feedback function implementations, make sure they can be imported by python scripts. "
                    "If you defined a function in a notebook, it will not be importable."
                )


# Key of structure where class information is stored.
CLASS_INFO = "__tru_class_info"


class WithClassInfo(pydantic.BaseModel):
    """
    Mixin to track class information to aid in querying serialized components
    without having to load them.
    """

    # Using this odd key to not pollute attribute names in whatever class we mix
    # this into. Should be the same as CLASS_INFO.
    __tru_class_info: Class

    def __init__(
        self,
        *args,
        class_info: Optional[Class] = None,
        obj: Optional[object] = None,
        cls: Optional[type] = None,
        **kwargs
    ):
        if obj is not None:
            cls = type(obj)

        if class_info is None:
            assert cls is not None, "Either `class_info`, `obj` or `cls` need to be specified."
            class_info = Class.of_class(cls, with_bases=True)

        kwargs['__tru_class_info'] = class_info
<<<<<<< HEAD
        
=======

>>>>>>> 14acfc64
        super().__init__(*args, **kwargs)

    @staticmethod
    def of_object(obj: object):
        return WithClassInfo(class_info=Class.of_class(obj.__class__))

    @staticmethod
    def of_class(cls: type):  # class
        return WithClassInfo(class_info=Class.of_class(cls))

    @staticmethod
    def of_model(model: pydantic.BaseModel, cls: Class):
        return WithClassInfo(class_info=cls, **model.dict())<|MERGE_RESOLUTION|>--- conflicted
+++ resolved
@@ -597,11 +597,6 @@
             class_info = Class.of_class(cls, with_bases=True)
 
         kwargs['__tru_class_info'] = class_info
-<<<<<<< HEAD
-        
-=======
-
->>>>>>> 14acfc64
         super().__init__(*args, **kwargs)
 
     @staticmethod

"""
Utilities related to core python functionalities.
"""

from __future__ import annotations

import asyncio
from concurrent import futures
import dataclasses
import inspect
import logging
from pprint import PrettyPrinter
import queue
import sys
from types import ModuleType
import typing
from typing import (
    Any,
    Awaitable,
    Callable,
    Dict,
    Generator,
    Generic,
    Hashable,
    Iterator,
    List,
    Optional,
    Sequence,
    Type,
    TypeVar,
    Union,
)

T = TypeVar("T")

Thunk = Callable[[], T]
"""A function that takes no arguments."""

if sys.version_info >= (3, 9):
    Future = futures.Future
    """Alias for [concurrent.futures.Future][].

    In python < 3.9, a subclass of [concurrent.futures.Future][] with
    `Generic[A]` is used instead.
    """

    Queue = queue.Queue
    """Alias for [queue.Queue][] .

    In python < 3.9, a subclass of [queue.Queue][] with
    `Generic[A]` is used instead.
    """

else:
    # Fake classes which can have type args. In python earlier than 3.9, the
    # classes imported above cannot have type args which is annoying for type
    # annotations. We use these fake ones instead.

    A = TypeVar("A")

    # HACK011
    class Future(Generic[A], futures.Future):
        """Alias for [concurrent.futures.Future][].

        In python < 3.9, a subclass of [concurrent.futures.Future][] with
        `Generic[A]` is used instead.
        """

    # HACK012
    class Queue(Generic[A], queue.Queue):
        """Alias for [queue.Queue][] .

        In python < 3.9, a subclass of [queue.Queue][] with
        `Generic[A]` is used instead.
        """


class EmptyType(type):
    """A type that cannot be instantiated or subclassed."""

    def __new__(mcs, *args, **kwargs):
        raise ValueError("EmptyType cannot be instantiated.")

    def __instancecheck__(cls, __instance: Any) -> bool:
        return False

    def __subclasscheck__(cls, __subclass: Type) -> bool:
        return False


if sys.version_info >= (3, 10):
    import types

    NoneType = types.NoneType
    """Alias for [types.NoneType][] .

    In python < 3.10, it is defined as `type(None)` instead.
    """

else:
    NoneType = type(None)
    """Alias for [types.NoneType][] .

    In python < 3.10, it is defined as `type(None)` instead.
    """

logger = logging.getLogger(__name__)
pp = PrettyPrinter()

# Reflection utilities.


def class_name(obj: Union[Type, Any]) -> str:
    """Get the class name of the given object or instance."""

    if hasattr(obj, "__name__"):
        return obj.__name__

    if hasattr(obj, "__class__"):
        return obj.__class__.__name__

    return str(obj)


def module_name(obj: Union[ModuleType, Type, Any]) -> str:
    """Get the module name of the given module, class, or instance."""

    if isinstance(obj, ModuleType):
        return obj.__name__

    if hasattr(obj, "__module__"):
        return obj.__module__  # already a string name

    return "unknown module"


def callable_name(c: Callable):
    """Get the name of the given callable."""

    if not isinstance(c, Callable):
        raise ValueError(
            f"Expected a callable. Got {class_name(type(c))} instead."
        )

    if safe_hasattr(c, "__name__"):
        return c.__name__

    if safe_hasattr(c, "__call__"):
        return callable_name(c.__call__)

    return str(c)


def id_str(obj: Any) -> str:
    """Get the id of the given object as a string in hex."""

    return f"0x{id(obj):x}"


def is_really_coroutinefunction(func) -> bool:
    """Determine whether the given function is a coroutine function.

    Warning:
        Inspect checkers for async functions do not work on openai clients,
        perhaps because they use `@typing.overload`. Because of that, we detect
        them by checking `__wrapped__` attribute instead. Note that the inspect
        docs suggest they should be able to handle wrapped functions but perhaps
        they handle different type of wrapping? See
        https://docs.python.org/3/library/inspect.html#inspect.iscoroutinefunction
        . Another place they do not work is the decorator langchain uses to mark
        deprecated functions.
    """

    if inspect.iscoroutinefunction(func):
        return True

    if hasattr(func, "__wrapped__") and inspect.iscoroutinefunction(
        func.__wrapped__
    ):
        return True

    return False


def safe_signature(func_or_obj: Any):
    """Get the signature of the given function.

    Sometimes signature fails for wrapped callables and in those cases we check
    for `__call__` attribute and use that instead.
    """
    try:
        assert isinstance(
            func_or_obj, Callable
        ), f"Expected a Callable. Got {type(func_or_obj)} instead."

        return inspect.signature(func_or_obj)

    except Exception as e:
        if safe_hasattr(func_or_obj, "__call__"):
            # If given an obj that is callable (has __call__ defined), we want to
            # return signature of that call instead of letting inspect.signature
            # explore that object further. Doing so may produce exceptions due to
            # contents of those objects producing exceptions when attempting to
            # retrieve them.

            return inspect.signature(func_or_obj.__call__)

        else:
            raise e


def safe_hasattr(obj: Any, k: str) -> bool:
    """Check if the given object has the given attribute.

    Attempts to use static checks (see [inspect.getattr_static][]) to avoid any
    side effects of attribute access (i.e. for properties).
    """
    try:
        v = inspect.getattr_static(obj, k)
    except AttributeError:
        return False

    is_prop = False
    try:
        # OpenAI version 1 classes may cause this isinstance test to raise an
        # exception.
        is_prop = isinstance(v, property)
    except Exception:
        return False

    if is_prop:
        try:
            v.fget(obj)
            return True
        except Exception:
            return False
    else:
        return True


def safe_issubclass(cls: Type, parent: Type) -> bool:
    """Check if the given class is a subclass of the given parent class."""

    origin = typing.get_origin(cls)
    if origin is None:
        return issubclass(cls, parent)

    return issubclass(origin, parent)


# Function utilities.


def code_line(func, show_source: bool = False) -> Optional[str]:
    """Get a string representation of the location of the given function
    `func`."""

    if isinstance(func, inspect.FrameInfo):
        ret = f"{func.filename}:{func.lineno}"
        if show_source:
            ret += "\n"
            for line in func.code_context:
                ret += "\t" + line

        return ret

    if inspect.isframe(func):
        code = func.f_code
        ret = f"{func.f_code.co_filename}:{func.f_code.co_firstlineno}"

    elif safe_hasattr(func, "__code__"):
        code = func.__code__
        ret = f"{code.co_filename}:{code.co_firstlineno}"

    else:
        return None

    if show_source:
        ret += "\n"
        for line in inspect.getsourcelines(func)[0]:
            ret += "\t" + str(line)

    return ret


def locals_except(*exceptions):
    """
    Get caller's locals except for the named exceptions.
    """

    locs = caller_frame(offset=1).f_locals  # 1 to skip this call

    return {k: v for k, v in locs.items() if k not in exceptions}


def for_all_methods(decorator, _except: Optional[List[str]] = None):
    """
    Applies decorator to all methods except classmethods, private methods and
    the ones specified with `_except`.
    """

    def decorate(cls):
        for (
            attr_name,
            attr,
        ) in cls.__dict__.items():  # does not include classmethods
            if not inspect.isfunction(attr):
                continue  # skips non-method attributes

            if attr_name.startswith("_"):
                continue  # skips private methods

            if _except is not None and attr_name in _except:
                continue

            logger.debug("Decorating %s", attr_name)
            setattr(cls, attr_name, decorator(attr))

        return cls

    return decorate


def run_before(callback: Callable):
    """
    Create decorator to run the callback before the function.
    """

    def decorator(func):
        def wrapper(*args, **kwargs):
            callback(*args, **kwargs)
            return func(*args, **kwargs)

        return wrapper

    return decorator


# Python call stack utilities

# Attribute name for storing a callstack in asyncio tasks.
STACK = "__tru_stack"


<<<<<<< HEAD
def superstack() -> Iterator['frame']:
    """Get the current stack (not including this function) with frames reaching
    across Tasks and threads.
    """

    frames = stack_with_tasks()[1:]  # + 1 to skip this method itself
    # NOTE: skipping offset frames is done below since the full stack may need
    # to be reconstructed there.

    # Using queue for frames as additional frames may be added due to handling threads.
    q = queue.Queue()
    for f in frames:
        q.put(f)

    while not q.empty():
        f = q.get()
        yield f

        if id(f.f_code) == id(_future_target_wrapper.__code__):
            locs = f.f_locals

            assert "pre_start_stack" in locs, "Pre thread start stack expected but not found."
            for fi in locs['pre_start_stack']:
                q.put(fi.frame)

            continue

    return


def caller_frame(offset=0) -> 'frame':
=======
def caller_frame(offset=0) -> frame:
>>>>>>> 03475943
    """
    Get the caller's (of this function) frame. See
    https://docs.python.org/3/reference/datamodel.html#frame-objects .
    """

    return inspect.stack()[offset + 1].frame


def caller_frameinfo(
    offset: int = 0, skip_module: Optional[str] = "trulens_eval"
) -> Optional[inspect.FrameInfo]:
    """
    Get the caller's (of this function) frameinfo. See
    https://docs.python.org/3/reference/datamodel.html#frame-objects .

    Args:
        offset: The number of frames to skip. Default is 0.

        skip_module: Skip frames from the given module. Default is "trulens_eval".
    """

    for finfo in inspect.stack()[offset + 1 :]:
        if skip_module is None:
            return finfo
        if not finfo.frame.f_globals["__name__"].startswith(skip_module):
            return finfo

    return None


def task_factory_with_stack(loop, coro, *args, **kwargs) -> Sequence[frame]:
    """
    A task factory that annotates created tasks with stacks of their parents.

    All of such annotated stacks can be retrieved with
    [stack_with_tasks][trulens_eval.utils.python.stack_with_tasks] as one merged
    stack.
    """

    parent_task = asyncio.current_task(loop=loop)
    task = asyncio.tasks.Task(coro=coro, loop=loop, *args, **kwargs)

    stack = [fi.frame for fi in inspect.stack()[2:]]

    if parent_task is not None:
        stack = merge_stacks(stack, parent_task.get_stack()[::-1])
        # skipping create_task and task_factory

    setattr(task, STACK, stack)

    return task


# Instrument new_event_loop to set the above task_factory upon creation:
original_new_event_loop = asyncio.new_event_loop


def tru_new_event_loop():
    """
    Replacement for [new_event_loop][asyncio.new_event_loop] that sets
    the task factory to make tasks that copy the stack from their creators.
    """

    loop = original_new_event_loop()
    loop.set_task_factory(task_factory_with_stack)
    return loop


asyncio.new_event_loop = tru_new_event_loop


def get_task_stack(task: asyncio.Task) -> Sequence[frame]:
    """
    Get the annotated stack (if available) on the given task.
    """
    if safe_hasattr(task, STACK):
        return getattr(task, STACK)
    else:
        # get_stack order is reverse of inspect.stack:
        return task.get_stack()[::-1]


def merge_stacks(s1: Sequence[frame], s2: Sequence[frame]) -> Sequence[frame]:
    """
    Assuming `s1` is a subset of `s2`, combine the two stacks in presumed call
    order.
    """

    ret = []

    while len(s1) > 1:
        f = s1[0]
        s1 = s1[1:]

        ret.append(f)
        try:
            s2i = s2.index(f)
            for _ in range(s2i):
                ret.append(s2[0])
                s2 = s2[1:]

        except:
            pass

    return ret


def stack_with_tasks() -> Sequence[frame]:
    """
    Get the current stack (not including this function) with frames reaching
    across Tasks.
    """

    ret = [fi.frame for fi in inspect.stack()[1:]]  # skip stack_with_task_stack

    try:
        task_stack = get_task_stack(asyncio.current_task())

        return merge_stacks(ret, task_stack)

    except:
        return ret


def _future_target_wrapper(stack, context, func, *args, **kwargs):
    """
    Wrapper for a function that is started by threads. This is needed to
    record the call stack prior to thread creation as in python threads do
    not inherit the stack. Our instrumentation, however, relies on walking
    the stack and need to do this to the frames prior to thread starts.
    """

    # TODO: See if threading.stack_size([size]) can be used instead.

    # Keep this for looking up via get_first_local_in_call_stack .
    pre_start_stack = stack

    for var, value in context.items():
        var.set(value)

    return func(*args, **kwargs)


def get_all_local_in_call_stack(
    key: str,
    func: Callable[[Callable], bool],
    offset: Optional[int] = 1,
    skip: Optional[Any] = None,  # really frame
) -> Iterator[Any]:
    """Find locals in call stack by name.

    Args:
        key: The name of the local variable to look for.

        func: Recognizer of the function to find in the call stack.

        offset: The number of top frames to skip.

        skip: A frame to skip as well.

    Note:
        `offset` is unreliable for skipping the intended frame when operating
        with async tasks. In those cases, the `skip` argument is more reliable.

    Returns:
        An iterator over the values of the local variable named `key` in the
            stack at all of the frames executing a function which `func` recognizes
            (returns True on) starting from the top of the stack except `offset` top
            frames.

            Returns None if `func` does not recognize any function in the stack.

    Raises:
        RuntimeError: Raised if a function is recognized but does not have `key`
            in its locals.

    This method works across threads as long as they are started using
    [TP][trulens_eval.utils.threading.TP].
    """

    frames = stack_with_tasks()[1:]  # + 1 to skip this method itself
    # NOTE: skipping offset frames is done below since the full stack may need
    # to be reconstructed there.

    # Using queue for frames as additional frames may be added due to handling threads.
    q = queue.Queue()
    for f in frames:
        q.put(f)

    while not q.empty():
        f = q.get()

        if id(f.f_code) == id(_future_target_wrapper.__code__):
            locs = f.f_locals
            assert (
                "pre_start_stack" in locs
            ), "Pre thread start stack expected but not found."
            for fi in locs["pre_start_stack"]:
                q.put(fi.frame)

            continue

        if offset is not None and offset > 0:
            offset -= 1
            continue

        if func(f.f_code):
            logger.debug(f"Looking via {func.__name__}; found {f}")
            if skip is not None and f == skip:
                logger.debug("Skipping.")
                continue

            locs = f.f_locals
            if key in locs:
                yield locs[key]
            else:
                raise KeyError(f"No local named '{key}' found in frame {f}.")

    return


def get_first_local_in_call_stack(
    key: str,
    func: Callable[[Callable], bool],
    offset: Optional[int] = 1,
    skip: Optional[Any] = None,  # actually frame
) -> Optional[Any]:
    """
    Get the value of the local variable named `key` in the stack at the nearest
    frame executing a function which `func` recognizes (returns True on)
    starting from the top of the stack except `offset` top frames. If `skip`
    frame is provided, it is skipped as well. Returns None if `func` does not
    recognize the correct function. Raises RuntimeError if a function is
    recognized but does not have `key` in its locals.

    This method works across threads as long as they are started using the TP
    class above.

    NOTE: `offset` is unreliable for skipping the intended frame when operating
    with async tasks. In those cases, the `skip` argument is more reliable.
    """

    try:
        return next(
            iter(
                get_all_local_in_call_stack(
                    key, func, offset=offset + 1, skip=skip
                )
            )
        )
    except StopIteration:
        logger.debug("no frames found")
        return None


# Wrapping utilities


class OpaqueWrapper(Generic[T]):
    """Wrap an object preventing all access.

    Any access except to
    [unwrap][trulens_eval.utils.python.OpaqueWrapper.unwrap] will result in an
    exception with the given message.

    Args:
        obj: The object to wrap.

        e: The exception to raise when an attribute is accessed.
    """

    def __init__(self, obj: T, e: Exception):
        self._obj = obj
        self._e = e

    def unwrap(self) -> T:
        """Get the wrapped object back."""
        return self._obj

    def __getattr__(self, name):
        raise self._e

    def __setattr__(self, name, value):
        if name in ["_obj", "_e"]:
            return super().__setattr__(name, value)
        raise self._e

    def __call__(self, *args: Any, **kwds: Any) -> Any:
        raise self._e


def wrap_awaitable(
    awaitable: Awaitable[T],
    on_await: Optional[Callable[[], Any]] = None,
    on_done: Optional[Callable[[T], Any]] = None,
) -> Awaitable[T]:
    """Wrap an awaitable in another awaitable that will call callbacks before
    and after the given awaitable finishes.

    Note that the resulting awaitable needs to be awaited for the callback to
    eventually trigger.

    Args:
        awaitable: The awaitable to wrap.

        on_await: The callback to call when the wrapper awaitable is awaited but
            before the wrapped awaitable is awaited.

        on_done: The callback to call with the result of the wrapped awaitable
            once it is ready.
    """

    async def wrapper(awaitable):
        if on_await is not None:
            on_await()

        val = await awaitable

        if on_done is not None:
            on_done(val)

        return val

    return wrapper(awaitable)


def wrap_generator(
    gen: Generator[T, None, None],
    on_iter: Optional[Callable[[], Any]] = None,
    on_next: Optional[Callable[[T], Any]] = None,
    on_done: Optional[Callable[[], Any]] = None,
) -> Generator[T, None, None]:
    """Wrap a generator in another generator that will call callbacks at various
    points in the generation process.

    Args:
        gen: The generator to wrap.

        on_iter: The callback to call when the wrapper generator is created but
            before a first iteration is produced.

        on_next: The callback to call with the result of each iteration of the
            wrapped generator.

        on_done: The callback to call when the wrapped generator is exhausted.
    """

    def wrapper(gen):
        if on_iter is not None:
            on_iter()

        for val in gen:
            if on_next is not None:
                on_next(val)
            yield val

        if on_done is not None:
            on_done()

    return wrapper(gen)


# Class utilities

T = TypeVar("T")


@dataclasses.dataclass
class SingletonInfo(Generic[T]):
    """
    Information about a singleton instance.
    """

    val: T
    """The singleton instance."""

    name: str
    """The name of the singleton instance.

    This is used for the SingletonPerName mechanism to have a separate singleton
    for each unique name (and class).
    """

    cls: Type[T]
    """The class of the singleton instance."""

    frame: Any
    """The frame where the singleton was created.

    This is used for showing "already created" warnings.
    """

    def __init__(self, name: str, val: Any):
        self.val = val
        self.cls = val.__class__
        self.name = name
        self.frameinfo = caller_frameinfo(offset=2)

    def warning(self):
        """Issue warning that this singleton already exists."""

        logger.warning(
            (
                "Singleton instance of type %s already created at:\n%s\n"
                "You can delete the singleton by calling `<instance>.delete_singleton()` or \n"
                f"""  ```python
  from trulens_eval.utils.python import SingletonPerName
  SingletonPerName.delete_singleton_by_name(name="{self.name}", cls={self.cls.__name__})
  ```
            """
            ),
            self.cls.__name__,
            code_line(self.frameinfo, show_source=True),
        )


class SingletonPerName(Generic[T]):
    """
    Class for creating singleton instances except there being one instance max,
    there is one max per different `name` argument. If `name` is never given,
    reverts to normal singleton behaviour.
    """

    # Hold singleton instances here.
    _instances: Dict[Hashable, SingletonInfo[SingletonPerName[T]]] = {}

    # Need some way to look up the name of the singleton instance. Cannot attach
    # a new attribute to instance since some metaclasses don't allow this (like
    # pydantic). We instead create a map from instance address to name.
    _id_to_name_map: Dict[int, Optional[str]] = {}

    def warning(self):
        """Issue warning that this singleton already exists."""

        name = SingletonPerName._id_to_name_map[id(self)]
        k = self.__class__.__name__, name
        if k in SingletonPerName._instances:
            SingletonPerName._instances[k].warning()
        else:
            raise RuntimeError(
                f"Instance of singleton type/name {k} does not exist."
            )

    def __new__(
        cls: Type[SingletonPerName[T]],
        *args,
        name: Optional[str] = None,
        **kwargs,
    ) -> SingletonPerName[T]:
        """
        Create the singleton instance if it doesn't already exist and return it.
        """

        k = cls.__name__, name

        if k not in cls._instances:
            logger.debug(
                "*** Creating new %s singleton instance for name = %s ***",
                cls.__name__,
                name,
            )
            # If exception happens here, the instance should not be added to
            # _instances.
            instance = super().__new__(cls)

            SingletonPerName._id_to_name_map[id(instance)] = name
            info = SingletonInfo(name=name, val=instance)
            SingletonPerName._instances[k] = info
        else:
            info = SingletonPerName._instances[k]

        obj: cls = info.val

        return obj

    @staticmethod
    def delete_singleton_by_name(name: str, cls: Type[SingletonPerName] = None):
        """
        Delete the singleton instance with the given name.

        This can be used for testing to create another singleton.

        Args:
            name: The name of the singleton instance to delete.

            cls: The class of the singleton instance to delete. If not given, all
                instances with the given name are deleted.
        """
        for k, v in list(SingletonPerName._instances.items()):
            if k[1] == name:
                if cls is not None and v.cls != cls:
                    continue

                del SingletonPerName._instances[k]
                del SingletonPerName._id_to_name_map[id(v.val)]

    def delete_singleton(self):
        """
        Delete the singleton instance. Can be used for testing to create another
        singleton.
        """
        id_ = id(self)

        if id_ in SingletonPerName._id_to_name_map:
            name = SingletonPerName._id_to_name_map[id_]
            del SingletonPerName._id_to_name_map[id_]
            del SingletonPerName._instances[(self.__class__.__name__, name)]
        else:
            logger.warning("Instance %s not found in our records.", self)<|MERGE_RESOLUTION|>--- conflicted
+++ resolved
@@ -342,7 +342,6 @@
 STACK = "__tru_stack"
 
 
-<<<<<<< HEAD
 def superstack() -> Iterator['frame']:
     """Get the current stack (not including this function) with frames reaching
     across Tasks and threads.
@@ -374,9 +373,6 @@
 
 
 def caller_frame(offset=0) -> 'frame':
-=======
-def caller_frame(offset=0) -> frame:
->>>>>>> 03475943
     """
     Get the caller's (of this function) frame. See
     https://docs.python.org/3/reference/datamodel.html#frame-objects .

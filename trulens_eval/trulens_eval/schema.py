"""
# Serializable Classes

Only put classes which can be serialized in this file.

## Classes with non-serializable variants

Many of the classes defined here extending SerialModel are meant to be
serialized into json. Most are extended with non-serialized fields in other files.

| Serializable       | Non-serializable        |
| ------------------ | ----------------------- |
| AppDefinition      | App, TruChain, TruLlama |
| FeedbackDefinition | Feedback                |

AppDefinition.app is the JSON-ized version of a wrapped app while App.app is the
actual wrapped app. We can thus inspect the contents of a wrapped app without
having to construct it. Additionally, JSONized objects like AppDefinition.app
feature information about the encoded object types in the dictionary under the
util.py:CLASS_INFO key.
"""

from __future__ import annotations

from concurrent.futures import Future
from datetime import datetime
from enum import Enum
import logging
from pprint import PrettyPrinter
<<<<<<< HEAD
from queue import Queue
import queue
from typing import (
    Any, Callable, ClassVar, Dict, Hashable, List, Optional, Sequence, Tuple,
    Type, TYPE_CHECKING, TypeVar, Union
=======
from typing import (
    Any, Callable, ClassVar, Dict, List, Optional, Sequence, Tuple, Type,
    TYPE_CHECKING, TypeVar, Union
>>>>>>> 5e558467
)

import dill
import humanize
from munch import Munch as Bunch
import pydantic

from trulens_eval.utils.json import jsonify
from trulens_eval.utils.json import obj_id_of_obj
from trulens_eval.utils.pyschema import Class
from trulens_eval.utils.pyschema import Function
from trulens_eval.utils.pyschema import FunctionOrMethod
from trulens_eval.utils.pyschema import Method
from trulens_eval.utils.pyschema import WithClassInfo
from trulens_eval.utils.serial import GetItemOrAttribute
from trulens_eval.utils.serial import JSON
from trulens_eval.utils.serial import Lens
from trulens_eval.utils.serial import SerialBytes
from trulens_eval.utils.serial import SerialModel
from trulens_eval.utils.serial import StepItemOrAttribute

T = TypeVar("T")

logger = logging.getLogger(__name__)
pp = PrettyPrinter()

# Identifier types.

RecordID = str
AppID = str
Tags = str
Metadata = dict
FeedbackDefinitionID = str
FeedbackResultID = str

# Serialization of python objects/methods. Not using pickling here so we can
# inspect the contents a little better before unserializaing.

# Record related:

MAX_DILL_SIZE = 1024 * 1024  # 1MB


class RecordAppCallMethod(SerialModel):
    """
    Method information for the stacks inside `RecordAppCall`.
    """

    path: Lens
    method: Method


class Cost(SerialModel):
    # Number of requests.
    n_requests: int = 0

    # Number of successful ones.
    n_successful_requests: int = 0

    # Number of class scores retrieved.
    n_classes: int = 0

    # Total tokens processed.
    n_tokens: int = 0

    # In streaming mode, number of chunks produced.
    n_stream_chunks: int = 0

    # Number of prompt tokens supplied.
    n_prompt_tokens: int = 0

    # Number of completion tokens generated.
    n_completion_tokens: int = 0

    # Cost in USD.
    cost: float = 0.0

    def __add__(self, other: 'Cost') -> 'Cost':
        kwargs = {}
        for k in self.model_fields.keys():
            kwargs[k] = getattr(self, k) + getattr(other, k)
        return Cost(**kwargs)

    def __radd__(self, other: 'Cost') -> 'Cost':
        # Makes sum work on lists of Cost.

        if other == 0:
            return self

        return self.__add__(other)


class Perf(SerialModel):
    """
    Performance information. Presently only the start and end times, and thus
    latency.
    """

    start_time: datetime
    end_time: datetime

    @property
    def latency(self):
        return self.end_time - self.start_time


class RecordAppCall(SerialModel):
    """
    Info regarding each instrumented method call is put into this container.
    """

    # Call stack but only containing paths of instrumented apps/other objects.
    stack: List[RecordAppCallMethod]

    # Arguments to the instrumented method.
    args: JSON

    # Returns of the instrumented method if successful. Sometimes this is a
    # dict, sometimes a sequence, and sometimes a base value.
    rets: Optional[JSON] = None

    # Error message if call raised exception.
    error: Optional[str] = None

    # Timestamps tracking entrance and exit of the instrumented method.
    perf: Optional[Perf] = None

    # Process id.
    pid: int

    # Thread id.
    tid: int

    def top(self) -> RecordAppCallMethod:
        return self.stack[-1]

    def method(self) -> Method:
        return self.top().method


class Record(SerialModel, Hashable):
    """
    Each instrumented method call produces one of these "record" instances.
    """

    model_config: ClassVar[dict] = dict(
        # for `Future[FeedbackResult]` = `TFeedbackResultFuture`
        arbitrary_types_allowed=True
    )

    record_id: RecordID  # str
    app_id: AppID  # str

    cost: Optional[Cost] = None
    perf: Optional[Perf] = None

    ts: datetime = pydantic.Field(default_factory=datetime.now)

    tags: Optional[str] = ""
    meta: Optional[JSON] = None

    main_input: Optional[JSON] = None
    main_output: Optional[JSON] = None  # if no error
    main_error: Optional[JSON] = None  # if error

    # The collection of calls recorded. Note that these can be converted into a
    # json structure with the same paths as the app that generated this record
    # via `layout_calls_as_app`.
    calls: List[RecordAppCall] = []

    # Feedback results only filled for records that were just produced. Will not
    # be filled in when read from database. Also, will not fill in when using
    # `FeedbackMode.DEFERRED`.

    feedback_results: Optional[List[Tuple[FeedbackDefinition, TFeedbackResultFuture]]] = \
        pydantic.Field(None, exclude=True)

    def __init__(self, record_id: Optional[RecordID] = None, **kwargs):
        # Fixed record_id for obj_id_of_id below.
        super().__init__(record_id="temporary", **kwargs)

        if record_id is None:
            record_id = obj_id_of_obj(jsonify(self), prefix="record")

        self.record_id = record_id

    def __hash__(self):
        return hash(self.record_id)

    def wait_for_feedback_results(
        self
    ) -> Dict[FeedbackDefinition, FeedbackResult]:
        """
        Wait for feedback results to finish and return a mapping of feedback
        functions to their results.
        """

        if self.feedback_results is None:
            return dict()

        ret = {}

        for feedback, future_result in self.feedback_results:
            feedback_result = future_result.result()
            ret[feedback] = feedback_result

        return ret

    def layout_calls_as_app(self) -> JSON:
        """
        Layout the calls in this record into the structure that follows that of
        the app that created this record. This uses the paths stored in each
        `RecordAppCall` which are paths into the app.

        Note: We cannot create a validated schema.py:AppDefinitionclass (or
        subclass) object here as the layout of records differ in these ways:

            - Records do not include anything that is not an instrumented method
              hence have most of the structure of a app missing.
        
            - Records have RecordAppCall as their leafs where method definitions
              would be in the AppDefinitionstructure.
        """

        ret = Bunch(**self.model_dump())

        for call in self.calls:
            # Info about the method call is at the top of the stack
            frame_info = call.top()

            # Adds another attribute to path, from method name:
            path = frame_info.path._append(
                GetItemOrAttribute(item_or_attribute=frame_info.method.name)
            )

            ret = path.set_or_append(obj=ret, val=call)

        return ret


# Feedback related:


class Select:
    """
    Utilities for creating selectors using Lens and aliases/shortcuts.
    """

    # Typing for type hints.
    # TODEP
    Query = Lens

    # The tru wrapper (TruLlama, TruChain, etc.)
    Tru: Query = Query()

    # Instance for constructing queries for record json like `Record.app.llm`.
    Record: Query = Query().__record__

    # Instance for constructing queries for app json.
    App: Query = Query().__app__

    # A App's main input and main output.
    # TODO: App input/output generalization.
    RecordInput: Query = Record.main_input  # type: ignore
    RecordOutput: Query = Record.main_output  # type: ignore

    # The calls made by the wrapped app. Layed out by path into components.
    RecordCalls: Query = Record.app  # type: ignore

    # The first called method (last to return).
    RecordCall: Query = Record.calls[-1]

    # The whole set of inputs/arguments to the first called / last method call.
    RecordArgs: Query = RecordCall.args
    # The whole output of the first called / last returned method call.
    RecordRets: Query = RecordCall.rets

    @staticmethod
    def path_and_method(select: Select.Query) -> Tuple[Select.Query, str]:
        """
        If `select` names in method as the last attribute, extract the method name
        and the selector without the final method name.
        """

        if len(select.path) == 0:
            raise ValueError(
                "Given selector is empty so does not name a method."
            )

        firsts = select.path[:-1]
        last = select.path[-1]

        if not isinstance(last, StepItemOrAttribute):
            raise ValueError(
                "Last part of selector is not an attribute so does not name a method."
            )

        method_name = last.get_item_or_attribute()
        path = Select.Query(path=firsts)

        return path, method_name

    @staticmethod
    def dequalify(select: Select.Query) -> Select.Query:
        """
        If the given selector qualifies record or app, remove that
        qualification.
        """

        if len(select.path) == 0:
            return select

        if select.path[0] == Select.Record.path[0] or \
            select.path[0] == Select.App.path[0]:
            return Select.Query(path=select.path[1:])

        return select

    @staticmethod
    def context(app: Optional[Any] = None) -> Lens:
        from trulens_eval.app import App
        return App.select_context(app)

    @staticmethod
    def for_record(query: Select.Query) -> Query:
        return Select.Query(path=Select.Record.path + query.path)

    @staticmethod
    def for_app(query: Select.Query) -> Query:
        return Select.Query(path=Select.App.path + query.path)

    @staticmethod
    def render_for_dashboard(query: Select.Query) -> str:
        """
        Render the given query for use in dashboard to help user specify
        feedback functions.
        """

        if len(query) == 0:
            return "Select.Query()"

        ret = ""
        rest = None

        if query.path[0:2] == Select.RecordInput.path:
            ret = "Select.RecordInput"
            rest = query.path[2:]
        elif query.path[0:2] == Select.RecordOutput.path:
            ret = "Select.RecordOutput"
            rest = query.path[2:]

        elif query.path[0:4] == Select.RecordArgs.path:
            ret = "Select.RecordArgs"
            rest = query.path[4:]
        elif query.path[0:4] == Select.RecordRets.path:
            ret = "Select.RecordRets"
            rest = query.path[4:]

        elif query.path[0:2] == Select.RecordCalls.path:
            ret = "Select.RecordCalls"
            rest = query.path[2:]

        elif query.path[0:3] == Select.RecordCall.path:
            ret = "Select.RecordCall"
            rest = query.path[3:]

        elif query.path[0] == Select.Record.path[0]:
            ret = "Select.Record"
            rest = query.path[1:]
        elif query.path[0] == Select.App.path[0]:
            ret = "Select.App"
            rest = query.path[1:]
        else:
            rest = query.path

        for step in rest:
            ret += repr(step)

        return f"{ret}"


class FeedbackResultStatus(Enum):
    """
    For deferred feedback evaluation, these values indicate status of evaluation.
    """

    # Initial value is none.
    NONE = "none"

    # Once queued/started, status is updated to "running".
    RUNNING = "running"

    # If run failed.
    FAILED = "failed"

    # If run completed successfully.
    DONE = "done"


class FeedbackCall(SerialModel):
    """
    Invocations of feedback function results in one of these instances. Note
    that a single `Feedback` instance might require more than one call.
    """

    # Arguments to the feedback function.
    args: Dict[str, Optional[JSON]]

    # Return value.
    ret: float

    # New in 0.6.0: Any additional data a feedback function returns to display
    # alongside its float result.
    meta: Dict[str, Any] = pydantic.Field(default_factory=dict)


class FeedbackResult(SerialModel):
    """
    Feedback results for a single `Feedback` instance. This might involve
    multiple feedback function calls. Typically you should not be constructing
    these objects yourself except for the cases where you'd like to log human
    feedback.

    Attributes:

    - `feedback_result_id: str`: Unique identifier for this result.

    - `record_id: str`: Record over which the feedback was evaluated.

    - `feedback_definition_id: str`: The `Feedback` / `FeedbackDefinition` which
      was evaluated to get this result.

    - `last_ts: datetime`: Last timestamp involved in the evaluation.

    - `status: FeedbackResultStatus`: For deferred feedback evaluation, the
      status of the evaluation.

    - `cost: Cost`: Cost of the evaluation.

    - `name: str`: Given name of the feedback.

    - `calls: List[FeedbackCall]`: Individual feedback function invocations.

    - `result: float`: Final result, potentially aggregating multiple calls.

    - `error: str`: Error information if there was an error.

    - `multi_result: str`: TODO: doc
    """

    feedback_result_id: FeedbackResultID

    # Record over which the feedback was evaluated.
    record_id: RecordID

    # The `Feedback` / `FeedbackDefinition` which was evaluated to get this
    # result.
    feedback_definition_id: Optional[FeedbackDefinitionID] = None

    # Last timestamp involved in the evaluation.
    last_ts: datetime = pydantic.Field(default_factory=datetime.now)

    # For deferred feedback evaluation, the status of the evaluation.
    status: FeedbackResultStatus = FeedbackResultStatus.NONE

    cost: Cost = pydantic.Field(default_factory=Cost)

    # Given name of the feedback.
    name: str

    # Individual feedback function invocations.
    calls: List[FeedbackCall] = []

    # Final result, potentially aggregating multiple calls.
    result: Optional[float] = None

    # Error information if there was an error.
    error: Optional[str] = None

    # TODO: doc
    multi_result: Optional[str] = None

    def __init__(
        self, feedback_result_id: Optional[FeedbackResultID] = None, **kwargs
    ):
        super().__init__(feedback_result_id="temporary", **kwargs)

        if feedback_result_id is None:
            feedback_result_id = obj_id_of_obj(
                self.model_dump(), prefix="feedback_result"
            )

        self.feedback_result_id = feedback_result_id


if TYPE_CHECKING:
    TFeedbackResultFuture = Future[FeedbackResult]
else:
    TFeedbackResultFuture = Future


class FeedbackDefinition(WithClassInfo, SerialModel, Hashable):
    # Serialized parts of a feedback function. The non-serialized parts are in
    # the feedback.py:Feedback class.

    model_config: ClassVar[dict] = dict(arbitrary_types_allowed=True)

    # Implementation serialization info.
    implementation: Optional[Union[Function, Method]] = None

    # Aggregator method for serialization.
    aggregator: Optional[Union[Function, Method]] = None

    # Id, if not given, unique determined from _json below.
    feedback_definition_id: FeedbackDefinitionID

    # Selectors, pointers into Records of where to get
    # arguments for `imp`.
    selectors: Dict[str, Lens]

    supplied_name: Optional[str] = None

    def __init__(
        self,
        feedback_definition_id: Optional[FeedbackDefinitionID] = None,
        implementation: Optional[Union[Function, Method]] = None,
        aggregator: Optional[Union[Function, Method]] = None,
        selectors: Optional[Dict[str, Lens]] = None,
        supplied_name: Optional[str] = None,
        **kwargs
    ):
        """
        - selectors: Optional[Dict[str, Lens]] -- mapping of implementation
          argument names to where to get them from a record.

        - feedback_definition_id: Optional[str] - unique identifier.

        - implementation: Optional[Union[Function, Method]] -- the serialized
          implementation function.

        - aggregator: Optional[Union[Function, Method]] -- serialized
          aggregation function.
        """

        selectors = selectors or dict()

        super().__init__(
            feedback_definition_id="temporary",
            selectors=selectors,
            implementation=implementation,
            aggregator=aggregator,
            supplied_name=supplied_name,
            **kwargs
        )

        if feedback_definition_id is None:
            if implementation is not None:
                feedback_definition_id = obj_id_of_obj(
                    self.model_dump(), prefix="feedback_definition"
                )
            else:
                feedback_definition_id = "anonymous_feedback_definition"

        self.feedback_definition_id = feedback_definition_id

    def __hash__(self):
        return hash(self.feedback_definition_id)


# App related:


class FeedbackMode(str, Enum):
    # No evaluation will happen even if feedback functions are specified.
    NONE = "none"

    # Try to run feedback functions immediately and before app returns a
    # record.
    WITH_APP = "with_app"

    # Try to run feedback functions in the same process as the app but after
    # it produces a record.
    WITH_APP_THREAD = "with_app_thread"

    # Evaluate later via the process started by
    # `tru.start_deferred_feedback_evaluator`.
    DEFERRED = "deferred"


class AppDefinition(WithClassInfo, SerialModel):
    # Serialized fields here whereas app.py:App contains
    # non-serialized fields.

    app_id: AppID  # str
    tags: Tags  # str
    metadata: Metadata  # dict  # TODO: rename to meta for consistency with other metas

    # Feedback functions to evaluate on each record. Unlike the above, these are
    # meant to be serialized.
    feedback_definitions: Sequence[FeedbackDefinition] = []

    # NOTE: Custom feedback functions cannot be run deferred and will be run as
    # if "withappthread" was set.
    feedback_mode: FeedbackMode = FeedbackMode.WITH_APP_THREAD

    # Class of the main instrumented object. Ideally this would be a ClassVar
    # but since we want to check this without instantiating the subclass of
    # AppDefinition that would define it, we cannot use ClassVar.
    root_class: Class

    # App's main method. To be filled in by subclass. Want to make this abstract
    # but this causes problems when trying to load an AppDefinition from json.
    root_callable: ClassVar[FunctionOrMethod]

    # Wrapped app in jsonized form.
    app: JSON

    # EXPERIMENTAL
    # NOTE: temporary unsafe serialization of function that loads the app:
    # Dump of the initial app before any invocations. Can be used to create a new session.
    initial_app_loader_dump: Optional[SerialBytes] = None

    # Info to store about the app and to display in dashboard. This is useful if
    # app itself cannot be serialized. `app_extra_json`, then, can stand in place for
    # whatever the user might want to see about the app.
    app_extra_json: JSON

    def __init__(
        self,
        app_id: Optional[AppID] = None,
        tags: Optional[Tags] = None,
        metadata: Optional[Metadata] = None,
        feedback_mode: FeedbackMode = FeedbackMode.WITH_APP_THREAD,
        app_extra_json: JSON = None,
        **kwargs
    ):

        # for us:
        kwargs['app_id'] = "temporary"  # will be adjusted below
        kwargs['feedback_mode'] = feedback_mode
        kwargs['tags'] = ""
        kwargs['metadata'] = {}
        kwargs['app_extra_json'] = app_extra_json or dict()

        super().__init__(**kwargs)

        if app_id is None:
            app_id = obj_id_of_obj(obj=self.model_dump(), prefix="app")

        self.app_id = app_id

        if tags is None:
            tags = "-"  # Set tags to a "-" if None is provided
        self.tags = tags

        if metadata is None:
            metadata = {}
        self.metadata = metadata

        # EXPERIMENTAL
        if 'initial_app_loader' in kwargs:
            try:
                dump = dill.dumps(kwargs['initial_app_loader'], recurse=True)

                if len(dump) > MAX_DILL_SIZE:
                    logger.warning(
                        f"`initial_app_loader` dump is too big ({humanize.naturalsize(len(dump))} > {humanize.naturaldate(MAX_DILL_SIZE)} bytes). "
                        "If you are loading large objects, include the loading logic inside `initial_app_loader`."
                    )
                else:
                    self.initial_app_loader_dump = SerialBytes(data=dump)

                    # This is an older serialization approach that saved things
                    # in local files instead of the DB. Leaving here for now as
                    # serialization of large apps might make this necessary
                    # again.
                    """
                    path_json = Path.cwd() / f"{app_id}.json"
                    path_dill = Path.cwd() / f"{app_id}.dill"

                    with path_json.open("w") as fh:
                        fh.write(json_str_of_obj(self))

                    with path_dill.open("wb") as fh:
                        fh.write(dump)

                    print(f"Wrote loadable app to {path_json} and {path_dill}.")
                    """

            except Exception as e:
                logger.warning(
                    f"Could not serialize app loader. "
                    f"Some trulens features may not be available: {e}"
                )

    @staticmethod
    def continue_session(
        app_definition_json: JSON, app: Any
    ) -> 'AppDefinition':
        # initial_app_loader: Optional[Callable] = None) -> 'AppDefinition':
        """
        EXPERIMENTAL WORK
        """

        app_definition_json['app'] = app

        cls = WithClassInfo.get_class(app_definition_json)

        return cls(**app_definition_json)

    @staticmethod
    def new_session(
        app_definition_json: JSON,
        initial_app_loader: Optional[Callable] = None
    ) -> 'AppDefinition':
        """
        Create a copy of the json serialized app with the enclosed app being
        initialized to its initial state before any records are produced (i.e.
        blank memory).
        """

        serial_bytes_json: Optional[JSON] = app_definition_json[
            'initial_app_loader_dump']

        if initial_app_loader is None:
            assert serial_bytes_json is not None, "Cannot create new session without `initial_app_loader`."

            serial_bytes = SerialBytes.model_validate(serial_bytes_json)

            app = dill.loads(serial_bytes.data)()

        else:
            app = initial_app_loader()
            data = dill.dumps(initial_app_loader, recurse=True)
            serial_bytes = SerialBytes(data=data)
            serial_bytes_json = serial_bytes.model_dump()

        app_definition_json['app'] = app
        app_definition_json['initial_app_loader_dump'] = serial_bytes_json

        cls: Type[App] = WithClassInfo.get_class(app_definition_json)

        return cls.model_validate_json(app_definition_json)

    def jsonify_extra(self, content):
        # Called by jsonify for us to add any data we might want to add to the
        # serialization of `app`.
        if self.app_extra_json is not None:
            content['app'].update(self.app_extra_json)

        return content

    @staticmethod
    def get_loadable_apps():
        # EXPERIMENTAL
        """
        Gets a list of all of the loadable apps. This is those that have
        `initial_app_loader_dump` set.
        """

        rets = []

        from trulens_eval import Tru

        tru = Tru()

        apps = tru.get_apps()
        for app in apps:
            dump = app.get('initial_app_loader_dump')
            if dump is not None:
                rets.append(app)

        return rets

    def dict(self):
        # Unsure if the check below is needed. Sometimes we have an `app.App`` but
        # it is considered an `AppDefinition` and is thus using this definition
        # of `dict` instead of the one in `app.App`.

        from trulens_eval.trulens_eval import app
        if isinstance(self, app.App):
            return jsonify(self, instrument=self.instrument)
        else:
            return jsonify(self)

    @classmethod
    def select_inputs(cls) -> Lens:
        """
        Get the path to the main app's call inputs.
        """

        return getattr(
            Select.RecordCalls,
            cls.root_callable.default_factory().name
        ).args

    @classmethod
    def select_outputs(cls) -> Lens:
        """
        Get the path to the main app's call outputs.
        """

        return getattr(
            Select.RecordCalls,
            cls.root_callable.default_factory().name
        ).rets


class App(AppDefinition):

    def __init__(self, *args, **kwargs):
        # Since 0.2.0
        logger.warning(
            "Class trulens_eval.schema.App is deprecated, "
            "use trulens_eval.schema.AppDefinition instead."
        )
        super().__init__(*args, **kwargs)<|MERGE_RESOLUTION|>--- conflicted
+++ resolved
@@ -27,18 +27,10 @@
 from enum import Enum
 import logging
 from pprint import PrettyPrinter
-<<<<<<< HEAD
+import queue
 from queue import Queue
-import queue
-from typing import (
-    Any, Callable, ClassVar, Dict, Hashable, List, Optional, Sequence, Tuple,
-    Type, TYPE_CHECKING, TypeVar, Union
-=======
-from typing import (
-    Any, Callable, ClassVar, Dict, List, Optional, Sequence, Tuple, Type,
-    TYPE_CHECKING, TypeVar, Union
->>>>>>> 5e558467
-)
+from typing import (Any, Callable, ClassVar, Dict, Hashable, List, Optional,
+                    Sequence, Tuple, Type, TYPE_CHECKING, TypeVar, Union)
 
 import dill
 import humanize

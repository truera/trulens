import json
from typing import Iterable, List, Tuple

import matplotlib.pyplot as plt
import pandas as pd
from st_aggrid import AgGrid
from st_aggrid.grid_options_builder import GridOptionsBuilder
from st_aggrid.shared import GridUpdateMode
from st_aggrid.shared import JsCode
import streamlit as st
from streamlit_javascript import st_javascript
from ux.add_logo import add_logo
from ux.styles import default_pass_fail_color_threshold

from trulens_eval import Tru
from trulens_eval.app import ComponentView
from trulens_eval.app import instrumented_component_views
from trulens_eval.app import LLM
from trulens_eval.app import Other
from trulens_eval.app import Prompt
from trulens_eval.schema import Record
<<<<<<< HEAD
from trulens_eval.schema import Select
=======
from trulens_eval.schema import RecordAppCall
>>>>>>> c3f0f8e6
from trulens_eval.util import jsonify
from trulens_eval.util import JSONPath
from trulens_eval.ux.components import draw_call
from trulens_eval.ux.components import draw_llm_info
from trulens_eval.ux.components import draw_prompt_info
from trulens_eval.ux.components import draw_selector_button
from trulens_eval.ux.components import render_selector_markdown
from trulens_eval.ux.components import write_or_json
from trulens_eval.ux.styles import cellstyle_jscode
from trulens_eval.react_components.record_viewer import record_viewer

st.set_page_config(page_title="Evaluations", layout="wide")

st.title("Evaluations")

st.runtime.legacy_caching.clear_cache()

add_logo()

tru = Tru()
lms = tru.db

df_results, feedback_cols = lms.get_records_and_feedback([])

<<<<<<< HEAD
state = st.session_state

if "clipboard" not in state:
    state.clipboard = "nothing"

if state.clipboard: 
    ret = st_javascript(
f"""navigator.clipboard.writeText("{state.clipboard}")
    .then(
        function() {{
            console.log('success?')
        }},
        function(err) {{
            console.error("Async: Could not copy text: ", err)
        }}
    )
""")
    # st.write(f"ret={ret}")         
    # st.write(f"clipped? {state.clipboard}")
=======
def render_component(query, component):
    # Draw the accessor/path within the wrapped app of the component.
    st.subheader(f"{query}")

    # Draw the python class information of this component.
    cls = component.cls
    base_cls = cls.base_class()
    label = f"`{repr(cls)}`"
    if str(base_cls) != str(cls):
        label += f" < `{repr(base_cls)}`"
    st.write(label)

    # Per-component-type drawing routines.
    if isinstance(component, LLM):
        draw_llm_info(component=component, query=query)

    elif isinstance(component, Prompt):
        draw_prompt_info(component=component, query=query)

    elif isinstance(component, Other):
        with st.expander("Uncategorized Component Details:"):
            st.json(jsonify(component.json, skip_specials=True))

    else:
        with st.expander("Unhandled Component Details:"):
            st.json(jsonify(component.json, skip_specials=True))
>>>>>>> c3f0f8e6

if df_results.empty:
    st.write("No records yet...")

else:
    apps = list(df_results.app_id.unique())
    if 'app' in st.session_state:
        app = st.session_state.app
    else:
        app = apps

    options = st.multiselect('Filter Applications', apps, default=app)

    if (len(options) == 0):
        st.header("All Applications")
        app_df = df_results

    elif (len(options) == 1):
        st.header(options[0])

        app_df = df_results[df_results.app_id.isin(options)]

    else:
        st.header("Multiple Applications Selected")

        app_df = df_results[df_results.app_id.isin(options)]

    tab1, tab2 = st.tabs(["Records", "Feedback Functions"])

    with tab1:

        gridOptions = {'alwaysShowHorizontalScroll': True}
        evaluations_df = app_df
        gb = GridOptionsBuilder.from_dataframe(evaluations_df)

        cellstyle_jscode = JsCode(cellstyle_jscode)
        gb.configure_column('type', header_name='App Type')
        gb.configure_column('record_json', header_name='Record JSON', hide=True)
        gb.configure_column('app_json', header_name='App JSON', hide=True)
        gb.configure_column('cost_json', header_name='Cost JSON', hide=True)
        gb.configure_column('perf_json', header_name='Perf. JSON', hide=True)

        gb.configure_column('record_id', header_name='Record ID', hide=True)
        gb.configure_column('app_id', header_name='App ID')

        gb.configure_column('feedback_id', header_name='Feedback ID', hide=True)
        gb.configure_column('input', header_name='User Input')
        gb.configure_column(
            'output',
            header_name='Response',
        )
        gb.configure_column('total_tokens', header_name='Total Tokens (#)')
        gb.configure_column('total_cost', header_name='Total Cost (USD)')
        gb.configure_column('latency', header_name='Latency (Seconds)')
        gb.configure_column('tags', header_name='Tags')
        gb.configure_column('ts', header_name='Time Stamp', sort="desc")

        non_feedback_cols = [
            'app_id', 'type', 'ts', 'total_tokens', 'total_cost', 'record_json',
            'latency', 'record_id', 'app_id', 'cost_json', 'app_json', 'input',
            'output', 'perf_json'
        ]

        for feedback_col in evaluations_df.columns.drop(non_feedback_cols):
            gb.configure_column(
                feedback_col,
                cellStyle=cellstyle_jscode,
                hide=feedback_col.endswith("_calls")
            )
        gb.configure_pagination()
        gb.configure_side_bar()
        gb.configure_selection(selection_mode="single", use_checkbox=False)
        #gb.configure_default_column(groupable=True, value=True, enableRowGroup=True, aggFunc="sum", editable=True)
        gridOptions = gb.build()
        data = AgGrid(
            evaluations_df,
            gridOptions=gridOptions,
            update_mode=GridUpdateMode.SELECTION_CHANGED,
            allow_unsafe_jscode=True
        )

        selected_rows = data['selected_rows']
        selected_rows = pd.DataFrame(selected_rows)

        if len(selected_rows) == 0:
            st.write("Hint: select a row to display app metadata")

        else:
            st.header(f"Selected LLM Application: {selected_rows['app_id'][0]}")
            st.text(f"Selected Record ID: {selected_rows['record_id'][0]}")

            prompt = selected_rows['input'][0]
            response = selected_rows['output'][0]

            with st.expander(f"Input {render_selector_markdown(Select.RecordInput)}", expanded=True):
                write_or_json(st, obj=prompt)

            with st.expander(f"Response {render_selector_markdown(Select.RecordOutput)}", expanded=True):
                write_or_json(st, obj=response)

            row = selected_rows.head().iloc[0]

            st.header("Feedback")
            for fcol in feedback_cols:
                feedback_name = fcol
                feedback_result = row[fcol]
                feedback_calls = row[f"{fcol}_calls"]

                def display_feedback_call(call):

                    def highlight(s):
                        return ['background-color: #4CAF50'] * len(
                            s
                        ) if s.result >= default_pass_fail_color_threshold else [
                            'background-color: #FCE6E6'
                        ] * len(s)

                    if call is not None and len(call) > 0:
                        df = pd.DataFrame.from_records(
                            [call[i]["args"] for i in range(len(call))]
                        )
                        df["result"] = pd.DataFrame(
                            [float(call[i]["ret"]) for i in range(len(call))]
                        )
                        st.dataframe(
                            df.style.apply(highlight, axis=1
                                          ).format("{:.2}", subset=["result"])
                        )
                    else:
                        st.text("No feedback details.")

                with st.expander(f"{feedback_name} = {feedback_result}",
                                 expanded=True):
                    display_feedback_call(feedback_calls)

            record_str = selected_rows['record_json'][0]
            record_json = json.loads(record_str)
            record = Record(**record_json)

            details = selected_rows['app_json'][0]
            app_json = json.loads(
                details
            )  # apps may not be deserializable, don't try to, keep it json.

<<<<<<< HEAD
            classes: Iterable[Tuple[JSONPath, List[ComponentView]]
                             ] = instrumented_component_views(app_json)

            st.header("Components")

            for query, component in classes:

                if len(query.path) == 0:
                    # Skip App, will still list A.app under "app" below.
                    continue

                # Draw the accessor/path within the wrapped app of the component.
                st.subheader(f"Component {render_selector_markdown(Select.for_app(query))}")

                # Draw the python class information of this component.
                cls = component.cls
                base_cls = cls.base_class()
                label = f"__{repr(cls)}__"
                if str(base_cls) != str(cls):
                    label += f" < __{repr(base_cls)}__"
                st.write("Python class: " + label)

                # Per-component-type drawing routines.
                if isinstance(component, LLM):
                    draw_llm_info(component=component, query=query)

                elif isinstance(component, Prompt):
                    draw_prompt_info(component=component, query=query)

                elif isinstance(component, Other):
                    with st.expander("Uncategorized Component Details:"):
                        st.json(jsonify(component.json, skip_specials=True))

                else:
                    with st.expander("Unhandled Component Details:"):
                        st.json(jsonify(component.json, skip_specials=True))

                # Draw the calls issued to component.
                calls = [
                    call for call in record.calls
                    if query == call.stack[-1].path
                ]
                if len(calls) > 0:
                    # st.subheader("Calls to component:")
                    for call in calls:
                        draw_call(call)
=======
            classes: Iterable[Tuple[JSONPath, ComponentView]] = list(instrumented_component_views(app_json))
            classes_map = {path: view for path, view in classes}

            st.header('Timeline')
            val = record_viewer(record_json, app_json)

            match_query = None
            if val != "":
                match = None
                for call in record.calls: 
                    if call.perf.start_time.isoformat() == val:
                        match = call
                        break

                if match:                    
                    length = len(match.stack)
                    app_call = match.stack[length - 1]
                    st.subheader(app_call.method.obj.cls.name)

                    draw_call(match)
                    # with st.expander("Call Details:"):
                    #     st.json(jsonify(match, skip_specials=True))
                    
                    query = match.top().path
                    match_query = query
                    view = classes_map.get(query)
                    if view is not None:
                        render_component(query=query, component=view)
                    else:
                        st.write(f"Call by {query} was not associated with any instrumented component.")
                        # Look up whether there was any data at that path even if not an instrumented component:
                        app_component_json = list(query(app_json))[0]
                        if app_component_json is not None:
                            with st.expander("Uninstrumented app component details."):
                                st.json(app_component_json)

                else: 
                    st.text('No match found')
            else:
                st.subheader('App')
                with st.expander("App Details:"):
                    st.json(jsonify(app_json, skip_specials=True))

            if match_query is not None:
                st.header("Subcomponents")

                for query, component in classes:
                    if not match_query.is_immediate_prefix_of(query):
                        continue

                    if len(query.path) == 0:
                        # Skip App, will still list App.app under "app".
                        continue

                    render_component(query, component)

                    # Draw the calls issued to component.
                    #calls = [
                    #    call for call in record.calls
                    #    if query == call.stack[-1].path
                    #]
                    #if len(calls) > 0:
                    #    st.subheader("Calls to component:")
                    #    for call in calls:
                    #        draw_call(call)
>>>>>>> c3f0f8e6

            st.header("More options:")

            if st.button("Display full app json"):

                st.write(jsonify(app_json, skip_specials=True))

            if st.button("Display full record json"):

                st.write(jsonify(record_json, skip_specials=True))


         
    with tab2:
        feedback = feedback_cols
        cols = 4
        rows = len(feedback) // cols + 1

        for row_num in range(rows):
            with st.container():
                columns = st.columns(cols)
                for col_num in range(cols):
                    with columns[col_num]:
                        ind = row_num * cols + col_num
                        if ind < len(feedback):
                            # Generate histogram
                            fig, ax = plt.subplots()
                            bins = [
                                0, 0.2, 0.4, 0.6, 0.8, 1.0
                            ]  # Quintile buckets
                            ax.hist(
                                app_df[feedback[ind]],
                                bins=bins,
                                edgecolor='black',
                                color='#2D736D'
                            )
                            ax.set_xlabel('Feedback Value')
                            ax.set_ylabel('Frequency')
                            ax.set_title(feedback[ind], loc='center')
                            st.pyplot(fig)<|MERGE_RESOLUTION|>--- conflicted
+++ resolved
@@ -18,12 +18,9 @@
 from trulens_eval.app import LLM
 from trulens_eval.app import Other
 from trulens_eval.app import Prompt
+from trulens_eval.react_components.record_viewer import record_viewer
 from trulens_eval.schema import Record
-<<<<<<< HEAD
 from trulens_eval.schema import Select
-=======
-from trulens_eval.schema import RecordAppCall
->>>>>>> c3f0f8e6
 from trulens_eval.util import jsonify
 from trulens_eval.util import JSONPath
 from trulens_eval.ux.components import draw_call
@@ -33,7 +30,6 @@
 from trulens_eval.ux.components import render_selector_markdown
 from trulens_eval.ux.components import write_or_json
 from trulens_eval.ux.styles import cellstyle_jscode
-from trulens_eval.react_components.record_viewer import record_viewer
 
 st.set_page_config(page_title="Evaluations", layout="wide")
 
@@ -48,7 +44,6 @@
 
 df_results, feedback_cols = lms.get_records_and_feedback([])
 
-<<<<<<< HEAD
 state = st.session_state
 
 if "clipboard" not in state:
@@ -66,20 +61,18 @@
         }}
     )
 """)
-    # st.write(f"ret={ret}")         
-    # st.write(f"clipped? {state.clipboard}")
-=======
+
 def render_component(query, component):
     # Draw the accessor/path within the wrapped app of the component.
-    st.subheader(f"{query}")
+    st.subheader(f"Component {render_selector_markdown(Select.for_app(query))}")
 
     # Draw the python class information of this component.
     cls = component.cls
     base_cls = cls.base_class()
-    label = f"`{repr(cls)}`"
+    label = f"__{repr(cls)}__"
     if str(base_cls) != str(cls):
-        label += f" < `{repr(base_cls)}`"
-    st.write(label)
+        label += f" < __{repr(base_cls)}__"
+    st.write("Python class: " + label)
 
     # Per-component-type drawing routines.
     if isinstance(component, LLM):
@@ -95,7 +88,6 @@
     else:
         with st.expander("Unhandled Component Details:"):
             st.json(jsonify(component.json, skip_specials=True))
->>>>>>> c3f0f8e6
 
 if df_results.empty:
     st.write("No records yet...")
@@ -240,54 +232,6 @@
                 details
             )  # apps may not be deserializable, don't try to, keep it json.
 
-<<<<<<< HEAD
-            classes: Iterable[Tuple[JSONPath, List[ComponentView]]
-                             ] = instrumented_component_views(app_json)
-
-            st.header("Components")
-
-            for query, component in classes:
-
-                if len(query.path) == 0:
-                    # Skip App, will still list A.app under "app" below.
-                    continue
-
-                # Draw the accessor/path within the wrapped app of the component.
-                st.subheader(f"Component {render_selector_markdown(Select.for_app(query))}")
-
-                # Draw the python class information of this component.
-                cls = component.cls
-                base_cls = cls.base_class()
-                label = f"__{repr(cls)}__"
-                if str(base_cls) != str(cls):
-                    label += f" < __{repr(base_cls)}__"
-                st.write("Python class: " + label)
-
-                # Per-component-type drawing routines.
-                if isinstance(component, LLM):
-                    draw_llm_info(component=component, query=query)
-
-                elif isinstance(component, Prompt):
-                    draw_prompt_info(component=component, query=query)
-
-                elif isinstance(component, Other):
-                    with st.expander("Uncategorized Component Details:"):
-                        st.json(jsonify(component.json, skip_specials=True))
-
-                else:
-                    with st.expander("Unhandled Component Details:"):
-                        st.json(jsonify(component.json, skip_specials=True))
-
-                # Draw the calls issued to component.
-                calls = [
-                    call for call in record.calls
-                    if query == call.stack[-1].path
-                ]
-                if len(calls) > 0:
-                    # st.subheader("Calls to component:")
-                    for call in calls:
-                        draw_call(call)
-=======
             classes: Iterable[Tuple[JSONPath, ComponentView]] = list(instrumented_component_views(app_json))
             classes_map = {path: view for path, view in classes}
 
@@ -343,17 +287,6 @@
                         continue
 
                     render_component(query, component)
-
-                    # Draw the calls issued to component.
-                    #calls = [
-                    #    call for call in record.calls
-                    #    if query == call.stack[-1].path
-                    #]
-                    #if len(calls) > 0:
-                    #    st.subheader("Calls to component:")
-                    #    for call in calls:
-                    #        draw_call(call)
->>>>>>> c3f0f8e6
 
             st.header("More options:")
 

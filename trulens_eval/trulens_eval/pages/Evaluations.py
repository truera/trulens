import json
from typing import Dict, List

import matplotlib.pyplot as plt
import pandas as pd
from st_aggrid import AgGrid
from st_aggrid.grid_options_builder import GridOptionsBuilder
from st_aggrid.shared import GridUpdateMode
from st_aggrid.shared import JsCode
import streamlit as st
from trulens_eval.schema import Record
from trulens_eval.util import GetItemOrAttribute
from ux.add_logo import add_logo

from trulens_eval import Tru
from trulens_eval import tru_db
from trulens_eval.util import is_empty, matching_objects
from trulens_eval.util import is_noserio
from trulens_eval.tru_db import TruDB
from trulens_eval.ux.components import draw_calls

st.set_page_config(page_title="Evaluations", layout="wide")

st.title("Evaluations")

st.runtime.legacy_caching.clear_cache()

add_logo()

tru = Tru()
lms = tru.db

df_results, feedback_cols = lms.get_records_and_feedback([])

if df_results.empty:
    st.write("No records yet...")

else:
    chains = list(df_results.chain_id.unique())
    if 'chain' in st.session_state:
        chain = st.session_state.chain
    else:
        chain = chains

    options = st.multiselect('Filter Applications', chains, default=chain)

    if (len(options) == 0):
        st.header("All Applications")
        chain_df = df_results

    elif (len(options) == 1):
        st.header(options[0])

        chain_df = df_results[df_results.chain_id.isin(options)]

    else:
        st.header("Multiple Applications Selected")

        chain_df = df_results[df_results.chain_id.isin(options)]

    tab1, tab2 = st.tabs(["Records", "Feedback Functions"])

    with tab1:
        gridOptions = {'alwaysShowHorizontalScroll': True}
        evaluations_df = chain_df
        gb = GridOptionsBuilder.from_dataframe(evaluations_df)

        cellstyle_jscode = JsCode(
            """
        function(params) {
            if (parseFloat(params.value) < 0.5) {
                return {
                    'color': 'black',
                    'backgroundColor': '#FCE6E6'
                }
            } else if (parseFloat(params.value) >= 0.5) {
                return {
                    'color': 'black',
                    'backgroundColor': '#4CAF50'
                }
            } else {
                return {
                    'color': 'black',
                    'backgroundColor': 'white'
                }
            }
        };
        """
        )

        gb.configure_column('record_json', header_name='Record JSON', hide=True)
        gb.configure_column('chain_json', header_name='Chain JSON', hide=True)
        gb.configure_column('cost_json', header_name='Cost JSON', hide=True)

        gb.configure_column('record_id', header_name='Record ID', hide=True)
        gb.configure_column('chain_id', header_name='Chain ID')
        gb.configure_column('feedback_id', header_name='Feedback ID', hide=True)
        gb.configure_column('input', header_name='User Input')
        gb.configure_column(
            'output',
            header_name='Response',
        )
        gb.configure_column('total_tokens', header_name='Total Tokens (#)')
        gb.configure_column('total_cost', header_name='Total Cost (USD)')
        gb.configure_column('tags', header_name='Tags')
        gb.configure_column('ts', header_name='Time Stamp')

        for feedback_col in evaluations_df.columns.drop(['chain_id', 'ts',
                                                         'total_tokens',
                                                         'total_cost']):
            gb.configure_column(feedback_col, cellStyle=cellstyle_jscode)
        gb.configure_pagination()
        gb.configure_side_bar()
        gb.configure_selection(selection_mode="single", use_checkbox=False)

        #gb.configure_default_column(groupable=True, value=True, enableRowGroup=True, aggFunc="sum", editable=True)
        gridOptions = gb.build()
        data = AgGrid(
            evaluations_df,
            gridOptions=gridOptions,
            update_mode=GridUpdateMode.SELECTION_CHANGED,
            allow_unsafe_jscode=True
        )

        selected_rows = data['selected_rows']
        selected_rows = pd.DataFrame(selected_rows)

        if len(selected_rows) == 0:
            st.write("Hint: select a row to display chain metadata")

        else:
            st.header(
                f"Selected LLM Application: {selected_rows['chain_id'][0]}"
            )
            st.text(f"Selected Record ID: {selected_rows['record_id'][0]}")

            prompt = selected_rows['input'][0]
            response = selected_rows['output'][0]

            with st.expander("Input Prompt", expanded=True):
                st.write(prompt)

            with st.expander("Response", expanded=True):
                st.write(response)

            record_str = selected_rows['record_json'][0]
            record_json = json.loads(record_str)
            record = Record(**record_json)

<<<<<<< HEAD
            details = selected_rows['chain_json'][0]
            details_json = json.loads(details)
=======
            st.header("Call Trace")

            draw_calls(record)
            
            details = selected_rows['chain_json'][0]
            chain_json = json.loads(details) # chains may not be deserializable, don't try to, keep it json.
            #json.loads(details))  # ???
            chain_json = chain_json['chain']
>>>>>>> e0d899f5

            step_llm = GetItemOrAttribute(item_or_attribute="llm")
            step_prompt = GetItemOrAttribute(item_or_attribute="prompt")
            step_call = GetItemOrAttribute(item_or_attribute="_call")

            llm_queries = list(
                matching_objects(
                    chain_json,
                    match=lambda q, o: len(q.path) > 0 and step_llm == q.path[-1]
                )
            )

            prompt_queries = list(
                matching_objects(
                    chain_json,
                    match=lambda q, o: len(q.path) > 0 and step_prompt == q.path[-1] and step_call not in q._path
                )
            )

            max_len = max(len(llm_queries), len(prompt_queries))

            for i in range(max_len + 1):
                st.header(f"Component {i+1}")
                render_calls(record_json, i + 1)
                if i < len(llm_queries):
                    query, llm_details_json = llm_queries[i]
<<<<<<< HEAD
                    st.subheader(f"LLM Details:")
=======
                    path_str = str(query)
                    st.header(f"LLM Step {i}: {path_str[:-4]}") # TODO: chopped off ".llm"from the end
                    
                    st.subheader(f"LLM Details:")
                    st.text(path_str)

>>>>>>> e0d899f5
                    llm_kv = {
                        k: v
                        for k, v in llm_details_json.items()
                        if (v is not None) and not is_empty(v) and
                        not is_noserio(v)
                    }
                    # CSS to inject contained in a string
                    hide_table_row_index = """
                                <style>
                                thead tr th:first-child {display:none}
                                tbody th {display:none}
                                </style>
                                """
                    df = pd.DataFrame.from_dict(
                        llm_kv, orient='index'
                    ).transpose()

                    # Iterate over each column of the DataFrame
                    for column in df.columns:
                        # Check if any cell in the column is a dictionary
                        if any(isinstance(cell, dict) for cell in df[column]):
                            # Create new columns for each key in the dictionary
                            new_columns = df[column].apply(
                                lambda x: pd.Series(x)
                                if isinstance(x, dict) else pd.Series()
                            )
                            new_columns.columns = [
                                f"{key}" for key in new_columns.columns
                            ]

                            # Remove extra zeros after the decimal point
                            new_columns = new_columns.applymap(
                                lambda x: '{0:g}'.format(x)
                                if isinstance(x, float) else x
                            )

                            # Add the new columns to the original DataFrame
                            df = pd.concat(
                                [df.drop(column, axis=1), new_columns], axis=1
                            )
                    # Inject CSS with Markdown
                    st.markdown(hide_table_row_index, unsafe_allow_html=True)
                    st.table(df)

                if i < len(prompt_queries):
                    query, prompt_details_json = prompt_queries[i]
                    path_str = str(query)
                    st.subheader(f"Prompt Details:")
                    st.text(path_str)

                    prompt_types = {
                        k: v
                        for k, v in prompt_details_json.items()
                        if (v is not None) and not is_empty(v) and
                        not is_noserio(v)
                    }

                    for key, value in prompt_types.items():
                        with st.expander(key.capitalize(), expanded=True):
                            if isinstance(value, (Dict, List)):
                                st.write(value)
                            else:
                                if isinstance(value, str) and len(value) > 32:
                                    st.text(value)
                                else:
                                    st.write(value)

            st.header("More options:")
            if st.button("Display full chain json"):

                st.write(chain_json)

            if st.button("Display full record json"):

                st.write(record_json)

    with tab2:
        feedback = feedback_cols
        cols = 4
        rows = len(feedback) // cols + 1

        for row_num in range(rows):
            with st.container():
                columns = st.columns(cols)
                for col_num in range(cols):
                    with columns[col_num]:
                        ind = row_num * cols + col_num
                        if ind < len(feedback):
                            # Generate histogram
                            fig, ax = plt.subplots()
                            bins = [
                                0, 0.2, 0.4, 0.6, 0.8, 1.0
                            ]  # Quintile buckets
                            ax.hist(
                                chain_df[feedback[ind]],
                                bins=bins,
                                edgecolor='black',
                                color='#2D736D'
                            )
                            ax.set_xlabel('Feedback Value')
                            ax.set_ylabel('Frequency')
                            ax.set_title(feedback[ind], loc='center')
                            st.pyplot(fig)<|MERGE_RESOLUTION|>--- conflicted
+++ resolved
@@ -147,10 +147,6 @@
             record_json = json.loads(record_str)
             record = Record(**record_json)
 
-<<<<<<< HEAD
-            details = selected_rows['chain_json'][0]
-            details_json = json.loads(details)
-=======
             st.header("Call Trace")
 
             draw_calls(record)
@@ -159,7 +155,6 @@
             chain_json = json.loads(details) # chains may not be deserializable, don't try to, keep it json.
             #json.loads(details))  # ???
             chain_json = chain_json['chain']
->>>>>>> e0d899f5
 
             step_llm = GetItemOrAttribute(item_or_attribute="llm")
             step_prompt = GetItemOrAttribute(item_or_attribute="prompt")
@@ -183,19 +178,14 @@
 
             for i in range(max_len + 1):
                 st.header(f"Component {i+1}")
-                render_calls(record_json, i + 1)
+                draw_calls(record_json, i + 1)
+                
                 if i < len(llm_queries):
                     query, llm_details_json = llm_queries[i]
-<<<<<<< HEAD
                     st.subheader(f"LLM Details:")
-=======
                     path_str = str(query)
-                    st.header(f"LLM Step {i}: {path_str[:-4]}") # TODO: chopped off ".llm"from the end
-                    
-                    st.subheader(f"LLM Details:")
-                    st.text(path_str)
-
->>>>>>> e0d899f5
+                    st.text(path_str[:-4])
+
                     llm_kv = {
                         k: v
                         for k, v in llm_details_json.items()

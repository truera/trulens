--- conflicted
+++ resolved
@@ -37,12 +37,6 @@
             model_engine (str): The LiteLLM completion model.Defaults to `gpt-3.5-turbo`
             endpoint (Endpoint): Internal Usage for DB serialization
         """
-<<<<<<< HEAD
-        import litellm
-
-=======
-        
->>>>>>> bce79f48
         # TODO: why was self_kwargs required here independently of kwargs?
         self_kwargs = dict()
         self_kwargs.update(**kwargs)

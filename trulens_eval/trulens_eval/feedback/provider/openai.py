import logging
from typing import Dict, Optional, Sequence

import openai as oai
import pydantic

from trulens_eval.feedback.provider.base import LLMProvider
from trulens_eval.feedback.provider.endpoint import OpenAIClient
from trulens_eval.feedback.provider.endpoint import OpenAIEndpoint
from trulens_eval.feedback.provider.endpoint.base import Endpoint
from trulens_eval.utils.pyschema import CLASS_INFO

logger = logging.getLogger(__name__)


class OpenAI(LLMProvider):
    """
    Out of the box feedback functions calling OpenAI APIs.
    """

    # model_engine: str # LLMProvider

    # Endpoint cannot presently be serialized but is constructed in __init__
    # below so it is ok.
    endpoint: Endpoint = pydantic.Field(exclude=True)

    def __init__(
        self, *args, endpoint=None, model_engine="gpt-3.5-turbo", **kwargs
    ):
        # NOTE(piotrm): pydantic adds endpoint to the signature of this
        # constructor if we don't include it explicitly, even though we set it
        # down below. Adding it as None here as a temporary hack.
        """
        Create an OpenAI Provider with out of the box feedback functions.

        **Usage:** ```python from trulens_eval.feedback.provider.openai import
        OpenAI openai_provider = OpenAI() ```

        Args:
            model_engine (str): The OpenAI completion model. Defaults to
              `gpt-3.5-turbo`
            endpoint (Endpoint): Internal Usage for DB serialization. This
              argument is intentionally ignored.
        """
        # TODO: why was self_kwargs required here independently of kwargs?
        self_kwargs = dict()
        self_kwargs.update(**kwargs)
        self_kwargs['model_engine'] = model_engine

        self_kwargs['endpoint'] = OpenAIEndpoint(*args, **kwargs)

        super().__init__(
            **self_kwargs
        )  # need to include pydantic.BaseModel.__init__

    # LLMProvider requirement
    def _create_chat_completion(
        self,
        prompt: Optional[str] = None,
        messages: Optional[Sequence[Dict]] = None,
        **kwargs
    ) -> str:
        if 'model' not in kwargs:
            kwargs['model'] = self.model_engine

        if 'temperature' not in kwargs:
            kwargs['temperature'] = 0.0

        if 'seed' not in kwargs:
            kwargs['seed'] = 123

        if prompt is not None:
            completion = self.endpoint.client.chat.completions.create(
                messages=[{
                    "role": "system",
                    "content": prompt
                }], **kwargs
            )
        elif messages is not None:
            completion = self.endpoint.client.chat.completions.create(
                messages=messages, **kwargs
            )

        else:
            raise ValueError("`prompt` or `messages` must be specified.")

        return completion.choices[0].message.content

    def _moderation(self, text: str):
        # See https://platform.openai.com/docs/guides/moderation/overview .
        moderation_response = self.endpoint.run_me(
            lambda: self.endpoint.client.moderations.create(input=text)
        )
        return moderation_response.results[0]

    # TODEP
    def moderation_hate(self, text: str) -> float:
        """
        Uses OpenAI's Moderation API. A function that checks if text is hate
        speech.

        **Usage:**
        ```python
        from trulens_eval import Feedback
        from trulens_eval.feedback.provider.openai import OpenAI
        openai_provider = OpenAI()

        feedback = Feedback(
            openai_provider.moderation_hate, higher_is_better=False
        ).on_output()
        ```

        The `on_output()` selector can be changed. See [Feedback Function
        Guide](https://www.trulens.org/trulens_eval/feedback_function_guide/)

        Args:
            text (str): Text to evaluate.

        Returns:
            float: A value between 0.0 (not hate) and 1.0 (hate).
        """
        openai_response = self._moderation(text)
        return float(openai_response.category_scores.hate)

    # TODEP
    def moderation_hatethreatening(self, text: str) -> float:
        """
        Uses OpenAI's Moderation API. A function that checks if text is
        threatening speech.

        **Usage:**
        ```python
        from trulens_eval import Feedback
        from trulens_eval.feedback.provider.openai import OpenAI
        openai_provider = OpenAI()

        feedback = Feedback(
            openai_provider.moderation_hatethreatening, higher_is_better=False
        ).on_output()
        ```

        The `on_output()` selector can be changed. See [Feedback Function
        Guide](https://www.trulens.org/trulens_eval/feedback_function_guide/)

        Args:
            text (str): Text to evaluate.

        Returns:
            float: A value between 0.0 (not threatening) and 1.0 (threatening).
        """
        openai_response = self._moderation(text)

        return float(openai_response.category_scores.hate_threatening)

    # TODEP
    def moderation_selfharm(self, text: str) -> float:
        """
        Uses OpenAI's Moderation API. A function that checks if text is about
        self harm.

        **Usage:**
        ```python
        from trulens_eval import Feedback
        from trulens_eval.feedback.provider.openai import OpenAI
        openai_provider = OpenAI()

        feedback = Feedback(
            openai_provider.moderation_selfharm, higher_is_better=False
        ).on_output()
        ```

        The `on_output()` selector can be changed. See [Feedback Function
        Guide](https://www.trulens.org/trulens_eval/feedback_function_guide/)

        Args:
            text (str): Text to evaluate.

        Returns:
            float: A value between 0.0 (not self harm) and 1.0 (self harm).
        """
        openai_response = self._moderation(text)

        return float(openai_response.category_scores.self_harm)

    # TODEP
    def moderation_sexual(self, text: str) -> float:
        """
        Uses OpenAI's Moderation API. A function that checks if text is sexual
        speech.

        **Usage:**
        ```python
        from trulens_eval import Feedback
        from trulens_eval.feedback.provider.openai import OpenAI
        openai_provider = OpenAI()

        feedback = Feedback(
            openai_provider.moderation_sexual, higher_is_better=False
        ).on_output()
        ```
        The `on_output()` selector can be changed. See [Feedback Function
        Guide](https://www.trulens.org/trulens_eval/feedback_function_guide/)

        Args:
            text (str): Text to evaluate.

        Returns:
            float: A value between 0.0 (not sexual) and 1.0 (sexual).
        """
        openai_response = self._moderation(text)

        return float(openai_response.category_scores.sexual)

    # TODEP
    def moderation_sexualminors(self, text: str) -> float:
        """
        Uses OpenAI's Moderation API. A function that checks if text is about
        sexual minors.

        **Usage:**
        ```python
        from trulens_eval import Feedback
        from trulens_eval.feedback.provider.openai import OpenAI
        openai_provider = OpenAI()

        feedback = Feedback(
            openai_provider.moderation_sexualminors, higher_is_better=False
        ).on_output()
        ```

        The `on_output()` selector can be changed. See [Feedback Function
        Guide](https://www.trulens.org/trulens_eval/feedback_function_guide/)

        Args:
            text (str): Text to evaluate.

        Returns:
            float: A value between 0.0 (not sexual minors) and 1.0 (sexual
            minors).
        """

        openai_response = self._moderation(text)

        return float(oopenai_response.category_scores.sexual_minors)

    # TODEP
    def moderation_violence(self, text: str) -> float:
        """
        Uses OpenAI's Moderation API. A function that checks if text is about
        violence.

        **Usage:**
        ```python
        from trulens_eval import Feedback
        from trulens_eval.feedback.provider.openai import OpenAI
        openai_provider = OpenAI()

        feedback = Feedback(
            openai_provider.moderation_violence, higher_is_better=False
        ).on_output()
        ```

        The `on_output()` selector can be changed. See [Feedback Function
        Guide](https://www.trulens.org/trulens_eval/feedback_function_guide/)

        Args:
            text (str): Text to evaluate.

        Returns:
            float: A value between 0.0 (not violence) and 1.0 (violence).
        """
        openai_response = self._moderation(text)

        return float(openai_response.category_scores.violence)

    # TODEP
    def moderation_violencegraphic(self, text: str) -> float:
        """
        Uses OpenAI's Moderation API. A function that checks if text is about
        graphic violence.

        **Usage:**
        ```python
        from trulens_eval import Feedback
        from trulens_eval.feedback.provider.openai import OpenAI
        openai_provider = OpenAI()

        feedback = Feedback(
            openai_provider.moderation_violencegraphic, higher_is_better=False
        ).on_output()
        ```

        The `on_output()` selector can be changed. See [Feedback Function
        Guide](https://www.trulens.org/trulens_eval/feedback_function_guide/)

        Args:
            text (str): Text to evaluate.

        Returns:
            float: A value between 0.0 (not graphic violence) and 1.0 (graphic
            violence).
        """
        openai_response = self._moderation(text)

        return float(openai_response.category_scores.violence_graphic)

    # TODEP
    def moderation_harassment(self, text: str) -> float:
        """
        Uses OpenAI's Moderation API. A function that checks if text is about
        graphic violence.

        **Usage:**
        ```python
        from trulens_eval import Feedback
        from trulens_eval.feedback.provider.openai import OpenAI
        openai_provider = OpenAI()

        feedback = Feedback(
            openai_provider.moderation_harassment, higher_is_better=False
        ).on_output()
        ```

        The `on_output()` selector can be changed. See [Feedback Function
        Guide](https://www.trulens.org/trulens_eval/feedback_function_guide/)

        Args:
            text (str): Text to evaluate.

        Returns:
            float: A value between 0.0 (not harrassment) and 1.0 (harrassment).
        """
        openai_response = self._moderation(text)

        return float(openai_response.category_scores.harassment)

    def moderation_harassment_threatening(self, text: str) -> float:
        """
        Uses OpenAI's Moderation API. A function that checks if text is about
        graphic violence.

        **Usage:**
        ```python
        from trulens_eval import Feedback
        from trulens_eval.feedback.provider.openai import OpenAI
        openai_provider = OpenAI()

        feedback = Feedback(
            openai_provider.moderation_harassment_threatening, higher_is_better=False
        ).on_output()
        ```

        The `on_output()` selector can be changed. See [Feedback Function
        Guide](https://www.trulens.org/trulens_eval/feedback_function_guide/)

        Args:
            text (str): Text to evaluate.

        Returns:
            float: A value between 0.0 (not harrassment/threatening) and 1.0 (harrassment/threatening).
        """
        openai_response = self._moderation(text)

        return float(openai_response.category_scores.harassment)


class AzureOpenAI(OpenAI):
    """
    Out of the box feedback functions calling AzureOpenAI APIs. Has the same
    functionality as OpenAI out of the box feedback functions.
    """

    # Sent to our openai client wrapper but need to keep here as well so that it
    # gets dumped when jsonifying.
    deployment_name: str = pydantic.Field(alias="model_engine")

    def __init__(self, deployment_name: str, endpoint=None, **kwargs):
        # NOTE(piotrm): pydantic adds endpoint to the signature of this
        # constructor if we don't include it explicitly, even though we set it
        # down below. Adding it as None here as a temporary hack.
        """
        Wrapper to use Azure OpenAI. Please export the following env variables.
        These can be retrieved from https://oai.azure.com/ .

        - AZURE_OPENAI_ENDPOINT
        - AZURE_OPENAI_API_KEY
        - OPENAI_API_VERSION

        Deployment name below is also found on the oai azure page.

        **Usage:**
        ```python
        from trulens_eval.feedback.provider.openai import AzureOpenAI
        openai_provider = AzureOpenAI(deployment_name="...")

        openai_provider.relevance(
            prompt="Where is Germany?",
            response="Poland is in Europe."
        ) # low relevance
        ```

        Args:
            - deployment_name (str, required): The name of the deployment.

            - endpoint (Optional[Endpoint]): Internal Usage for DB
              serialization. This argument is intentionally ignored.
        """

        # Make a dict of args to pass to AzureOpenAI client. Remove any we use
        # for our needs. Note that model name / deployment name is not set in
        # that client and instead is an argument to each chat request. We pass
        # that through the super class's `_create_chat_completion`.
        client_kwargs = dict(kwargs)
        if CLASS_INFO in client_kwargs:
            del client_kwargs[CLASS_INFO]
        if "model_engine" in client_kwargs:
            # delete from client args
            del client_kwargs["model_engine"]
        else:
            # but include in provider args
            kwargs['model_engine'] = deployment_name

        kwargs["client"] = OpenAIClient(client=oai.AzureOpenAI(**client_kwargs))

        super().__init__(
<<<<<<< HEAD
            endpoint=None,
            **kwargs
=======
            endpoint=endpoint, **kwargs
>>>>>>> 1b7c5167
        )  # need to include pydantic.BaseModel.__init__

    def _create_chat_completion(self, *args, **kwargs):
        """
        We need to pass `engine`
        """
        return super()._create_chat_completion(*args, **kwargs)<|MERGE_RESOLUTION|>--- conflicted
+++ resolved
@@ -423,12 +423,8 @@
         kwargs["client"] = OpenAIClient(client=oai.AzureOpenAI(**client_kwargs))
 
         super().__init__(
-<<<<<<< HEAD
             endpoint=None,
             **kwargs
-=======
-            endpoint=endpoint, **kwargs
->>>>>>> 1b7c5167
         )  # need to include pydantic.BaseModel.__init__
 
     def _create_chat_completion(self, *args, **kwargs):

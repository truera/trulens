--- conflicted
+++ resolved
@@ -702,12 +702,8 @@
         return self._extract_score_and_reasons_from_response(
             system_prompt, user_prompt=text
         )
-<<<<<<< HEAD
-
-    # TODEP
-=======
-    
->>>>>>> 14acfc64
+
+    # TODEP
     def correctness(self, text: str) -> float:
         """
         Uses OpenAI's Chat Completion Model. A function that completes a

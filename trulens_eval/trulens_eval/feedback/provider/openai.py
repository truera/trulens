import logging
import os

import openai

from trulens_eval.feedback import prompts
from trulens_eval.feedback.provider.base import Provider
from trulens_eval.feedback.provider.endpoint import OpenAIEndpoint
from trulens_eval.feedback.provider.endpoint.base import Endpoint
from trulens_eval.keys import set_openai_key
from trulens_eval.utils.generated import re_1_10_rating

logger = logging.getLogger(__name__)


class OpenAI(Provider):
    """Out of the box feedback functions calling OpenAI APIs.
    """
    model_engine: str
    endpoint: Endpoint

    def __init__(
        self, *args, endpoint=None, model_engine="gpt-3.5-turbo", **kwargs
    ):
        # NOTE(piotrm): pydantic adds endpoint to the signature of this
        # constructor if we don't include it explicitly, even though we set it
        # down below. Adding it as None here as a temporary hack.

        """
        Create an OpenAI Provider with out of the box feedback functions.

        **Usage:**
        ```
        from trulens_eval.feedback.provider.openai import OpenAI
        openai_provider = OpenAI()

        ```

        Args:
            model_engine (str): The OpenAI completion model. Defaults to `gpt-3.5-turbo`
            endpoint (Endpoint): Internal Usage for DB serialization
        """
        # TODO: why was self_kwargs required here independently of kwargs?
        self_kwargs = dict()
        self_kwargs.update(**kwargs)
        self_kwargs['model_engine'] = model_engine
        self_kwargs['endpoint'] = OpenAIEndpoint(*args, **kwargs)

        super().__init__(
            **self_kwargs
        )  # need to include pydantic.BaseModel.__init__

        set_openai_key()

    def _create_chat_completion(self, *args, **kwargs):
        return openai.ChatCompletion.create(*args, **kwargs)

    def _moderation(self, text: str):
        return self.endpoint.run_me(
            lambda: openai.Moderation.create(input=text)
        )

    def moderation_not_hate(self, text: str) -> float:
        """
        Uses OpenAI's Moderation API. A function that checks if text is hate
        speech.

        **Usage:**
        ```
        from trulens_eval import Feedback
        from trulens_eval.feedback.provider.openai import OpenAI
        openai_provider = OpenAI()

        feedback = Feedback(openai_provider.moderation_not_hate).on_output() 
        ```
        The `on_output()` selector can be changed. See [Feedback Function Guide](https://www.trulens.org/trulens_eval/feedback_function_guide/)

        Args:
            text (str): Text to evaluate.

        Returns:
            float: A value between 0 and 1. 0 being "hate" and 1 being "not
            hate".
        """
        openai_response = self._moderation(text)
        return 1 - float(
            openai_response["results"][0]["category_scores"]["hate"]
        )

    def moderation_not_hatethreatening(self, text: str) -> float:
        """
        Uses OpenAI's Moderation API. A function that checks if text is
        threatening speech.

        **Usage:**
        ```
        from trulens_eval import Feedback
        from trulens_eval.feedback.provider.openai import OpenAI
        openai_provider = OpenAI()

        feedback = Feedback(openai_provider.moderation_not_hatethreatening).on_output() 
        ```
        The `on_output()` selector can be changed. See [Feedback Function Guide](https://www.trulens.org/trulens_eval/feedback_function_guide/)

        Args:
            text (str): Text to evaluate.

        Returns:
            float: A value between 0 and 1. 0 being "threatening" and 1 being
            "not threatening".
        """
        openai_response = self._moderation(text)

        return 1 - int(
            openai_response["results"][0]["category_scores"]["hate/threatening"]
        )

    def moderation_not_selfharm(self, text: str) -> float:
        """
        Uses OpenAI's Moderation API. A function that checks if text is about
        self harm.

        **Usage:**
        ```
        from trulens_eval import Feedback
        from trulens_eval.feedback.provider.openai import OpenAI
        openai_provider = OpenAI()

        feedback = Feedback(openai_provider.moderation_not_selfharm).on_output() 
        ```
        The `on_output()` selector can be changed. See [Feedback Function Guide](https://www.trulens.org/trulens_eval/feedback_function_guide/)

        Args:
            text (str): Text to evaluate.

        Returns:
            float: A value between 0 and 1. 0 being "self harm" and 1 being "not
            self harm".
        """
        openai_response = self._moderation(text)

        return 1 - int(
            openai_response["results"][0]["category_scores"]["self-harm"]
        )

    def moderation_not_sexual(self, text: str) -> float:
        """
        Uses OpenAI's Moderation API. A function that checks if text is sexual
        speech.

        **Usage:**
        ```
        from trulens_eval import Feedback
        from trulens_eval.feedback.provider.openai import OpenAI
        openai_provider = OpenAI()

        feedback = Feedback(openai_provider.moderation_not_sexual).on_output() 
        ```
        The `on_output()` selector can be changed. See [Feedback Function Guide](https://www.trulens.org/trulens_eval/feedback_function_guide/)

        
        Args:
            text (str): Text to evaluate.

        Returns:
            float: A value between 0 and 1. 0 being "sexual" and 1 being "not
            sexual".
        """
        openai_response = self._moderation(text)

        return 1 - int(
            openai_response["results"][0]["category_scores"]["sexual"]
        )

    def moderation_not_sexualminors(self, text: str) -> float:
        """
        Uses OpenAI's Moderation API. A function that checks if text is about
        sexual minors.

        **Usage:**
        ```
        from trulens_eval import Feedback
        from trulens_eval.feedback.provider.openai import OpenAI
        openai_provider = OpenAI()

        feedback = Feedback(openai_provider.moderation_not_sexualminors).on_output() 
        ```
        The `on_output()` selector can be changed. See [Feedback Function Guide](https://www.trulens.org/trulens_eval/feedback_function_guide/)

        Args:
            text (str): Text to evaluate.

        Returns:
            float: A value between 0 and 1. 0 being "sexual minors" and 1 being
            "not sexual minors".
        """
        openai_response = self._moderation(text)

        return 1 - int(
            openai_response["results"][0]["category_scores"]["sexual/minors"]
        )

    def moderation_not_violence(self, text: str) -> float:
        """
        Uses OpenAI's Moderation API. A function that checks if text is about
        violence.

        **Usage:**
        ```
        from trulens_eval import Feedback
        from trulens_eval.feedback.provider.openai import OpenAI
        openai_provider = OpenAI()

        feedback = Feedback(openai_provider.moderation_not_violence).on_output() 
        ```
        The `on_output()` selector can be changed. See [Feedback Function Guide](https://www.trulens.org/trulens_eval/feedback_function_guide/)

        Args:
            text (str): Text to evaluate.

        Returns:
            float: A value between 0 and 1. 0 being "violence" and 1 being "not
            violence".
        """
        openai_response = self._moderation(text)

        return 1 - int(
            openai_response["results"][0]["category_scores"]["violence"]
        )

    def moderation_not_violencegraphic(self, text: str) -> float:
        """
        Uses OpenAI's Moderation API. A function that checks if text is about
        graphic violence.

        **Usage:**
        ```
        from trulens_eval import Feedback
        from trulens_eval.feedback.provider.openai import OpenAI
        openai_provider = OpenAI()

        feedback = Feedback(openai_provider.moderation_not_violencegraphic).on_output() 
        ```
        The `on_output()` selector can be changed. See [Feedback Function Guide](https://www.trulens.org/trulens_eval/feedback_function_guide/)

        Args:
            text (str): Text to evaluate.

        Returns:
            float: A value between 0 and 1. 0 being "graphic violence" and 1
            being "not graphic violence".
        """
        openai_response = self._moderation(text)

        return 1 - int(
            openai_response["results"][0]["category_scores"]["violence/graphic"]
        )

    def _find_relevant_string(self, full_source, hypothesis):
        return self.endpoint.run_me(
            lambda: self._create_chat_completion(
                model=self.model_engine,
                temperature=0.0,
                messages=[
                    {
                        "role":
                            "system",
                        "content":
                            str.format(
                                prompts.SYSTEM_FIND_SUPPORTING,
                                prompt=full_source,
                            )
                    }, {
                        "role":
                            "user",
                        "content":
                            str.format(
                                prompts.USER_FIND_SUPPORTING,
                                response=hypothesis
                            )
                    }
                ]
            )["choices"][0]["message"]["content"]
        )

    def _summarized_groundedness(self, premise: str, hypothesis: str) -> float:
        """ A groundedness measure best used for summarized premise against simple hypothesis.
        This OpenAI implementation uses information overlap prompts.

        Args:
            premise (str): Summarized source sentences.
            hypothesis (str): Single statement setnece.

        Returns:
            float: Information Overlap
        """
        return re_1_10_rating(
            self.endpoint.run_me(
                lambda: self._create_chat_completion(
                    model=self.model_engine,
                    temperature=0.0,
                    messages=[
                        {
                            "role":
                                "system",
                            "content":
                                str.format(
                                    prompts.LLM_GROUNDEDNESS,
                                    premise=premise,
                                    hypothesis=hypothesis,
                                )
                        }
                    ]
                )["choices"][0]["message"]["content"]
            )
        ) / 10

    def _groundedness_doc_in_out(self, premise: str, hypothesis: str, chain_of_thought=True) -> str:
        """An LLM prompt using the entire document for premise and entire statement document for hypothesis

        Args:
            premise (str): A source document
            hypothesis (str): A statement to check

        Returns:
            str: An LLM response using a scorecard template
        """
        if chain_of_thought:
            system_prompt = prompts.LLM_GROUNDEDNESS_FULL_SYSTEM
        else:
            system_prompt =  prompts.LLM_GROUNDEDNESS_SYSTEM_NO_COT
        return self.endpoint.run_me(
            lambda: self._create_chat_completion(
                model=self.model_engine,
                temperature=0.0,
                messages=[
                    {
                        "role":
                            "system",
                        "content":
                            system_prompt
                    }, {
                        "role":
                            "user",
                        "content":
                            str.format(
                                prompts.LLM_GROUNDEDNESS_FULL_PROMPT,
                                premise=premise,
                                hypothesis=hypothesis
                            )
                    }
                ]
            )["choices"][0]["message"]["content"]
        )

    def _extract_score_and_reasons_from_response(self, system_prompt:str, user_prompt:str=None, normalize=10):
        """Extractor for our LLM prompts. If CoT is used; it will look for "Supporting Evidence" template.
        Otherwise, it will look for the typical 1-10 scoring.

<<<<<<< HEAD
        Args:
            system_prompt (str): A pre-formated system prompt

        Returns:
            The score and reason metadata if available.
=======
        **Usage:**
        ```
        from trulens_eval import Feedback
        from trulens_eval.feedback.provider.openai import OpenAI
        openai_provider = OpenAI()

        feedback = Feedback(openai_provider.qs_relevance).on_input_output() 
        ```
        The `on_input_output()` selector can be changed. See [Feedback Function Guide](https://www.trulens.org/trulens_eval/feedback_function_guide/)
        
        Usage on RAG Contexts:
        ```
        from trulens_eval import Feedback
        from trulens_eval.feedback.provider.openai import OpenAI
        openai_provider = OpenAI()

        feedback = Feedback(openai_provider.qs_relevance).on_input().on(
            TruLlama.select_source_nodes().node.text # See note below
        ).aggregate(np.mean) 

        ```
        The `on(...)` selector can be changed. See [Feedback Function Guide : Selectors](https://www.trulens.org/trulens_eval/feedback_function_guide/#selector-details)



        Args:
            question (str): A question being asked. 
            statement (str): A statement to the question.

        Returns:
            float: A value between 0 and 1. 0 being "not relevant" and 1 being "relevant".
>>>>>>> 1cbb802c
        """
        llm_messages = [
                        {
                            "role":
                                "system",
                            "content":
                                system_prompt
                        }
                    ]
        if user_prompt is not None:
            llm_messages.append({
                            "role": "user",
                            "content": user_prompt
                        })

        response = self.endpoint.run_me(
                lambda: self._create_chat_completion(
                    model=self.model_engine,
                    temperature=0.0,
                    messages=llm_messages
                )["choices"][0]["message"]["content"]
            )
        if "Supporting Evidence" in response:
            score = 0
            for line in response.split('\n'):
                    if "Score" in line:
                        score = re_1_10_rating(line) / normalize
            return score, {"reason": response}
        else:
            return re_1_10_rating(response) / normalize
    

    def qs_relevance(self, question: str, statement: str) -> float:
        """
        Uses OpenAI's Chat Completion App. A function that completes a
        template to check the relevance of the statement to the question.

        **Usage:**
        ```
        from trulens_eval import Feedback
        from trulens_eval.feedback.provider.openai import OpenAI
        openai_provider = OpenAI()

        feedback = Feedback(openai_provider.qs_relevance).on_input_output() 
        ```
        The `on_input_output()` selector can be changed. See [Feedback Function Guide](https://www.trulens.org/trulens_eval/feedback_function_guide/)
        
        Usage on RAG Contexts:
        ```
        from trulens_eval import Feedback
        from trulens_eval.feedback.provider.openai import OpenAI
        openai_provider = OpenAI()

        feedback = Feedback(openai_provider.qs_relevance).on_input().on(
            TruLlama.select_source_nodes().node.text # See note below
        ).aggregate(np.mean) 

        ```
        The `on(...)` selector can be changed. See [Feedback Function Guide : Selectors](https://www.trulens.org/trulens_eval/feedback_function_guide/#selector-details)



        Args:
            question (str): A question being asked. 
            statement (str): A statement to the question.

        Returns:
            float: A value between 0 and 1. 0 being "not relevant" and 1 being "relevant".
        """
        system_prompt = str.format(
                            prompts.QS_RELEVANCE,
                            question=question,
                            statement=statement
                        )
        return self._extract_score_and_reasons_from_response(system_prompt)

    def qs_relevance_with_cot_reasons(self, question: str, statement: str) -> float:
        """
        Uses OpenAI's Chat Completion App. A function that completes a
        template to check the relevance of the statement to the question.
        Also uses chain of thought methodology and emits the reasons.

        **Usage:**
        ```
        from trulens_eval import Feedback
        from trulens_eval.feedback.provider.openai import OpenAI
        openai_provider = OpenAI()

        feedback = Feedback(openai_provider.qs_relevance_with_cot_reasons).on_input_output() 
        ```
        The `on_input_output()` selector can be changed. See [Feedback Function Guide](https://www.trulens.org/trulens_eval/feedback_function_guide/)
        
        Usage on RAG Contexts:
        ```
        from trulens_eval import Feedback
        from trulens_eval.feedback.provider.openai import OpenAI
        openai_provider = OpenAI()

        feedback = Feedback(openai_provider.qs_relevance_with_cot_reasons).on_input().on(
            TruLlama.select_source_nodes().node.text # See note below
        ).aggregate(np.mean) 

        ```
        The `on(...)` selector can be changed. See [Feedback Function Guide : Selectors](https://www.trulens.org/trulens_eval/feedback_function_guide/#selector-details)



        Args:
            question (str): A question being asked. 
            statement (str): A statement to the question.

        Returns:
            float: A value between 0 and 1. 0 being "not relevant" and 1 being "relevant".
        """
        system_prompt = str.format(
                            prompts.QS_RELEVANCE,
                            question=question,
                            statement=statement
                        )
        system_prompt = system_prompt.replace("RELEVANCE:",prompts.COT_REASONS_TEMPLATE)
        return self._extract_score_and_reasons_from_response(system_prompt)


    def relevance(self, prompt: str, response: str) -> float:
        """
        Uses OpenAI's Chat Completion Model. A function that completes a
        template to check the relevance of the response to a prompt.

        **Usage:**
        ```
        from trulens_eval import Feedback
        from trulens_eval.feedback.provider.openai import OpenAI
        openai_provider = OpenAI()

        feedback = Feedback(openai_provider.relevance).on_input_output()
        ```
        The `on_input_output()` selector can be changed. See [Feedback Function Guide](https://www.trulens.org/trulens_eval/feedback_function_guide/)


        Usage on RAG Contexts:
        ```
        from trulens_eval import Feedback
        from trulens_eval.feedback.provider.openai import OpenAI
        openai_provider = OpenAI()

        feedback = Feedback(openai_provider.relevance).on_input().on(
            TruLlama.select_source_nodes().node.text # See note below
        ).aggregate(np.mean) 

        ```
        The `on(...)` selector can be changed. See [Feedback Function Guide : Selectors](https://www.trulens.org/trulens_eval/feedback_function_guide/#selector-details)


        Args:
            prompt (str): A text prompt to an agent. 
            response (str): The agent's response to the prompt.

        Returns:
            float: A value between 0 and 1. 0 being "not relevant" and 1 being "relevant".
        """
        system_prompt = str.format(
                            prompts.PR_RELEVANCE,
                            prompt=prompt,
                            response=response
                        )
        return self._extract_score_and_reasons_from_response(system_prompt)
    

    def relevance_with_cot_reasons(self, prompt: str, response: str) -> float:
        """
        Uses OpenAI's Chat Completion Model. A function that completes a
        template to check the relevance of the response to a prompt.
        Also uses chain of thought methodology and emits the reasons.

        **Usage:**
        ```
        from trulens_eval import Feedback
        from trulens_eval.feedback.provider.openai import OpenAI
        openai_provider = OpenAI()

        feedback = Feedback(openai_provider.relevance_with_cot_reasons).on_input_output()
        ```
        The `on_input_output()` selector can be changed. See [Feedback Function Guide](https://www.trulens.org/trulens_eval/feedback_function_guide/)


        Usage on RAG Contexts:
        ```
        from trulens_eval import Feedback
        from trulens_eval.feedback.provider.openai import OpenAI
        openai_provider = OpenAI()

        feedback = Feedback(openai_provider.relevance_with_cot_reasons).on_input().on(
            TruLlama.select_source_nodes().node.text # See note below
        ).aggregate(np.mean) 

        ```
        The `on(...)` selector can be changed. See [Feedback Function Guide : Selectors](https://www.trulens.org/trulens_eval/feedback_function_guide/#selector-details)


        Args:
            prompt (str): A text prompt to an agent. 
            response (str): The agent's response to the prompt.

        Returns:
            float: A value between 0 and 1. 0 being "not relevant" and 1 being "relevant".
        """
        system_prompt = str.format(
                            prompts.PR_RELEVANCE,
                            prompt=prompt,
                            response=response
                        )
        system_prompt = system_prompt.replace("RELEVANCE:",prompts.COT_REASONS_TEMPLATE)
        return self._extract_score_and_reasons_from_response(system_prompt)

    def sentiment(self, text: str) -> float:
        """
        Uses OpenAI's Chat Completion Model. A function that completes a
        template to check the sentiment of some text.

        **Usage:**
        ```
        from trulens_eval import Feedback
        from trulens_eval.feedback.provider.openai import OpenAI
        openai_provider = OpenAI()

        feedback = Feedback(openai_provider.sentiment).on_output() 
        ```
        The `on_output()` selector can be changed. See [Feedback Function Guide](https://www.trulens.org/trulens_eval/feedback_function_guide/)

        Args:
            text (str): Text to evaluate.

        Returns:
            float: A value between 0 and 1. 0 being "negative sentiment" and 1 being "positive sentiment".
<<<<<<< HEAD
        """
        system_prompt = prompts.SENTIMENT_SYSTEM_PROMPT
        return self._extract_score_and_reasons_from_response(system_prompt, user_prompt=text)
    
    
    def sentiment_with_cot_reasons(self, text: str) -> float:
=======
>>>>>>> 1cbb802c
        """
        Uses OpenAI's Chat Completion Model. A function that completes a
        template to check the sentiment of some text.
        Also uses chain of thought methodology and emits the reasons.

        **Usage:**
        ```
        from trulens_eval import Feedback
        from trulens_eval.feedback.provider.openai import OpenAI
        openai_provider = OpenAI()

        feedback = Feedback(openai_provider.sentiment_with_cot_reasons).on_output() 
        ```
        The `on_output()` selector can be changed. See [Feedback Function Guide](https://www.trulens.org/trulens_eval/feedback_function_guide/)

        Args:
            text (str): Text to evaluate.

        Returns:
            float: A value between 0 and 1. 0 being "negative sentiment" and 1 being "positive sentiment".
        """

        system_prompt = prompts.SENTIMENT_SYSTEM_PROMPT
        system_prompt = system_prompt + prompts.COT_REASONS_TEMPLATE
        return self._extract_score_and_reasons_from_response(system_prompt, user_prompt=text)

    def model_agreement(self, prompt: str, response: str) -> float:
        """
        Uses OpenAI's Chat GPT Model. A function that gives Chat GPT the same
        prompt and gets a response, encouraging truthfulness. A second template
        is given to Chat GPT with a prompt that the original response is
        correct, and measures whether previous Chat GPT's response is similar.

        **Usage:**
        ```
        from trulens_eval import Feedback
        from trulens_eval.feedback.provider.openai import OpenAI
        openai_provider = OpenAI()

        feedback = Feedback(openai_provider.model_agreement).on_input_output() 
        ```
        The `on_input_output()` selector can be changed. See [Feedback Function Guide](https://www.trulens.org/trulens_eval/feedback_function_guide/)

        
        Args:
            prompt (str): A text prompt to an agent. 
            response (str): The agent's response to the prompt.

        Returns:
            float: A value between 0 and 1. 0 being "not in agreement" and 1 being "in agreement".
        """
        logger.warning(
            "model_agreement has been deprecated. Use GroundTruthAgreement(ground_truth) instead."
        )
        oai_chat_response = self.endpoint.run_me(
            lambda: self._create_chat_completion(
                model=self.model_engine,
                temperature=0.0,
                messages=[
                    {
                        "role": "system",
                        "content": prompts.CORRECT_SYSTEM_PROMPT
                    }, {
                        "role": "user",
                        "content": prompt
                    }
                ]
            )["choices"][0]["message"]["content"]
        )
        agreement_txt = self._get_answer_agreement(
            prompt, response, oai_chat_response, self.model_engine
        )
        return re_1_10_rating(agreement_txt) / 10

    def conciseness(self, text: str) -> float:
        """
        Uses OpenAI's Chat Completion Model. A function that completes a
        template to check the conciseness of some text. Prompt credit to Langchain Eval.

        **Usage:**
        ```
        from trulens_eval import Feedback
        from trulens_eval.feedback.provider.openai import OpenAI
        openai_provider = OpenAI()

        feedback = Feedback(openai_provider.conciseness).on_output() 
        ```
        The `on_output()` selector can be changed. See [Feedback Function Guide](https://www.trulens.org/trulens_eval/feedback_function_guide/)


        Args:
            text (str): Text to evaluate.

        Returns:
            float: A value between 0 and 1. 0 being "not concise" and 1 being "concise".
        """

        system_prompt = prompts.LANGCHAIN_CONCISENESS_PROMPT
        return self._extract_score_and_reasons_from_response(system_prompt, user_prompt=text)

    def correctness(self, text: str) -> float:
        """
        Uses OpenAI's Chat Completion Model. A function that completes a
        template to check the correctness of some text. Prompt credit to Langchain Eval.

        **Usage:**
        ```
        from trulens_eval import Feedback
        from trulens_eval.feedback.provider.openai import OpenAI
        openai_provider = OpenAI()

        feedback = Feedback(openai_provider.correctness).on_output() 
        ```
        The `on_output()` selector can be changed. See [Feedback Function Guide](https://www.trulens.org/trulens_eval/feedback_function_guide/)

        Args:
            text (str): Text to evaluate.

        Returns:
            float: A value between 0 and 1. 0 being "not correct" and 1 being "correct".
        """

        system_prompt = prompts.LANGCHAIN_CORRECTNESS_PROMPT
        return self._extract_score_and_reasons_from_response(system_prompt, user_prompt=text)

    def correctness_with_cot_reasons(self, text: str) -> float:
        """
        Uses OpenAI's Chat Completion Model. A function that completes a
        template to check the correctness of some text. Prompt credit to Langchain Eval.
        Also uses chain of thought methodology and emits the reasons.

        **Usage:**
        ```
        from trulens_eval import Feedback
        from trulens_eval.feedback.provider.openai import OpenAI
        openai_provider = OpenAI()

        feedback = Feedback(openai_provider.correctness_with_cot_reasons).on_output() 
        ```
        The `on_output()` selector can be changed. See [Feedback Function Guide](https://www.trulens.org/trulens_eval/feedback_function_guide/)

        Args:
            text (str): Text to evaluate.

        Returns:
            float: A value between 0 and 1. 0 being "not correct" and 1 being "correct".
        """

        system_prompt = prompts.LANGCHAIN_CORRECTNESS_PROMPT
        system_prompt = system_prompt + prompts.COT_REASONS_TEMPLATE
        return self._extract_score_and_reasons_from_response(system_prompt, user_prompt=text)

    def coherence(self, text: str) -> float:
        """
        Uses OpenAI's Chat Completion Model. A function that completes a
        template to check the coherence of some text. Prompt credit to Langchain Eval.

        **Usage:**
        ```
        from trulens_eval import Feedback
        from trulens_eval.feedback.provider.openai import OpenAI
        openai_provider = OpenAI()

        feedback = Feedback(openai_provider.coherence).on_output() 
        ```
        The `on_output()` selector can be changed. See [Feedback Function Guide](https://www.trulens.org/trulens_eval/feedback_function_guide/)


        Args:
            text (str): The text to evaluate.

        Returns:
            float: A value between 0 and 1. 0 being "not coherent" and 1 being "coherent".
        """
        system_prompt = prompts.LANGCHAIN_COHERENCE_PROMPT
        return self._extract_score_and_reasons_from_response(system_prompt, user_prompt=text)
    
    def coherence_with_cot_reasons(self, text: str) -> float:
        """
        Uses OpenAI's Chat Completion Model. A function that completes a
        template to check the coherence of some text. Prompt credit to Langchain Eval.
        Also uses chain of thought methodology and emits the reasons.

        **Usage:**
        ```
        from trulens_eval import Feedback
        from trulens_eval.feedback.provider.openai import OpenAI
        openai_provider = OpenAI()

        feedback = Feedback(openai_provider.coherence_with_cot_reasons).on_output() 
        ```
        The `on_output()` selector can be changed. See [Feedback Function Guide](https://www.trulens.org/trulens_eval/feedback_function_guide/)


        Args:
            text (str): The text to evaluate.

        Returns:
            float: A value between 0 and 1. 0 being "not coherent" and 1 being "coherent".
        """
        system_prompt = prompts.LANGCHAIN_COHERENCE_PROMPT
        system_prompt = system_prompt + prompts.COT_REASONS_TEMPLATE
        return self._extract_score_and_reasons_from_response(system_prompt, user_prompt=text)

    def harmfulness(self, text: str) -> float:
        """
        Uses OpenAI's Chat Completion Model. A function that completes a
        template to check the harmfulness of some text. Prompt credit to Langchain Eval.

        **Usage:**
        ```
        from trulens_eval import Feedback
        from trulens_eval.feedback.provider.openai import OpenAI
        openai_provider = OpenAI()

        feedback = Feedback(openai_provider.harmfulness).on_output() 
        ```
        The `on_output()` selector can be changed. See [Feedback Function Guide](https://www.trulens.org/trulens_eval/feedback_function_guide/)

        
        Args:
            text (str): The text to evaluate.
<<<<<<< HEAD

        Returns:
            float: A value between 0 and 1. 0 being "harmful" and 1 being "not harmful".
        """
        system_prompt = prompts.LANGCHAIN_HARMFULNESS_PROMPT
        return self._extract_score_and_reasons_from_response(system_prompt, user_prompt=text)
        

    def harmfulness_with_cot_reasons(self, text: str) -> float:
        """
        Uses OpenAI's Chat Completion Model. A function that completes a
        template to check the harmfulness of some text. Prompt credit to Langchain Eval.
        Also uses chain of thought methodology and emits the reasons.

        **Usage:**
        ```
        from trulens_eval import Feedback
        from trulens_eval.feedback.provider.openai import OpenAI
        openai_provider = OpenAI()

        feedback = Feedback(openai_provider.harmfulness_with_cot_reasons).on_output() 
        ```
        The `on_output()` selector can be changed. See [Feedback Function Guide](https://www.trulens.org/trulens_eval/feedback_function_guide/)

        
        Args:
            text (str): The text to evaluate.
=======
>>>>>>> 1cbb802c

        Returns:
            float: A value between 0 and 1. 0 being "harmful" and 1 being "not harmful".
        """

        system_prompt = prompts.LANGCHAIN_HARMFULNESS_PROMPT
        system_prompt = system_prompt + prompts.COT_REASONS_TEMPLATE
        return self._extract_score_and_reasons_from_response(system_prompt, user_prompt=text)

    def maliciousness(self, text: str) -> float:
        """
        Uses OpenAI's Chat Completion Model. A function that completes a
        template to check the maliciousness of some text. Prompt credit to Langchain Eval.

        **Usage:**
        ```
        from trulens_eval import Feedback
        from trulens_eval.feedback.provider.openai import OpenAI
        openai_provider = OpenAI()

        feedback = Feedback(openai_provider.maliciousness).on_output() 
        ```
        The `on_output()` selector can be changed. See [Feedback Function Guide](https://www.trulens.org/trulens_eval/feedback_function_guide/)

        
        Args:
            text (str): The text to evaluate.

        Returns:
            float: A value between 0 and 1. 0 being "malicious" and 1 being "not malicious".
<<<<<<< HEAD
        """
        system_prompt = prompts.LANGCHAIN_MALICIOUSNESS_PROMPT
        return self._extract_score_and_reasons_from_response(system_prompt, user_prompt=text)
        
    
    def maliciousness_with_cot_reasons(self, text: str) -> float:
=======
>>>>>>> 1cbb802c
        """
        Uses OpenAI's Chat Completion Model. A function that completes a
        template to check the maliciousness of some text. Prompt credit to Langchain Eval.
        Also uses chain of thought methodology and emits the reasons.

        **Usage:**
        ```
        from trulens_eval import Feedback
        from trulens_eval.feedback.provider.openai import OpenAI
        openai_provider = OpenAI()

        feedback = Feedback(openai_provider.maliciousness_with_cot_reasons).on_output() 
        ```
        The `on_output()` selector can be changed. See [Feedback Function Guide](https://www.trulens.org/trulens_eval/feedback_function_guide/)

        
        Args:
            text (str): The text to evaluate.

        Returns:
            float: A value between 0 and 1. 0 being "malicious" and 1 being "not malicious".
        """
        system_prompt = prompts.LANGCHAIN_MALICIOUSNESS_PROMPT
        system_prompt = system_prompt + prompts.COT_REASONS_TEMPLATE
        return self._extract_score_and_reasons_from_response(system_prompt, user_prompt=text)
    
    def helpfulness(self, text: str) -> float:
        """
        Uses OpenAI's Chat Completion Model. A function that completes a
        template to check the helpfulness of some text. Prompt credit to Langchain Eval.

        **Usage:**
        ```
        from trulens_eval import Feedback
        from trulens_eval.feedback.provider.openai import OpenAI
        openai_provider = OpenAI()

        feedback = Feedback(openai_provider.helpfulness).on_output() 
        ```
        The `on_output()` selector can be changed. See [Feedback Function Guide](https://www.trulens.org/trulens_eval/feedback_function_guide/)
        
        Args:
            text (str): The text to evaluate.

        Returns:
            float: A value between 0 and 1. 0 being "not helpful" and 1 being "helpful".
        """
        system_prompt = prompts.LANGCHAIN_HELPFULNESS_PROMPT
        return self._extract_score_and_reasons_from_response(system_prompt, user_prompt=text)

    def helpfulness_with_cot_reasons(self, text: str) -> float:
        """
        Uses OpenAI's Chat Completion Model. A function that completes a
        template to check the helpfulness of some text. Prompt credit to Langchain Eval.
        Also uses chain of thought methodology and emits the reasons.

        **Usage:**
        ```
        from trulens_eval import Feedback
        from trulens_eval.feedback.provider.openai import OpenAI
        openai_provider = OpenAI()

        feedback = Feedback(openai_provider.helpfulness_with_cot_reasons).on_output() 
        ```
        The `on_output()` selector can be changed. See [Feedback Function Guide](https://www.trulens.org/trulens_eval/feedback_function_guide/)
        
        Args:
            text (str): The text to evaluate.

        Returns:
            float: A value between 0 and 1. 0 being "not helpful" and 1 being "helpful".
        """

        system_prompt = prompts.LANGCHAIN_HELPFULNESS_PROMPT
        system_prompt = system_prompt + prompts.COT_REASONS_TEMPLATE
        return self._extract_score_and_reasons_from_response(system_prompt, user_prompt=text)
    
    def controversiality(self, text: str) -> float:
        """
        Uses OpenAI's Chat Completion Model. A function that completes a
        template to check the controversiality of some text. Prompt credit to Langchain Eval.

        **Usage:**
        ```
        from trulens_eval import Feedback
        from trulens_eval.feedback.provider.openai import OpenAI
        openai_provider = OpenAI()

        feedback = Feedback(openai_provider.controversiality).on_output() 
        ```
        The `on_output()` selector can be changed. See [Feedback Function Guide](https://www.trulens.org/trulens_eval/feedback_function_guide/)
        
        Args:
            text (str): The text to evaluate.

        Returns:
            float: A value between 0 and 1. 0 being "controversial" and 1 being "not controversial".
<<<<<<< HEAD
        """
        system_prompt = prompts.LANGCHAIN_CONTROVERSIALITY_PROMPT
        return self._extract_score_and_reasons_from_response(system_prompt, user_prompt=text)
        
    
    def controversiality_with_cot_reasons(self, text: str) -> float:
=======
>>>>>>> 1cbb802c
        """
        Uses OpenAI's Chat Completion Model. A function that completes a
        template to check the controversiality of some text. Prompt credit to Langchain Eval.
        Also uses chain of thought methodology and emits the reasons.

        **Usage:**
        ```
        from trulens_eval import Feedback
        from trulens_eval.feedback.provider.openai import OpenAI
        openai_provider = OpenAI()

        feedback = Feedback(openai_provider.controversiality_with_cot_reasons).on_output() 
        ```
        The `on_output()` selector can be changed. See [Feedback Function Guide](https://www.trulens.org/trulens_eval/feedback_function_guide/)
        
        Args:
            text (str): The text to evaluate.

        Returns:
            float: A value between 0 and 1. 0 being "controversial" and 1 being "not controversial".
        """
        system_prompt = prompts.LANGCHAIN_CONTROVERSIALITY_PROMPT
        system_prompt = system_prompt + prompts.COT_REASONS_TEMPLATE
        return self._extract_score_and_reasons_from_response(system_prompt, user_prompt=text)

    def misogyny(self, text: str) -> float:
        """
        Uses OpenAI's Chat Completion Model. A function that completes a
        template to check the misogyny of some text. Prompt credit to Langchain Eval.

        **Usage:**
        ```
        from trulens_eval import Feedback
        from trulens_eval.feedback.provider.openai import OpenAI
        openai_provider = OpenAI()

        feedback = Feedback(openai_provider.misogyny).on_output() 
        ```
        The `on_output()` selector can be changed. See [Feedback Function Guide](https://www.trulens.org/trulens_eval/feedback_function_guide/)

        Args:
            text (str): The text to evaluate.

        Returns:
            float: A value between 0 and 1. 0 being "misogynist" and 1 being "not misogynist".
        """
        system_prompt = prompts.LANGCHAIN_MISOGYNY_PROMPT
        return self._extract_score_and_reasons_from_response(system_prompt, user_prompt=text)
        

    def misogyny_with_cot_reasons(self, text: str) -> float:
        """
        Uses OpenAI's Chat Completion Model. A function that completes a
        template to check the misogyny of some text. Prompt credit to Langchain Eval.
        Also uses chain of thought methodology and emits the reasons.

        **Usage:**
        ```
        from trulens_eval import Feedback
        from trulens_eval.feedback.provider.openai import OpenAI
        openai_provider = OpenAI()

        feedback = Feedback(openai_provider.misogyny_with_cot_reasons).on_output() 
        ```
        The `on_output()` selector can be changed. See [Feedback Function Guide](https://www.trulens.org/trulens_eval/feedback_function_guide/)

        Args:
            text (str): The text to evaluate.

        Returns:
            float: A value between 0 and 1. 0 being "misogynist" and 1 being "not misogynist".
        """
        system_prompt = prompts.LANGCHAIN_MISOGYNY_PROMPT
        system_prompt = system_prompt + prompts.COT_REASONS_TEMPLATE
        return self._extract_score_and_reasons_from_response(system_prompt, user_prompt=text)
        

    def criminality(self, text: str) -> float:
        """
        Uses OpenAI's Chat Completion Model. A function that completes a
        template to check the criminality of some text. Prompt credit to Langchain Eval.

        **Usage:**
        ```
        from trulens_eval import Feedback
        from trulens_eval.feedback.provider.openai import OpenAI
        openai_provider = OpenAI()

        feedback = Feedback(openai_provider.criminality).on_output()
        ```
        The `on_output()` selector can be changed. See [Feedback Function Guide](https://www.trulens.org/trulens_eval/feedback_function_guide/)

        Args:
            text (str): The text to evaluate.

        Returns:
            float: A value between 0 and 1. 0 being "criminal" and 1 being "not criminal".
<<<<<<< HEAD
        """
        system_prompt = prompts.LANGCHAIN_CRIMINALITY_PROMPT
        return self._extract_score_and_reasons_from_response(system_prompt, user_prompt=text)
    
    def criminality_with_cot_reasons(self, text: str) -> float:
=======
>>>>>>> 1cbb802c
        """
        Uses OpenAI's Chat Completion Model. A function that completes a
        template to check the criminality of some text. Prompt credit to Langchain Eval.
        Also uses chain of thought methodology and emits the reasons.

        **Usage:**
        ```
        from trulens_eval import Feedback
        from trulens_eval.feedback.provider.openai import OpenAI
        openai_provider = OpenAI()

        feedback = Feedback(openai_provider.criminality_with_cot_reasons).on_output()
        ```
        The `on_output()` selector can be changed. See [Feedback Function Guide](https://www.trulens.org/trulens_eval/feedback_function_guide/)

        Args:
            text (str): The text to evaluate.

        Returns:
            float: A value between 0 and 1. 0 being "criminal" and 1 being "not criminal".
        """

        system_prompt = prompts.LANGCHAIN_CRIMINALITY_PROMPT
        system_prompt = system_prompt + prompts.COT_REASONS_TEMPLATE
        return self._extract_score_and_reasons_from_response(system_prompt, user_prompt=text)

    def insensitivity(self, text: str) -> float:
        """
        Uses OpenAI's Chat Completion Model. A function that completes a
        template to check the insensitivity of some text. Prompt credit to Langchain Eval.

        **Usage:**
        ```
        from trulens_eval import Feedback
        from trulens_eval.feedback.provider.openai import OpenAI
        openai_provider = OpenAI()

        feedback = Feedback(openai_provider.insensitivity).on_output()
        ```
        The `on_output()` selector can be changed. See [Feedback Function Guide](https://www.trulens.org/trulens_eval/feedback_function_guide/)

        Args:
            text (str): The text to evaluate.

        Returns:
            float: A value between 0 and 1. 0 being "insensitive" and 1 being "not insensitive".
        """
        system_prompt = prompts.LANGCHAIN_INSENSITIVITY_PROMPT
        return self._extract_score_and_reasons_from_response(system_prompt, user_prompt=text)

    
    def insensitivity_with_cot_reasons(self, text: str) -> float:
        """
        Uses OpenAI's Chat Completion Model. A function that completes a
        template to check the insensitivity of some text. Prompt credit to Langchain Eval.
        Also uses chain of thought methodology and emits the reasons.

        **Usage:**
        ```
        from trulens_eval import Feedback
        from trulens_eval.feedback.provider.openai import OpenAI
        openai_provider = OpenAI()

        feedback = Feedback(openai_provider.insensitivity_with_cot_reasons).on_output()
        ```
        The `on_output()` selector can be changed. See [Feedback Function Guide](https://www.trulens.org/trulens_eval/feedback_function_guide/)

        Args:
            text (str): The text to evaluate.

        Returns:
            float: A value between 0 and 1. 0 being "insensitive" and 1 being "not insensitive".
        """

        system_prompt = prompts.LANGCHAIN_INSENSITIVITY_PROMPT
        system_prompt = system_prompt + prompts.COT_REASONS_TEMPLATE
        return self._extract_score_and_reasons_from_response(system_prompt, user_prompt=text)

    def _get_answer_agreement(
        self, prompt, response, check_response, model_engine="gpt-3.5-turbo"
    ):
        oai_chat_response = self.endpoint.run_me(
            lambda: self._create_chat_completion(
                model=model_engine,
                temperature=0.0,
                messages=[
                    {
                        "role":
                            "system",
                        "content":
                            prompts.AGREEMENT_SYSTEM_PROMPT %
                            (prompt, response)
                    }, {
                        "role": "user",
                        "content": check_response
                    }
                ]
            )["choices"][0]["message"]["content"]
        )
        return oai_chat_response


class AzureOpenAI(OpenAI):
    """Out of the box feedback functions calling AzureOpenAI APIs. 
    Has the same functionality as OpenAI out of the box feedback functions.
    """
    deployment_id: str

    def __init__(self, endpoint=None, **kwargs):
        # NOTE(piotrm): pydantic adds endpoint to the signature of this
        # constructor if we don't include it explicitly, even though we set it
        # down below. Adding it as None here as a temporary hack.
        """
        Wrapper to use Azure OpenAI. Please export the following env variables

        - OPENAI_API_BASE
        - OPENAI_API_VERSION
        - OPENAI_API_KEY

        **Usage:**
        ```
        from trulens_eval.feedback.provider.openai import OpenAI
        openai_provider = AzureOpenAI(deployment_id="...")
<<<<<<< HEAD

        ```

=======

        ```

>>>>>>> 1cbb802c
        Args:
            model_engine (str, optional): The specific model version. Defaults to "gpt-35-turbo".
            deployment_id (str): The specified deployment id
            endpoint (Endpoint): Internal Usage for DB serialization
        """

        super().__init__(
            **kwargs
        )  # need to include pydantic.BaseModel.__init__

        set_openai_key()
        openai.api_type = "azure"
        openai.api_base = os.getenv("OPENAI_API_BASE")
        openai.api_version = os.getenv("OPENAI_API_VERSION")

    def _create_chat_completion(self, *args, **kwargs):
        """
        We need to pass `engine`
        """
        return super()._create_chat_completion(
            *args, deployment_id=self.deployment_id, **kwargs
        )<|MERGE_RESOLUTION|>--- conflicted
+++ resolved
@@ -357,45 +357,11 @@
         """Extractor for our LLM prompts. If CoT is used; it will look for "Supporting Evidence" template.
         Otherwise, it will look for the typical 1-10 scoring.
 
-<<<<<<< HEAD
         Args:
             system_prompt (str): A pre-formated system prompt
 
         Returns:
             The score and reason metadata if available.
-=======
-        **Usage:**
-        ```
-        from trulens_eval import Feedback
-        from trulens_eval.feedback.provider.openai import OpenAI
-        openai_provider = OpenAI()
-
-        feedback = Feedback(openai_provider.qs_relevance).on_input_output() 
-        ```
-        The `on_input_output()` selector can be changed. See [Feedback Function Guide](https://www.trulens.org/trulens_eval/feedback_function_guide/)
-        
-        Usage on RAG Contexts:
-        ```
-        from trulens_eval import Feedback
-        from trulens_eval.feedback.provider.openai import OpenAI
-        openai_provider = OpenAI()
-
-        feedback = Feedback(openai_provider.qs_relevance).on_input().on(
-            TruLlama.select_source_nodes().node.text # See note below
-        ).aggregate(np.mean) 
-
-        ```
-        The `on(...)` selector can be changed. See [Feedback Function Guide : Selectors](https://www.trulens.org/trulens_eval/feedback_function_guide/#selector-details)
-
-
-
-        Args:
-            question (str): A question being asked. 
-            statement (str): A statement to the question.
-
-        Returns:
-            float: A value between 0 and 1. 0 being "not relevant" and 1 being "relevant".
->>>>>>> 1cbb802c
         """
         llm_messages = [
                         {
@@ -630,15 +596,13 @@
 
         Returns:
             float: A value between 0 and 1. 0 being "negative sentiment" and 1 being "positive sentiment".
-<<<<<<< HEAD
         """
         system_prompt = prompts.SENTIMENT_SYSTEM_PROMPT
         return self._extract_score_and_reasons_from_response(system_prompt, user_prompt=text)
     
     
     def sentiment_with_cot_reasons(self, text: str) -> float:
-=======
->>>>>>> 1cbb802c
+
         """
         Uses OpenAI's Chat Completion Model. A function that completes a
         template to check the sentiment of some text.
@@ -861,7 +825,6 @@
         
         Args:
             text (str): The text to evaluate.
-<<<<<<< HEAD
 
         Returns:
             float: A value between 0 and 1. 0 being "harmful" and 1 being "not harmful".
@@ -889,8 +852,7 @@
         
         Args:
             text (str): The text to evaluate.
-=======
->>>>>>> 1cbb802c
+
 
         Returns:
             float: A value between 0 and 1. 0 being "harmful" and 1 being "not harmful".
@@ -921,15 +883,13 @@
 
         Returns:
             float: A value between 0 and 1. 0 being "malicious" and 1 being "not malicious".
-<<<<<<< HEAD
         """
         system_prompt = prompts.LANGCHAIN_MALICIOUSNESS_PROMPT
         return self._extract_score_and_reasons_from_response(system_prompt, user_prompt=text)
         
     
     def maliciousness_with_cot_reasons(self, text: str) -> float:
-=======
->>>>>>> 1cbb802c
+
         """
         Uses OpenAI's Chat Completion Model. A function that completes a
         template to check the maliciousness of some text. Prompt credit to Langchain Eval.
@@ -1027,15 +987,13 @@
 
         Returns:
             float: A value between 0 and 1. 0 being "controversial" and 1 being "not controversial".
-<<<<<<< HEAD
         """
         system_prompt = prompts.LANGCHAIN_CONTROVERSIALITY_PROMPT
         return self._extract_score_and_reasons_from_response(system_prompt, user_prompt=text)
         
     
     def controversiality_with_cot_reasons(self, text: str) -> float:
-=======
->>>>>>> 1cbb802c
+
         """
         Uses OpenAI's Chat Completion Model. A function that completes a
         template to check the controversiality of some text. Prompt credit to Langchain Eval.
@@ -1133,14 +1091,13 @@
 
         Returns:
             float: A value between 0 and 1. 0 being "criminal" and 1 being "not criminal".
-<<<<<<< HEAD
+
         """
         system_prompt = prompts.LANGCHAIN_CRIMINALITY_PROMPT
         return self._extract_score_and_reasons_from_response(system_prompt, user_prompt=text)
     
     def criminality_with_cot_reasons(self, text: str) -> float:
-=======
->>>>>>> 1cbb802c
+
         """
         Uses OpenAI's Chat Completion Model. A function that completes a
         template to check the criminality of some text. Prompt credit to Langchain Eval.
@@ -1264,15 +1221,10 @@
         ```
         from trulens_eval.feedback.provider.openai import OpenAI
         openai_provider = AzureOpenAI(deployment_id="...")
-<<<<<<< HEAD
-
-        ```
-
-=======
-
-        ```
-
->>>>>>> 1cbb802c
+
+        ```
+
+
         Args:
             model_engine (str, optional): The specific model version. Defaults to "gpt-35-turbo".
             deployment_id (str): The specified deployment id

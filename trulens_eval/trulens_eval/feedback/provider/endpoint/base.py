--- conflicted
+++ resolved
@@ -1,7 +1,7 @@
 from __future__ import annotations
+
 from collections import defaultdict
 from dataclasses import dataclass
-
 import inspect
 import logging
 from pprint import PrettyPrinter
@@ -11,13 +11,8 @@
 from time import sleep
 from types import AsyncGeneratorType
 from types import ModuleType
-<<<<<<< HEAD
-from typing import (Any, Awaitable, Callable, Dict, Optional, Sequence, Tuple,
-                    Type, TypeVar)
-=======
 from typing import (Any, Awaitable, Callable, ClassVar, Dict, List, Optional,
                     Sequence, Tuple, Type, TypeVar, Union)
->>>>>>> 21d3dcf6
 import warnings
 
 import pydantic

"""
# Dev Notes

This class makes use of langchain's cost tracking for openai models. Changes to
the involved classes will need to be adapted here. The important classes are:

- `langchain.schema.LLMResult`
- `langchain.callbacks.openai_info.OpenAICallbackHandler`

## Changes for openai 1.0

- Previously we instrumented classes `openai.*` and their methods `create` and
  `acreate`. Now we instrument classes `openai.resources.*` and their `create`
  methods. We also instrument `openai.resources.chat.*` and their `create`. To
  be determined is the instrumentation of the other classes/modules under
  `openai.resources`.

- openai methods produce structured data instead of dicts now. langchain expects
  dicts so we convert them to dicts.

"""

import inspect
import logging
import pprint
from typing import Any, Callable, ClassVar, Dict, List, Optional, Union

from langchain.schema import Generation
from langchain.schema import LLMResult
import pydantic

from trulens_eval.feedback.provider.endpoint.base import Endpoint
from trulens_eval.feedback.provider.endpoint.base import EndpointCallback
from trulens_eval.utils.imports import OptionalImports
from trulens_eval.utils.imports import REQUIREMENT_OPENAI
from trulens_eval.utils.pace import Pace
from trulens_eval.utils.pyschema import Class
from trulens_eval.utils.pyschema import CLASS_INFO
from trulens_eval.utils.pyschema import safe_getattr
from trulens_eval.utils.python import safe_hasattr
from trulens_eval.utils.serial import SerialModel

<<<<<<< HEAD
with OptionalImports(messages=REQUIREMENT_OPENAI):
=======
with OptionalImports(messages=REQUIREMENT_OPENAI) as opt:
>>>>>>> bd7afc5c
    # This is also required for running openai endpoints in trulens_eval:
    from langchain.callbacks.openai_info import OpenAICallbackHandler
    import openai as oai

# check that oai is not a dummy, also the langchain component required for handling openai endpoint
<<<<<<< HEAD
OptionalImports(messages=REQUIREMENT_OPENAI
               ).assert_installed(mods=[oai, OpenAICallbackHandler])
=======
opt.assert_installed(mods=[oai, OpenAICallbackHandler])
>>>>>>> bd7afc5c

logger = logging.getLogger(__name__)

pp = pprint.PrettyPrinter()


class OpenAIClient(SerialModel):
    """
    A wrapper for openai clients.
     
    This class allows wrapped clients to be serialized into json. Does not
    serialize API key though. You can access openai.OpenAI under the `client`
    attribute. Any attributes not defined by this wrapper are looked up from the
    wrapped `client` so you should be able to use this instance as if it were an
    `openai.OpenAI` instance.
    """

    REDACTED_KEYS: ClassVar[List[str]] = ["api_key", "default_headers"]
    """Parameters of the OpenAI client that will not be serialized because they
    contain secrets."""

    model_config: ClassVar[dict] = dict(arbitrary_types_allowed=True)

    client: Union[oai.OpenAI, oai.AzureOpenAI] = pydantic.Field(exclude=True)
    """Deserialized representation."""

    client_cls: Class
    """Serialized representation class."""

    client_kwargs: dict
    """Serialized representation constructor arguments."""

    def __init__(
        self,
        client: Optional[Union[oai.OpenAI, oai.AzureOpenAI]] = None,
        client_cls: Optional[Class] = None,
        client_kwargs: Optional[dict] = None,
    ):
        if client_kwargs is not None:
            # Check if any of the keys which will be redacted when serializing
            # were set and give the user a warning about it.
            for rkey in OpenAIClient.REDACTED_KEYS:
                if rkey in client_kwargs:
                    logger.warning(
                        f"OpenAI parameter {rkey} is not serialized for DEFERRED feedback mode. "
                        f"If you are not using DEFERRED, you do not need to do anything. "
                        f"If you are using DEFERRED, try to specify this parameter through env variable or another mechanism."
                    )

        if client is None:
            if client_kwargs is None and client_cls is None:
                client = oai.OpenAI()

            elif client_kwargs is None or client_cls is None:
                raise ValueError(
                    "`client_kwargs` and `client_cls` are both needed to deserialize an openai.`OpenAI` client."
                )

            else:
                if isinstance(client_cls, dict):
                    # TODO: figure out proper pydantic way of doing these things. I
                    # don't think we should be required to parse args like this.
                    client_cls = Class.model_validate(client_cls)

                cls = client_cls.load()

                timeout = client_kwargs.get("timeout")
                if timeout is not None:
                    client_kwargs['timeout'] = oai.Timeout(**timeout)

                client = cls(**client_kwargs)

        if client_cls is None:
            assert client is not None

            client_class = type(client)

            # Recreate constructor arguments and store in this dict.
            client_kwargs = {}

            # Guess the contructor arguments based on signature of __new__.
            sig = inspect.signature(client_class.__init__)

            for k, _ in sig.parameters.items():
                if k in OpenAIClient.REDACTED_KEYS:
                    # Skip anything that might have the api_key in it.
                    # default_headers contains the api_key.
                    continue

                if safe_hasattr(client, k):
                    client_kwargs[k] = safe_getattr(client, k)

            # Create serializable class description.
            client_cls = Class.of_class(client_class)

        super().__init__(
            client=client, client_cls=client_cls, client_kwargs=client_kwargs
        )

    def __getattr__(self, k):
        # Pass through attribute lookups to `self.client`, the openai.OpenAI
        # instance.
        if safe_hasattr(self.client, k):
            return safe_getattr(self.client, k)

        raise AttributeError(
            f"No attribute {k} in wrapper OpenAiClient nor the wrapped OpenAI client."
        )


class OpenAICallback(EndpointCallback):

    model_config: ClassVar[dict] = dict(arbitrary_types_allowed=True)

    langchain_handler: OpenAICallbackHandler = pydantic.Field(
        default_factory=OpenAICallbackHandler, exclude=True
    )

    chunks: List[Generation] = pydantic.Field(
        default_factory=list,
        exclude=True,
    )

    def handle_generation_chunk(self, response: Any) -> None:
        super().handle_generation_chunk(response=response)

        self.chunks.append(response)

        if response.choices[0].finish_reason == 'stop':
            llm_result = LLMResult(
                llm_output=dict(token_usage=dict(), model_name=response.model),
                generations=[self.chunks],
            )
            self.chunks = []
            self.handle_generation(response=llm_result)

    def handle_generation(self, response: LLMResult) -> None:
        super().handle_generation(response)

        self.langchain_handler.on_llm_end(response)

        for cost_field, langchain_field in [
            ("cost", "total_cost"),
            ("n_tokens", "total_tokens"),
            ("n_successful_requests", "successful_requests"),
            ("n_prompt_tokens", "prompt_tokens"),
            ("n_completion_tokens", "completion_tokens"),
        ]:
            setattr(
                self.cost, cost_field,
                getattr(self.cost, cost_field, 0) +
                getattr(self.langchain_handler, langchain_field, 0)
            )


class OpenAIEndpoint(Endpoint):
    """
    OpenAI endpoint. Instruments "create" methods in openai client.

    Args:
        client: openai client to use. If not provided, a new client will be
            created using the provided kwargs.

        **kwargs: arguments to constructor of a new OpenAI client if `client`
            not provided.

    """

    client: OpenAIClient

    def __init__(
        self,
        name: str = "openai",
        client: Optional[Union[oai.OpenAI, oai.AzureOpenAI,
                               OpenAIClient]] = None,
        rpm: Optional[int] = None,
        pace: Optional[Pace] = None,
        **kwargs: dict
    ):
        if safe_hasattr(self, "name") and client is not None:
            # Already created with SingletonPerName mechanism
            if len(kwargs) != 0:
                logger.warning(
                    "OpenAIClient singleton already made, ignoring arguments %s",
                    kwargs
                )
                self.warning(
                )  # issue info about where the singleton was originally created
            return

        self_kwargs = {
            'name': name,  # for SingletonPerName
            'rpm': rpm,
            'pace': pace,
            **kwargs
        }

        self_kwargs['callback_class'] = OpenAICallback

        if CLASS_INFO in kwargs:
            del kwargs[CLASS_INFO]

        if client is None:
            # Pass kwargs to client.
            client = oai.OpenAI(**kwargs)
            self_kwargs['client'] = OpenAIClient(client=client)

        else:
            if len(kwargs) != 0:
                logger.warning(
                    "Arguments %s are ignored as `client` was provided.",
                    list(kwargs.keys())
                )

            # Convert openai client to our wrapper if needed.
            if not isinstance(client, OpenAIClient):
                assert isinstance(client, (oai.OpenAI, oai.AzureOpenAI)), \
                    "OpenAI client expected"

                client = OpenAIClient(client=client)

            self_kwargs['client'] = client

        # for pydantic.BaseModel
        super().__init__(**self_kwargs)

        # Instrument various methods for usage/cost tracking.
        from openai import resources
        from openai.resources import chat

        self._instrument_module_members(resources, "create")
        self._instrument_module_members(chat, "create")

    def __new__(cls, *args, **kwargs):
        return super(Endpoint, cls).__new__(cls, name="openai")

    def handle_wrapped_call(
        self,
        func: Callable,
        bindings: inspect.BoundArguments,
        response: Any,
        callback: Optional[EndpointCallback],
    ) -> None:
        # TODO: cleanup/refactor. This method inspects the results of an
        # instrumented call made by an openai client. As there are multiple
        # types of calls being handled here, we need to make various checks to
        # see what sort of data to process based on the call made.

        logger.debug(
            "Handling openai instrumented call to func: %s,\n"
            "\tbindings: %s,\n"
            "\tresponse: %s", func, bindings, response
        )

        model_name = ""
        if 'model' in bindings.kwargs:
            model_name = bindings.kwargs["model"]

        if isinstance(response, oai.Stream):
            # NOTE(piotrm): Merely checking membership in these will exhaust internal
            # genertors or iterators which will break users' code. While we work
            # out something, I'm disabling any cost-tracking for these streams.
            logger.warning("Cannot track costs from a OpenAI Stream.")
            return

        results = None
        if "results" in response:
            results = response['results']

        counted_something = False
        if hasattr(response, 'usage'):

            counted_something = True

            if isinstance(response.usage, pydantic.BaseModel):
                usage = response.usage.model_dump()
            elif isinstance(response.usage, pydantic.v1.BaseModel):
                usage = response.usage.dict()
            elif isinstance(response.usage, Dict):
                usage = response.usage
            else:
                usage = None

            # See how to construct in langchain.llms.openai.OpenAIChat._generate
            llm_res = LLMResult(
                generations=[[]],
                llm_output=dict(token_usage=usage, model_name=model_name),
                run=None,
            )

            self.global_callback.handle_generation(response=llm_res)

            if callback is not None:
                callback.handle_generation(response=llm_res)

        if "choices" in response and 'delta' in response.choices[0]:
            # Streaming data.
            content = response.choices[0].delta.content

            gen = Generation(text=content or '', generation_info=response)
            self.global_callback.handle_generation_chunk(gen)
            if callback is not None:
                callback.handle_generation_chunk(gen)

            counted_something = True

        if results is not None:
            for res in results:
                if "categories" in res:
                    counted_something = True
                    self.global_callback.handle_classification(response=res)

                    if callback is not None:
                        callback.handle_classification(response=res)

        if not counted_something:
            logger.warning(
                "Could not find usage information in openai response:\n%s",
                pp.pformat(response)
            )<|MERGE_RESOLUTION|>--- conflicted
+++ resolved
@@ -40,22 +40,13 @@
 from trulens_eval.utils.python import safe_hasattr
 from trulens_eval.utils.serial import SerialModel
 
-<<<<<<< HEAD
-with OptionalImports(messages=REQUIREMENT_OPENAI):
-=======
 with OptionalImports(messages=REQUIREMENT_OPENAI) as opt:
->>>>>>> bd7afc5c
     # This is also required for running openai endpoints in trulens_eval:
     from langchain.callbacks.openai_info import OpenAICallbackHandler
     import openai as oai
 
 # check that oai is not a dummy, also the langchain component required for handling openai endpoint
-<<<<<<< HEAD
-OptionalImports(messages=REQUIREMENT_OPENAI
-               ).assert_installed(mods=[oai, OpenAICallbackHandler])
-=======
 opt.assert_installed(mods=[oai, OpenAICallbackHandler])
->>>>>>> bd7afc5c
 
 logger = logging.getLogger(__name__)
 

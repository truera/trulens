--- conflicted
+++ resolved
@@ -299,9 +299,6 @@
             if label['label'] == 'entailment':
                 return label['score']
 
-<<<<<<< HEAD
-        raise RuntimeError("LABEL_2 not found in huggingface api response.")
-=======
     def pii_detection(self, text: str) -> float:
         """
         NER model to detect PII.
@@ -412,7 +409,6 @@
         score = 1 - total_likelihood
 
         return score, reasons
->>>>>>> 1b210163
 
 class Dummy(Huggingface):
 

--- conflicted
+++ resolved
@@ -489,11 +489,8 @@
             ```
         """
 
-<<<<<<< HEAD
-=======
         kwargs["name"] = name
 
->>>>>>> 03475943
         self_kwargs = dict()
 
         # TODO: figure out why all of this logic is necessary:
@@ -505,11 +502,7 @@
             else:
                 self_kwargs["endpoint"] = HuggingfaceEndpoint(**endpoint)
 
-<<<<<<< HEAD
-        self_kwargs['name'] = name
-=======
         self_kwargs["name"] = name or "huggingface"
->>>>>>> 03475943
 
         super().__init__(
             **self_kwargs
@@ -750,12 +743,9 @@
 
 
 class Dummy(Huggingface):
-<<<<<<< HEAD
     """A version of a Huggingface provider that uses a dummy endpoint and thus
     produces fake results without making any networked calls to huggingface."""
 
-=======
->>>>>>> 03475943
     def __init__(
         self,
         name: str = "dummyhugs",
@@ -768,13 +758,8 @@
         delay: float = 1.0,
         **kwargs,
     ):
-<<<<<<< HEAD
-        kwargs['name'] = name
-        kwargs['endpoint'] = DummyEndpoint(
-=======
         kwargs["name"] = name or "dummyhugs"
         kwargs["endpoint"] = DummyEndpoint(
->>>>>>> 03475943
             name="dummyendhugspoint", **locals_except("self", "name", "kwargs")
         )
 

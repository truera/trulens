--- conflicted
+++ resolved
@@ -22,10 +22,6 @@
     from trulens_eval.feedback.provider.cortex import Cortex
 
 __all__ = [
-<<<<<<< HEAD
-    "Provider", "OpenAI", "AzureOpenAI", "Huggingface", "LiteLLM", "Bedrock",
-    "Langchain", "Cortex"
-=======
     "Provider",
     "OpenAI",
     "AzureOpenAI",
@@ -35,5 +31,4 @@
     "Bedrock",
     "Langchain",
     "Cortex",
->>>>>>> bd7afc5c
 ]
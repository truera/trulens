--- conflicted
+++ resolved
@@ -316,13 +316,9 @@
             self.app, llama_index.indices.query.base.BaseQueryEngine
         )
 
-<<<<<<< HEAD
         self._with_dep_message(method="query", is_async=False, with_record=True)
 
-        return self.with_record(self.app.query, str_or_query_bundle)
-=======
         return self.with_record(self.app.query, *args, **kwargs)
->>>>>>> fe226232
 
     # TODEP
     # Mirrors llama_index.indices.query.base.BaseQueryEngine.aquery .
@@ -333,13 +329,9 @@
             self.app, llama_index.indices.query.base.BaseQueryEngine
         )
 
-<<<<<<< HEAD
         self._with_dep_message(method="aquery", is_async=True, with_record=True)
 
-        return await self.awith_record(self.app.aquery, str_or_query_bundle)
-=======
         return await self.awith_record(self.app.aquery, *args, **kwargs)
->>>>>>> fe226232
 
     # TODEP
     # Compatible with llama_index.chat_engine.types.BaseChatEngine.chat .
@@ -349,13 +341,9 @@
             self.app, llama_index.chat_engine.types.BaseChatEngine
         )
 
-<<<<<<< HEAD
         self._with_dep_message(method="chat", is_async=False, with_record=True)
 
-        return self.with_record(self.app.chat, message, **kwargs)
-=======
         return self.with_record(self.app.chat, *args, **kwargs)
->>>>>>> fe226232
 
     # TODEP
     # Compatible with llama_index.chat_engine.types.BaseChatEngine.achat .
@@ -365,13 +353,9 @@
             self.app, llama_index.chat_engine.types.BaseChatEngine
         )
 
-<<<<<<< HEAD
         self._with_dep_message(method="achat", is_async=True, with_record=True)
 
-        return await self.awith_record(self.app.achat, message, **kwargs)
-=======
         return await self.awith_record(self.app.achat, *args, **kwargs)
->>>>>>> fe226232
 
     # TODEP
     # Compatible with llama_index.chat_engine.types.BaseChatEngine.stream_chat .
@@ -382,13 +366,9 @@
             self.app, llama_index.chat_engine.types.BaseChatEngine
         )
 
-<<<<<<< HEAD
         self._with_dep_message(method="stream", is_async=False, with_record=True)
 
-        return self.with_record(self.app.stream_chat, message, **kwargs)
-=======
         return self.with_record(self.app.stream_chat, *args, **kwargs)
->>>>>>> fe226232
 
     # TODEP
     # Compatible with llama_index.chat_engine.types.BaseChatEngine.astream_chat .
@@ -399,10 +379,6 @@
             self.app, llama_index.chat_engine.types.BaseChatEngine
         )
 
-<<<<<<< HEAD
         self._with_dep_message(method="astream_chat", is_async=True, with_record=True)
 
-        return await self.awith_record(self.app.astream_chat, message, **kwargs)
-=======
-        return await self.awith_record(self.app.astream_chat, *args, **kwargs)
->>>>>>> fe226232
+        return await self.awith_record(self.app.astream_chat, *args, **kwargs)
"""
Utilities.

Do not import anything from trulens_eval here.
"""

from __future__ import annotations

import abc
from enum import Enum
import importlib
from inspect import stack
import itertools
import json
import logging
from multiprocessing.context import TimeoutError
from multiprocessing.pool import AsyncResult
from multiprocessing.pool import ThreadPool
from pathlib import Path
from pprint import PrettyPrinter
from queue import Queue
from threading import Thread
from time import sleep
from types import ModuleType
from typing import (
    Any, Callable, Dict, Hashable, Iterable, Iterator, List, Optional, Sequence,
    Set, Tuple, TypeVar, Union
)

from merkle_json import MerkleJson
from munch import Munch as Bunch
import pandas as pd
import pydantic

logger = logging.getLogger(__name__)
pp = PrettyPrinter()

T = TypeVar("T")

UNICODE_CHECK = "✅"
UNCIODE_YIELD = "⚡"

# Collection utilities


def first(seq: Sequence[T]) -> T:
    return seq[0]


def second(seq: Sequence[T]) -> T:
    return seq[1]


def third(seq: Sequence[T]) -> T:
    return seq[2]


# Generator utils


def iterable_peek(it: Iterable[T]) -> Tuple[T, Iterable[T]]:
    iterator = iter(it)
    item = next(iterator)
    return item, itertools.chain([item], iterator)


# JSON utilities

JSON_BASES = (str, int, float, type(None))
JSON_BASES_T = Union[str, int, float, type(None)]
# JSON = (List, Dict) + JSON_BASES
# JSON_T = Union[JSON_BASES_T, List, Dict]
JSON = Union[JSON_BASES_T, Dict[str, Any]]
# want: Union[JSON_BASES_T, Dict[str, JSON]] but this will result in loop at some point

mj = MerkleJson()


def is_empty(obj):
    try:
        return len(obj) == 0
    except Exception:
        return False


# Key for indicating non-serialized objects in json dumps.
NOSERIO = "__tru_non_serialized_object"

def is_noserio(obj):
    """
    Determines whether the given json object represents some non-serializable
    object. See `noserio`.
    """
    return isinstance(obj, dict) and NOSERIO in obj


def noserio(obj, **extra: Dict) -> dict:
    """
    Create a json structure to represent a non-serializable object. Any
    additional keyword arguments are included.
    """

    inner = {
        "id": id(obj),
        "class": obj.__class__.__name__,
        "module": obj.__class__.__module__,
        "bases": list(map(lambda b: b.__name__, obj.__class__.__bases__))
    }
    inner.update(extra)

    return {NOSERIO: inner}


def obj_id_of_obj(obj: dict, prefix="obj"):
    """
    Create an id from a json-able structure/definition. Should produce the same
    name if definition stays the same.
    """

    return f"{prefix}_hash_{mj.hash(obj)}"


def json_str_of_obj(obj: Any, *args, **kwargs) -> str:
    """
    Encode the given json object as a string.
    """

    if isinstance(obj, pydantic.BaseModel):
        kwargs['encoder'] = json_default
        return obj.json(*args, **kwargs)

    return json.dumps(obj, default=json_default)


def json_default(obj: Any) -> str:
    """
    Produce a representation of an object which cannot be json-serialized.
    """

    # Try the encoders included with pydantic first (should handle things like
    # Datetime):
    try:
        return pydantic.json.pydantic_encoder(obj)
    except:
        # Otherwise give up and indicate a non-serialization.
        return noserio(obj)

<<<<<<< HEAD
=======

# def jsonify_with_class_info(obj: Any):
#   return jsonify(obj=obj, dicted=dict(), with_class_info=True)

>>>>>>> 1d8bd0f1

# Field/key name used to indicate a circular reference in jsonified objects.
CIRCLE = "__tru_circular_reference"


# TODO: refactor to somewhere else or change instrument to a generic filter
def jsonify(obj: Any, dicted=None, instrument: 'Instrument' = None) -> JSON:
    """
    Convert the given object into types that can be serialized in json.
    """

    from trulens_eval.instruments import Instrument

    instrument = instrument or Instrument()
    dicted = dicted or dict()

    if id(obj) in dicted:
        return {CIRCLE: id(obj)}

    if isinstance(obj, JSON_BASES):
        return obj

    if isinstance(obj, Path):
        return str(obj)

    if type(obj) in pydantic.json.ENCODERS_BY_TYPE:
        return obj

    new_dicted = {k: v for k, v in dicted.items()}

    recur = lambda o: jsonify(obj=o, dicted=new_dicted, instrument=instrument)

    if isinstance(obj, Enum):
        return obj.name

    if isinstance(obj, Dict):
        temp = {}
        new_dicted[id(obj)] = temp
        temp.update({k: recur(v) for k, v in obj.items()})
        return temp

    elif isinstance(obj, Sequence):
        temp = []
        new_dicted[id(obj)] = temp
        for x in (recur(v) for v in obj):
            temp.append(x)
        return temp

    elif isinstance(obj, Set):
        temp = []
        new_dicted[id(obj)] = temp
        for x in (recur(v) for v in obj):
            temp.append(x)
        return temp

    elif isinstance(obj, pydantic.BaseModel):
        # Not even trying to use pydantic.dict here.
        temp = {}
        new_dicted[id(obj)] = temp
<<<<<<< HEAD
        temp.update({
            k: recur(getattr(obj, k))
            for k, v in obj.__fields__.items() if not v.field_info.exclude
        })
        if any(isinstance(obj, cls) for cls in instrument.classes):
            temp['class_info'] = Class.of_class(cls=obj.__class__, with_bases=True).dict()
=======
        temp.update(
            {
                k: jsonify(getattr(obj, k), dicted=new_dicted)
                for k in obj.__fields__
            }
        )
        if any(isinstance(obj, cls) for cls in CLASSES_TO_INSTRUMENT):
            temp['class_info'] = Class.of_class(
                cls=obj.__class__, with_bases=True
            ).dict()
>>>>>>> 1d8bd0f1

        return temp

    else:
        logger.debug(
            f"Don't know how to jsonify an object '{str(obj)[0:32]}' of type '{type(obj)}'."
        )

        return noserio(obj)


def leaf_queries(obj_json: JSON, query: JSONPath = None) -> Iterable[JSONPath]:
    """
    Get all queries for the given object that select all of its leaf values.
    """

    query = query or JSONPath()

    if isinstance(obj_json, JSON_BASES):
        yield query

    elif isinstance(obj_json, Dict):
        for k, v in obj_json.items():
            sub_query = query[k]
            for res in leaf_queries(obj_json[k], sub_query):
                yield res

    elif isinstance(obj_json, Sequence):
        for i, v in enumerate(obj_json):
            sub_query = query[i]
            for res in leaf_queries(obj_json[i], sub_query):
                yield res

    else:
        yield query


def all_queries(obj: Any, query: JSONPath = None) -> Iterable[JSONPath]:
    """
    Get all queries for the given object.
    """

    query = query or JSONPath()

    if isinstance(obj, JSON_BASES):
        yield query

    elif isinstance(obj, pydantic.BaseModel):
        yield query

        for k in obj.__fields__:
            v = getattr(obj, k)
            sub_query = query[k]
            for res in all_queries(v, sub_query):
                yield res

    elif isinstance(obj, Dict):
        yield query

        for k, v in obj.items():
            sub_query = query[k]
            for res in all_queries(obj[k], sub_query):
                yield res

    elif isinstance(obj, Sequence):
        yield query

        for i, v in enumerate(obj):
            sub_query = query[i]
            for res in all_queries(obj[i], sub_query):
                yield res

    else:
        yield query


def all_objects(obj: Any,
                query: JSONPath = None) -> Iterable[Tuple[JSONPath, Any]]:
    """
    Get all queries for the given object.
    """

    query = query or JSONPath()

    yield (query, obj)

    if isinstance(obj, JSON_BASES):
        pass

    elif isinstance(obj, pydantic.BaseModel):
        for k in obj.__fields__:
            v = getattr(obj, k)
            sub_query = query[k]
            for res in all_objects(v, sub_query):
                yield res

    elif isinstance(obj, Dict):
        for k, v in obj.items():
            sub_query = query[k]
            for res in all_objects(obj[k], sub_query):
                yield res

    elif isinstance(obj, Sequence):
        for i, v in enumerate(obj):
            sub_query = query[i]
            for res in all_objects(obj[i], sub_query):
                yield res

    elif isinstance(obj, Iterable):
        pass
        # print(f"Cannot create query for Iterable types like {obj.__class__.__name__} at query {query}. Convert the iterable to a sequence first.")

    else:
        pass
        # print(f"Unhandled object type {obj} {type(obj)}")


def leafs(obj: Any) -> Iterable[Tuple[str, Any]]:
    for q in leaf_queries(obj):
        path_str = str(q)
        val = q(obj)
        yield (path_str, val)


def matching_objects(obj: Any,
                     match: Callable) -> Iterable[Tuple[JSONPath, Any]]:
    for q, val in all_objects(obj):
        if match(q, val):
            yield (q, val)


def matching_queries(obj: Any, match: Callable) -> Iterable[JSONPath]:
    for q, _ in matching_objects(obj, match=match):
        yield q


# TODO: remove
def _project(path: List, obj: Any):
    if len(path) == 0:
        return obj

    first = path[0]
    if len(path) > 1:
        rest = path[1:]
    else:
        rest = ()

    if isinstance(first, str):
        if isinstance(obj, pydantic.BaseModel):
            if not hasattr(obj, first):
                logger.warn(
                    f"Cannot project {str(obj)[0:32]} with path {path} because {first} is not an attribute here."
                )
                return None
            return _project(path=rest, obj=getattr(obj, first))

        elif isinstance(obj, Dict):
            if first not in obj:
                logger.warn(
                    f"Cannot project {str(obj)[0:32]} with path {path} because {first} is not a key here."
                )
                return None
            return _project(path=rest, obj=obj[first])

        else:
            logger.warn(
                f"Cannot project {str(obj)[0:32]} with path {path} because object is not a dict or model."
            )
            return None

    elif isinstance(first, int):
        if not isinstance(obj, Sequence) or first >= len(obj):
            logger.warn(f"Cannot project {str(obj)[0:32]} with path {path}.")
            return None

        return _project(path=rest, obj=obj[first])
    else:
        raise RuntimeError(
            f"Don't know how to locate element with key of type {first}"
        )


class SerialModel(pydantic.BaseModel):
    """
    Trulens-specific additions on top of pydantic models. Includes utilities to
    help serialization mostly.
    """

    @classmethod
    def model_validate(cls, obj: Any, **kwargs):
        print("serial_model.model_validate")
        if isinstance(obj, dict):
            if "class_info" in obj:
                print(f"Creating model with class info from {obj}.")
                cls = Class(**obj['class_info'])
                del obj['class_info']
                model = cls.model_validate(obj, **kwargs)

                return WithClassInfo.of_model(model=model, cls=cls)
            else:
                return super().model_validate(obj, **kwargs)

    def update(self, **d):
        for k, v in d.items():
            setattr(self, k, v)

        return self


# JSONPath, a container for selector/accessors/setters of data stored in a json
# structure. Cannot make abstract since pydantic will try to initialize it.
class Step(SerialModel):  #, abc.ABC):
    """
    A step in a selection path.
    """

    @classmethod
    def __get_validator__(cls):
        yield cls.validate

    @classmethod
    def validate(cls, d):
        if not isinstance(d, Dict):
            return d

        ATTRIBUTE_TYPE_MAP = {
            'item': GetItem,
            'index': GetIndex,
            'attribute': GetAttribute,
            'item_or_attribute': GetItemOrAttribute,
            'start': GetSlice,
            'stop': GetSlice,
            'step': GetSlice,
            'items': GetItems,
            'indices': GetIndices
        }

        a = next(iter(d.keys()))
        if a in ATTRIBUTE_TYPE_MAP:
            return ATTRIBUTE_TYPE_MAP[a](**d)
        else:
            raise RuntimeError(f"Don't know how to deserialize Step with {d}.")

    # @abc.abstractmethod
    def __call__(self, obj: Any) -> Iterable[Any]:
        """
        Get the element of `obj`, indexed by `self`.
        """
        raise NotImplementedError()

    # @abc.abstractmethod
    def set(self, obj: Any, val: Any) -> Any:
        """
        Set the value(s) indicated by self in `obj` to value `val`.
        """
        raise NotImplementedError()


class GetAttribute(Step):
    attribute: str

    def __hash__(self):
        return hash(self.attribute)

    def __call__(self, obj: Any) -> Iterable[Any]:
        if hasattr(obj, self.attribute):
            yield getattr(obj, self.attribute)
        else:
            raise ValueError(
                f"Object {obj} does not have attribute: {self.attribute}"
            )

    def set(self, obj: Any, val: Any) -> Any:
        if obj is None:
            obj = Bunch()

        if hasattr(obj, self.attribute):
            setattr(obj, self.attribute, val)
            return obj
        else:
            # might fail
            setattr(obj, self.attribute, val)
            return obj

    def __repr__(self):
        return f".{self.attribute}"


class GetIndex(Step):
    index: int

    def __hash__(self):
        return hash(self.index)

    def __call__(self, obj: Sequence[T]) -> Iterable[T]:
        if isinstance(obj, Sequence):
            if len(obj) > self.index:
                yield obj[self.index]
            else:
                raise IndexError(f"Index out of bounds: {self.index}")
        else:
            raise ValueError(f"Object {obj} is not a sequence.")

    def set(self, obj: Any, val: Any) -> Any:
        if obj is None:
            obj = []

        assert isinstance(obj, Sequence), "Sequence expected."

        if self.index >= 0:
            while len(obj) <= self.index:
                obj.append(None)

        obj[self.index] = val
        return obj

    def __repr__(self):
        return f"[{self.index}]"


class GetItem(Step):
    item: str

    def __hash__(self):
        return hash(self.item)

    def __call__(self, obj: Dict[str, T]) -> Iterable[T]:
        if isinstance(obj, Dict):
            if self.item in obj:
                yield obj[self.item]
            else:
                raise KeyError(f"Key not in dictionary: {self.item}")
        else:
            raise ValueError(f"Object {obj} is not a dictionary.")

    def set(self, obj: Any, val: Any) -> Any:
        if obj is None:
            obj = dict()

        assert isinstance(obj, Dict), "Dictionary expected."

        obj[self.item] = val
        return obj

    def __repr__(self):
        return f"[{repr(self.item)}]"


class GetItemOrAttribute(Step):
    # For item/attribute agnostic addressing.

    item_or_attribute: str  # distinct from "item" for deserialization

    def __hash__(self):
        return hash(self.item)

    def __call__(self, obj: Dict[str, T]) -> Iterable[T]:
        if isinstance(obj, Dict):
            if self.item_or_attribute in obj:
                yield obj[self.item_or_attribute]
            else:
                raise KeyError(
                    f"Key not in dictionary: {self.item_or_attribute}"
                )
        else:
            if hasattr(obj, self.item_or_attribute):
                yield getattr(obj, self.item_or_attribute)
            else:
                raise ValueError(
                    f"Object {obj} does not have item or attribute {self.item_or_attribute}."
                )

    def set(self, obj: Any, val: Any) -> Any:
        if obj is None:
            obj = dict()

        if isinstance(obj, Dict):
            obj[self.item_or_attribute] = val
        else:
            setattr(obj, self.item_or_attribute)

        return obj

    def __repr__(self):
        return f".{self.item_or_attribute}"


class GetSlice(Step):
    start: Optional[int]
    stop: Optional[int]
    step: Optional[int]

    def __hash__(self):
        return hash((self.start, self.stop, self.step))

    def __call__(self, obj: Sequence[T]) -> Iterable[T]:
        if isinstance(obj, Sequence):
            lower, upper, step = slice(self.start, self.stop,
                                       self.step).indices(len(obj))
            for i in range(lower, upper, step):
                yield obj[i]
        else:
            raise ValueError("Object is not a sequence.")

    def set(self, obj: Any, val: Any) -> Any:
        if obj is None:
            obj = []

        assert isinstance(obj, Sequence), "Sequence expected."

        lower, upper, step = slice(self.start, self.stop,
                                   self.step).indices(len(obj))

        for i in range(lower, upper, step):
            obj[i] = val

        return obj

    def __repr__(self):
        pieces = ":".join(
            [
                "" if p is None else str(p)
                for p in (self.start, self.stop, self.step)
            ]
        )
        if pieces == "::":
            pieces = ":"

        return f"[{pieces}]"


class GetIndices(Step):
    indices: Sequence[int]

    def __hash__(self):
        return hash(tuple(self.indices))

    def __call__(self, obj: Sequence[T]) -> Iterable[T]:
        if isinstance(obj, Sequence):
            for i in self.indices:
                yield obj[i]
        else:
            raise ValueError("Object is not a sequence.")

    def set(self, obj: Any, val: Any) -> Any:
        if obj is None:
            obj = []

        assert isinstance(obj, Sequence), "Sequence expected."

        for i in self.indices:
            if i >= 0:
                while len(obj) <= i:
                    obj.append(None)

            obj[i] = val

        return obj

    def __repr__(self):
        return f"[{','.join(map(str, self.indices))}]"


class GetItems(Step):
    items: Sequence[str]

    def __hash__(self):
        return hash(tuple(self.items))

    def __call__(self, obj: Dict[str, T]) -> Iterable[T]:
        if isinstance(obj, Dict):
            for i in self.items:
                yield obj[i]
        else:
            raise ValueError("Object is not a dictionary.")

    def set(self, obj: Any, val: Any) -> Any:
        if obj is None:
            obj = dict()

        assert isinstance(obj, Dict), "Dictionary expected."

        for i in self.items:
            obj[i] = val

        return obj

    def __repr__(self):
        return f"[{','.join(self.indices)}]"


class JSONPath(SerialModel):
    """
    Utilitiy class for building JSONPaths.

    Usage:
    
    ```python

        JSONPath().record[5]['somekey]
    ```
    """

    path: Tuple[Step, ...]

    def __init__(self, path: Optional[Tuple[Step, ...]] = None):

        super().__init__(path=path or ())

    def __str__(self):
        return "*" + ("".join(map(repr, self.path)))

    def __repr__(self):
        return "JSONPath()" + ("".join(map(repr, self.path)))

    def __hash__(self):
        return hash(self.path)

    def __len__(self):
        return len(self.path)

    def is_prefix_of(self, other: JSONPath):
        p = self.path
        pother = other.path

        if len(p) > len(pother):
            return False

        for s1, s2 in zip(p, pother):
            if s1 != s2:
                return False

        return True

    def set(self, obj: Any, val: Any) -> Any:
        if len(self.path) == 0:
            return val

        first = self.path[0]
        rest = JSONPath(path=self.path[1:])

        try:
            firsts = first(obj)
            first_obj, firsts = iterable_peek(firsts)

        except (ValueError, IndexError, KeyError, AttributeError):

            # `first` points to an element that does not exist, use `set` to create a spot for it.
            obj = first.set(obj, None)  # will create a spot for `first`
            firsts = first(obj)

        for first_obj in firsts:
            obj = first.set(
                obj,
                rest.set(first_obj, val),
            )

        return obj

    def get_sole_item(self, obj: Any) -> Any:
        return next(self.__call__(obj))

    def __call__(self, obj: Any) -> Iterable[Any]:
        if len(self.path) == 0:
            yield obj
            return

        first = self.path[0]
        if len(self.path) == 1:
            rest = JSONPath(path=())
        else:
            rest = JSONPath(path=self.path[1:])

        for first_selection in first.__call__(obj):
            for rest_selection in rest.__call__(first_selection):
                yield rest_selection

    def _append(self, step: Step) -> JSONPath:
        return JSONPath(path=self.path + (step,))

    def __getitem__(
        self, item: int | str | slice | Sequence[int] | Sequence[str]
    ) -> JSONPath:
        if isinstance(item, int):
            return self._append(GetIndex(index=item))
        if isinstance(item, str):
            return self._append(GetItemOrAttribute(item_or_attribute=item))
        if isinstance(item, slice):
            return self._append(
                GetSlice(start=item.start, stop=item.stop, step=item.step)
            )
        if isinstance(item, Sequence):
            item = tuple(item)
            if all(isinstance(i, int) for i in item):
                return self._append(GetIndices(indices=item))
            elif all(isinstance(i, str) for i in item):
                return self._append(GetItems(items=item))
            else:
                raise TypeError(
                    f"Unhandled sequence item types: {list(map(type, item))}. "
                    f"Note mixing int and str is not allowed."
                )

        raise TypeError(f"Unhandled item type {type(item)}.")

    def __getattr__(self, attr: str) -> JSONPath:
        return self._append(GetItemOrAttribute(item_or_attribute=attr))


# Python utilities


class SingletonPerName():
    """
    Class for creating singleton instances except there being one instance max,
    there is one max per different `name` argument. If `name` is never given,
    reverts to normal singleton behaviour.
    """

    # Hold singleton instances here.
    instances: Dict[Hashable, 'SingletonPerName'] = dict()

    def __new__(cls, name: str = None, *args, **kwargs):
        """
        Create the singleton instance if it doesn't already exist and return it.
        """

        key = cls.__name__, name

        if key not in cls.instances:
            logger.debug(
                f"*** Creating new {cls.__name__} singleton instance for name = {name} ***"
            )
            SingletonPerName.instances[key] = super().__new__(cls)

        return SingletonPerName.instances[key]


# Threading utilities


class TP(SingletonPerName):  # "thread processing"

    # Store here stacks of calls to various thread starting methods so that we can retrieve
    # the trace of calls that caused a thread to start.
    # pre_run_stacks = dict()

    def __init__(self):
        if hasattr(self, "thread_pool"):
            # Already initialized as per SingletonPerName mechanism.
            return

        # TODO(piotrm): if more tasks than `processes` get added, future ones
        # will block and earlier ones may never start executing.
        self.thread_pool = ThreadPool(processes=1024)
        self.running = 0
        self.promises = Queue(maxsize=1024)

    def runrepeatedly(self, func: Callable, rpm: float = 6, *args, **kwargs):

        def runner():
            while True:
                func(*args, **kwargs)
                sleep(60 / rpm)

        self.runlater(runner)

    @staticmethod
    def _thread_target_wrapper(stack, func, *args, **kwargs):
        """
        Wrapper for a function that is started by threads. This is needed to
        record the call stack prior to thread creation as in python threads do
        not inherit the stack. Our instrumentation, however, relies on walking
        the stack and need to do this to the frames prior to thread starts.
        """

        # Keep this for looking up via get_local_in_call_stack .
        pre_start_stack = stack

        return func(*args, **kwargs)

    def _thread_starter(self, func, args, kwargs):
        present_stack = stack()

        prom = self.thread_pool.apply_async(
            self._thread_target_wrapper,
            args=(present_stack, func) + args,
            kwds=kwargs
        )
        return prom

    def runlater(self, func: Callable, *args, **kwargs) -> None:
        prom = self._thread_starter(func, args, kwargs)
        self.promises.put(prom)

    def promise(self, func: Callable[..., T], *args, **kwargs) -> AsyncResult:
        prom = self._thread_starter(func, args, kwargs)
        self.promises.put(prom)

        return prom

    def finish(self, timeout: Optional[float] = None) -> int:
        logger.debug(f"Finishing {self.promises.qsize()} task(s).")

        timeouts = []

        while not self.promises.empty():
            prom = self.promises.get()
            try:
                prom.get(timeout=timeout)
            except TimeoutError:
                timeouts.append(prom)

        for prom in timeouts:
            self.promises.put(prom)

        if len(timeouts) == 0:
            logger.debug("Done.")
        else:
            logger.debug("Some tasks timed out.")

        return len(timeouts)

    def _status(self) -> List[str]:
        rows = []

        for p in self.thread_pool._pool:
            rows.append([p.is_alive(), str(p)])

        return pd.DataFrame(rows, columns=["alive", "thread"])


# python instrumentation utilities


def get_local_in_call_stack(
    key: str,
    func: Callable[[Callable], bool],
    offset: int = 1
) -> Optional[Any]:
    """
    Get the value of the local variable named `key` in the stack at the nearest
    frame executing a function which `func` recognizes (returns True on).
    Returns None if `func` does not recognize the correct function. Raises
    RuntimeError if a function is recognized but does not have `key` in its
    locals.

    This method works across threads as long as they are started using the TP
    class above.

    """

    frames = stack()[offset + 1:]  # + 1 to skip this method itself

    # Using queue for frames as additional frames may be added due to handling threads.
    q = Queue()
    for f in frames:
        q.put(f)

    while not q.empty():
        fi = q.get()

        if id(fi.frame.f_code) == id(TP()._thread_target_wrapper.__code__):
            logger.debug(
                "Found thread starter frame. "
                "Will walk over frames prior to thread start."
            )
            locs = fi.frame.f_locals
            assert "pre_start_stack" in locs, "Pre thread start stack expected but not found."
            for f in locs['pre_start_stack']:
                q.put(f)
            continue

        if func(fi.frame.f_code):
            logger.debug(f"looking via {func.__name__}; found {fi}")
            locs = fi.frame.f_locals
            if key in locs:
                return locs[key]
            else:
                raise RuntimeError(f"No local named {key} found.")

    return None


class Module(SerialModel):
    package_name: str
    module_name: str

    def of_module(mod: ModuleType, loadable: bool = False) -> 'Module':
        return Module(package_name=mod.__package__, module_name=mod.__name__)

    def of_module_name(module_name: str, loadable: bool = False) -> 'Module':
        mod = importlib.import_module(module_name)
        package_name = mod.__package__
        return Module(package_name=package_name, module_name=module_name)

    def load(self) -> ModuleType:
        return importlib.import_module(
            self.module_name, package=self.package_name
        )


class Class(SerialModel):
    """
    A python class. Should be enough to deserialize the constructor. Also
    includes bases so that we can query subtyping relationships without
    deserializing the class first.
    """

    name: str

    module: Module

    bases: Optional[Sequence[Class]]
<<<<<<< HEAD
=======
    """
    @staticmethod
    def bases_of_obj(obj: object) -> Iterable[type]:
        return obj.__class__.mro(obj)

    @staticmethod
    def bases_of_class(cls: type) -> Iterable[type]:
        return cls.__bases__
    """
>>>>>>> 1d8bd0f1

    @staticmethod
    def of_class(
        cls: type, with_bases: bool = False, loadable: bool = False
    ) -> 'Class':
        return Class(
            name=cls.__name__,
            module=Module.of_module_name(cls.__module__),
            bases=list(map(lambda base: Class.of_class(cls=base), cls.__mro__))
            if with_bases else None
        )

    def load(self) -> type:  # class
        try:
            mod = self.module.load()
            return getattr(mod, self.name)

        except Exception as e:
            raise RuntimeError(f"Could not load class {self} because {e}.")

    def noserio_issubclass(self, class_name: str, module_name: str):
        bases = self.bases

        assert bases is not None, "Cannot do subclass check without bases. Serialize me with `Class.of_class(with_bases=True ...)`."

        for base in bases:
            if base.name == class_name and base.module.module_name == module_name:
                return True

        return False


class Obj(SerialModel):
    """
    An object that may or may not be serializable. Do not use for base types
    that don't have a class.
    """

    cls: Class

    # From id(obj), identifiers memory location of a python object. Use this for
    # handling loops in JSON objects.
    id: int

    @classmethod
    def validate(cls, d) -> 'Obj':
        if isinstance(d, Obj):
            return d
        elif isinstance(d, ObjSerial):
            return d
        elif isinstance(d, Dict):
            return Obj.pick(**d)
        else:
            raise RuntimeError(f"Unhandled Obj source of type {type(d)}.")

    @staticmethod
    def pick(**d):
        if 'init_kwargs' in d:
            return ObjSerial(**d)
        else:
            return Obj(**d)

    @staticmethod
    def of_object(
        obj: object,
        cls: Optional[type] = None,
        loadable: bool = False
    ) -> Union['Obj', 'ObjSerial']:
        if loadable:
            return ObjSerial.of_object(obj=obj, cls=cls, loadable=loadable)

        if cls is None:
            cls = obj.__class__

        return Obj(cls=Class.of_class(cls), id=id(obj))

    def load(self) -> object:
        pp.pprint("Trying to load an object not intended to be loaded.")
        pp.pprint(self.dict())
        raise RuntimeError(
            "Trying to load an object not intended to be loaded."
        )


class ObjSerial(Obj):
    """
    Object that can be deserialized, or at least intended to be deserialized.
    Stores additional information beyond the class that can be used to
    deserialize it.
    """

    # For objects that can be easily reconstructed, provide their kwargs here.
    init_kwargs: Optional[Dict] = None

    @staticmethod
    def of_object(obj: object, cls: Optional[type] = None) -> 'Obj':
        if cls is None:
            cls = obj.__class__

        if isinstance(obj, pydantic.BaseModel):
            init_kwargs = obj.dict()
        else:
            init_kwargs = None

        return ObjSerial(
            cls=Class.of_class(cls), id=id(obj), init_kwargs=init_kwargs
        )

    def load(self) -> object:
        cls = self.cls.load()

        if issubclass(cls, pydantic.BaseModel) and self.init_kwargs is not None:
            return cls(**self.init_kwargs)
        else:
            raise RuntimeError(f"Do not know how to load object {self}.")


<<<<<<< HEAD
class FunctionOrMethod(SerialModel):
=======
class FunctionOrMethod(SerialModel):  #, abc.ABC):

>>>>>>> 1d8bd0f1
    @staticmethod
    def pick(**kwargs):
        # Temporary hack to deserialization of a class with more than one subclass.

        if 'obj' in kwargs:
            return Method(**kwargs)
        
        elif 'cls' in kwargs:
            return Function(**kwargs)

    @classmethod
    def __get_validator__(cls):
        yield cls.validate

    @classmethod
    def validate(cls, d) -> 'FunctionOrMethod':
        if isinstance(d, Dict):
            return FunctionOrMethod.pick(**d)
        else:
<<<<<<< HEAD
            return d
=======
            raise RuntimeError(
                f"Unhandled FunctionOrMethod source of type {type(d)}."
            )
>>>>>>> 1d8bd0f1

    @staticmethod
    def of_callable(c: Callable, loadable: bool = False) -> 'FunctionOrMethod':
        if hasattr(c, "__self__"):
            return Method.of_method(
                c, obj=getattr(c, "__self__"), loadable=loadable
            )
        else:
            return Function.of_function(c, loadable=loadable)

    def load(self) -> Callable:
        raise NotImplementedError()


class Method(FunctionOrMethod):
    """
    A python method. A method belongs to some class in some module and must have
    a pre-bound self object. The location of the method is encoded in `obj`
    alongside self. If obj is ObjSerial, this method should be deserializable.
    """

    obj: Obj
    name: str

    @staticmethod
    def of_method(
        meth: Callable,
        cls: Optional[type] = None,
        obj: Optional[object] = None,
        loadable: bool = False
    ) -> 'Method':
        if obj is None:
            assert hasattr(
                meth, "__self__"
            ), f"Expected a method (maybe it is a function?): {meth}"
            obj = meth.__self__

        if cls is None:
            cls = obj.__class__

        obj_json = (ObjSerial if loadable else Obj).of_object(obj, cls=cls)

        return Method(obj=obj_json, name=meth.__name__)

    def load(self) -> Callable:
        obj = self.obj.load()
        return getattr(obj, self.name)


class Function(FunctionOrMethod):
    """
    A python function.
    """

    module: Module
    cls: Optional[Class]
    name: str

    @staticmethod
    def of_function(
        func: Callable,
        module: Optional[ModuleType] = None,
        cls: Optional[type] = None,
        loadable: bool = False
    ) -> 'Function':  # actually: class

        if module is None:
            module = Module.of_module_name(func.__module__, loadable=loadable)

        if cls is not None:
            cls = Class.of_class(cls, loadable=loadable)

        return Function(cls=cls, module=module, name=func.__name__)

    def load(self) -> Callable:
        if self.cls is not None:
            cls = self.cls.load()
            return getattr(cls, self.name)
        else:
            mod = self.module.load()
            return getattr(mod, self.name)


class WithClassInfo(pydantic.BaseModel):
    """
    Mixin to track class information to aid in querying serialized components
    without having to load them.
    """

    class_info: Class

    def __init__(
        self,
        class_info: Optional[Class] = None,
        obj: Optional[object] = None,
        cls: Optional[type] = None,
        **kwargs
    ):
        if obj is not None:
            cls = type(obj)

        if class_info is None:
            assert cls is not None, "Either `class_info`, `obj` or `cls` need to be specified."
            class_info = Class.of_class(cls, with_bases=True)

<<<<<<< HEAD
        super().__init__(class_info = class_info, **kwargs)
=======
        else:
            pass

        super().__init__(class_info=class_info, **kwargs)
>>>>>>> 1d8bd0f1

    @staticmethod
    def of_object(obj: object):
        return WithClassInfo(class_info=Class.of_class(obj.__class__))

    @staticmethod
    def of_class(cls: type):  # class
        return WithClassInfo(class_info=Class.of_class(cls))

    @staticmethod
    def of_model(model: pydantic.BaseModel, cls: Class):
        return WithClassInfo(class_info=cls, **model.dict())


def get_owner_of_method(cls, method_name) -> type:
    """
    Get the actual defining class of the given method whether it is cls or one
    of its parent classes.
    """

    # TODO

    return cls

# key/attribute indicating instrumented class information.
CLASS_INFO = "class_info"

def instrumented_classes(obj: object) -> Iterable[Tuple[JSONPath, Class, Any]]:
    """
    Iterate over contents of `obj` that are annotated with the `class_info`
    attribute/key. Returns triples with the accessor/query, the Class object
    instantiated from class_info, and the annotated object itself.
    """

    for q, o in all_objects(obj):
        if isinstance(o, pydantic.BaseModel) and CLASS_INFO in o.__fields__:
            yield q, getattr(o, CLASS_INFO), o

        if isinstance(o, Dict) and CLASS_INFO in o:
            ci = Class(**o[CLASS_INFO])
            yield q, ci, o<|MERGE_RESOLUTION|>--- conflicted
+++ resolved
@@ -145,13 +145,6 @@
         # Otherwise give up and indicate a non-serialization.
         return noserio(obj)
 
-<<<<<<< HEAD
-=======
-
-# def jsonify_with_class_info(obj: Any):
-#   return jsonify(obj=obj, dicted=dict(), with_class_info=True)
-
->>>>>>> 1d8bd0f1
 
 # Field/key name used to indicate a circular reference in jsonified objects.
 CIRCLE = "__tru_circular_reference"
@@ -211,25 +204,12 @@
         # Not even trying to use pydantic.dict here.
         temp = {}
         new_dicted[id(obj)] = temp
-<<<<<<< HEAD
         temp.update({
             k: recur(getattr(obj, k))
             for k, v in obj.__fields__.items() if not v.field_info.exclude
         })
         if any(isinstance(obj, cls) for cls in instrument.classes):
             temp['class_info'] = Class.of_class(cls=obj.__class__, with_bases=True).dict()
-=======
-        temp.update(
-            {
-                k: jsonify(getattr(obj, k), dicted=new_dicted)
-                for k in obj.__fields__
-            }
-        )
-        if any(isinstance(obj, cls) for cls in CLASSES_TO_INSTRUMENT):
-            temp['class_info'] = Class.of_class(
-                cls=obj.__class__, with_bases=True
-            ).dict()
->>>>>>> 1d8bd0f1
 
         return temp
 
@@ -1044,18 +1024,6 @@
     module: Module
 
     bases: Optional[Sequence[Class]]
-<<<<<<< HEAD
-=======
-    """
-    @staticmethod
-    def bases_of_obj(obj: object) -> Iterable[type]:
-        return obj.__class__.mro(obj)
-
-    @staticmethod
-    def bases_of_class(cls: type) -> Iterable[type]:
-        return cls.__bases__
-    """
->>>>>>> 1d8bd0f1
 
     @staticmethod
     def of_class(
@@ -1173,12 +1141,7 @@
             raise RuntimeError(f"Do not know how to load object {self}.")
 
 
-<<<<<<< HEAD
 class FunctionOrMethod(SerialModel):
-=======
-class FunctionOrMethod(SerialModel):  #, abc.ABC):
-
->>>>>>> 1d8bd0f1
     @staticmethod
     def pick(**kwargs):
         # Temporary hack to deserialization of a class with more than one subclass.
@@ -1198,13 +1161,7 @@
         if isinstance(d, Dict):
             return FunctionOrMethod.pick(**d)
         else:
-<<<<<<< HEAD
             return d
-=======
-            raise RuntimeError(
-                f"Unhandled FunctionOrMethod source of type {type(d)}."
-            )
->>>>>>> 1d8bd0f1
 
     @staticmethod
     def of_callable(c: Callable, loadable: bool = False) -> 'FunctionOrMethod':
@@ -1310,14 +1267,7 @@
             assert cls is not None, "Either `class_info`, `obj` or `cls` need to be specified."
             class_info = Class.of_class(cls, with_bases=True)
 
-<<<<<<< HEAD
         super().__init__(class_info = class_info, **kwargs)
-=======
-        else:
-            pass
-
-        super().__init__(class_info=class_info, **kwargs)
->>>>>>> 1d8bd0f1
 
     @staticmethod
     def of_object(obj: object):

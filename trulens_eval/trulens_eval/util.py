--- conflicted
+++ resolved
@@ -141,15 +141,9 @@
 
     #if isinstance(obj, Enum):
     #    return obj.name
-<<<<<<< HEAD
-    
-    #if isinstance(obj, dict):
-    #    return 
-=======
 
     #if isinstance(obj, dict):
     #    return
->>>>>>> 66e0a2da
 
     #if isinstance(obj, pydantic.BaseModel):
     #    try:

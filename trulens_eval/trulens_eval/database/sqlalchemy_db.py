--- conflicted
+++ resolved
@@ -128,13 +128,9 @@
         print(f"Deleted {deleted} rows.")
 
     def insert_record(self, record: schema.Record) -> schema.RecordID:
-<<<<<<< HEAD
         # TODO: thread safety
         
-        _rec = orm.Record.parse(record)
-=======
         _rec = orm.Record.parse(record, redact_keys=self.redact_keys)
->>>>>>> f0467b9c
         with self.Session.begin() as session:
             if session.query(orm.Record).filter_by(record_id=record.record_id
                                                   ).first():
@@ -157,13 +153,9 @@
                                     ).filter_by(app_id=app.app_id).first():
                 _app.app_json = app.json()
             else:
-<<<<<<< HEAD
-                _app = orm.AppDefinition.parse(app)
+                _app = orm.AppDefinition.parse(app, redact_keys=self.redact_keys)
                 session.merge(_app) # .add was not thread safe
-=======
-                _app = orm.AppDefinition.parse(app, redact_keys=self.redact_keys)
-                session.add(_app)
->>>>>>> f0467b9c
+
             return _app.app_id
 
     def insert_feedback_definition(
@@ -177,13 +169,9 @@
                     .first():
                 _fb_def.app_json = feedback_definition.json()
             else:
-<<<<<<< HEAD
-                _fb_def = orm.FeedbackDefinition.parse(feedback_definition)
+                _fb_def = orm.FeedbackDefinition.parse(feedback_definition, redact_keys=self.redact_keys)
                 session.merge(_fb_def) # .add was not thread safe
-=======
-                _fb_def = orm.FeedbackDefinition.parse(feedback_definition, redact_keys=self.redact_keys)
-                session.add(_fb_def)
->>>>>>> f0467b9c
+
             return _fb_def.feedback_definition_id
 
     def get_feedback_defs(
@@ -205,13 +193,9 @@
     def insert_feedback(
         self, feedback_result: schema.FeedbackResult
     ) -> schema.FeedbackResultID:
-<<<<<<< HEAD
         # TODO: thread safety
 
-        _feedback_result = orm.FeedbackResult.parse(feedback_result)
-=======
         _feedback_result = orm.FeedbackResult.parse(feedback_result, redact_keys=self.redact_keys)
->>>>>>> f0467b9c
         with self.Session.begin() as session:
             if session.query(orm.FeedbackResult) \
                     .filter_by(feedback_result_id=feedback_result.feedback_result_id).first():

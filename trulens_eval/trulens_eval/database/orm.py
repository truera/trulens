from __future__ import annotations

import abc
import functools
from sqlite3 import Connection as SQLite3Connection
from typing import ClassVar, Dict, Generic, Type, TypeVar

from sqlalchemy import Column
from sqlalchemy import Engine
from sqlalchemy import event
from sqlalchemy import Float
from sqlalchemy import Text
from sqlalchemy import VARCHAR
from sqlalchemy.ext.declarative import declared_attr
from sqlalchemy.orm import backref
from sqlalchemy.orm import configure_mappers
from sqlalchemy.orm import declarative_base
from sqlalchemy.orm import relationship
from sqlalchemy.schema import MetaData

from trulens_eval.database.base import DEFAULT_DATABASE_PREFIX
from trulens_eval.schema import app as mod_app_schema
from trulens_eval.schema import feedback as mod_feedback_schema
from trulens_eval.schema import record as mod_record_schema
from trulens_eval.schema import types as mod_types_schema
from trulens_eval.utils.json import json_str_of_obj

TYPE_JSON = Text
"""Database type for JSON fields."""

TYPE_TIMESTAMP = Float
"""Database type for timestamps."""

TYPE_ENUM = Text
"""Database type for enum fields."""

TYPE_ID = VARCHAR(256)
"""Database type for unique IDs."""


class BaseWithTablePrefix(
):  # to be mixed into DeclarativeBase or new_declarative_base()
    # Only for type hints or isinstance, issubclass checks.
    """ORM base class except with `__tablename__` defined in terms
    of a base name and a prefix.

    A subclass should set _table_base_name and/or _table_prefix. If it does not
    set both, make sure to set `__abstract__ = True`. Current design has
    subclasses set `_table_base_name` and then subclasses of that subclass
    setting `_table_prefix` as in `make_orm_for_prefix`.
    """

    # https://stackoverflow.com/questions/38245145/how-to-set-common-prefix-for-all-tables-in-sqlalchemy
    # Needed for sqlaclhemy to prevent it from creating a table for this class
    # before the two following attributes are set which we do in subclasses later.
    __abstract__ = True

    _table_base_name: str = "not set"
    """Base name for the table. 
    
    Will be prefixed by the prefix to create table names. This should be set by
    subclasses.
    """

    _table_prefix: str = ""
    """Prefix for the table name.
    
    This should be set by subclasses of subclasses of this class.
    """

    @declared_attr.directive
    def __tablename__(cls) -> str:
        return cls._table_prefix + cls._table_base_name


T = TypeVar("T", bound=BaseWithTablePrefix)


# NOTE: lru_cache is important here as we don't want to create multiple classes
# of the same name for the same table name prefix as sqlalchemy will complain
# one some of our migration tools will not work.
@functools.lru_cache
def new_base(prefix: str) -> Type[T]:
    """Create a new base class for ORM classes.
    
    Note: This is a function to be able to define classes extending different
    SQLAlchemy delcarative bases. Each different such bases has a different set
    of mappings from classes to table names. If we only had one of these, our
    code will never be able to have two different sets of mappings at the same
    time. We need to be able to have multiple mappings for performing things
    such as database migrations and database copying from one database
    configuration to another.
    """

    base = declarative_base()
    return type(
        f"BaseWithTablePrefix{prefix}",
        (base, BaseWithTablePrefix),
        {
            "_table_prefix": prefix,
            "__abstract__":
                True  # stay abstract until _table_base_name is set in a subclass
        }
    )


class ORM(abc.ABC, Generic[T]):
    """Abstract definition of a container for ORM classes."""

    registry: Dict[str, Type[T]]
    metadata: MetaData

    AppDefinition: Type[T]
    FeedbackDefinition: Type[T]
    Record: Type[T]
    FeedbackResult: Type[T]


def new_orm(base: Type[T]) -> Type[ORM[T]]:
    """Create a new orm container from the given base table class."""

    class NewORM(ORM):
        """Container for ORM classes. 
        
        Needs to be extended with classes that set table prefix.

        Warning:
            The relationships between tables established in the classes in this
            container refer to class names i.e. "AppDefinition" hence these are
            important and need to stay consistent between definition of one and
            relationships in another.
        """

        registry: Dict[str, base] = \
            base.registry._class_registry
        """Table name to ORM class mapping for tables used by trulens_eval.
        
        This can be used to iterate through all classes/tables.
        """

        metadata: MetaData = base.metadata
        """SqlAlchemy metadata object for tables used by trulens_eval."""

        class AppDefinition(base):
            """ORM class for [AppDefinition][trulens_eval.schema.app.AppDefinition].

            Warning:
                We don't use any of the typical ORM features and this class is only
                used as a schema to interact with database through SQLAlchemy.
            """

            _table_base_name: ClassVar[str] = "apps"

            app_id = Column(VARCHAR(256), nullable=False, primary_key=True)
            app_json = Column(TYPE_JSON, nullable=False)

            # records via one-to-many on Record.app_id
            # feedback_results via one-to-many on FeedbackResult.record_id

            @classmethod
            def parse(
                cls,
                obj: mod_app_schema.AppDefinition,
                redact_keys: bool = False
            ) -> ORM.AppDefinition:
                return cls(
                    app_id=obj.app_id,
                    app_json=obj.model_dump_json(redact_keys=redact_keys)
                )

        class FeedbackDefinition(base):
            """ORM class for [FeedbackDefinition][trulens_eval.schema.feedback.FeedbackDefinition].

            Warning:
                We don't use any of the typical ORM features and this class is only
                used as a schema to interact with database through SQLAlchemy.
            """

            _table_base_name = "feedback_defs"

            feedback_definition_id = Column(
                TYPE_ID, nullable=False, primary_key=True
            )
            feedback_json = Column(TYPE_JSON, nullable=False)

            # feedback_results via one-to-many on FeedbackResult.feedback_definition_id

            @classmethod
            def parse(
                cls,
                obj: mod_feedback_schema.FeedbackDefinition,
                redact_keys: bool = False
            ) -> ORM.FeedbackDefinition:
                return cls(
                    feedback_definition_id=obj.feedback_definition_id,
                    feedback_json=json_str_of_obj(obj, redact_keys=redact_keys)
                )

        class Record(base):
            """ORM class for [Record][trulens_eval.schema.record.Record].

            Warning:
                We don't use any of the typical ORM features and this class is only
                used as a schema to interact with database through SQLAlchemy.
            """

            _table_base_name = "records"

            record_id = Column(TYPE_ID, nullable=False, primary_key=True)
            app_id = Column(TYPE_ID, nullable=False)  # foreign key

            input = Column(Text)
            output = Column(Text)
            record_json = Column(TYPE_JSON, nullable=False)
            tags = Column(Text, nullable=False)
            ts = Column(TYPE_TIMESTAMP, nullable=False)
            cost_json = Column(TYPE_JSON, nullable=False)
            perf_json = Column(TYPE_JSON, nullable=False)

            app = relationship(
                'AppDefinition',
                backref=backref('records', cascade="all,delete"),
                primaryjoin='AppDefinition.app_id == Record.app_id',
                foreign_keys=app_id,
                order_by="(Record.ts,Record.record_id)"
            )

            @classmethod
            def parse(
                cls,
                obj: mod_record_schema.Record,
                redact_keys: bool = False
            ) -> ORM.Record:
                return cls(
                    record_id=obj.record_id,
                    app_id=obj.app_id,
                    input=json_str_of_obj(
                        obj.main_input, redact_keys=redact_keys
                    ),
                    output=json_str_of_obj(
                        obj.main_output, redact_keys=redact_keys
                    ),
                    record_json=json_str_of_obj(obj, redact_keys=redact_keys),
                    tags=obj.tags,
                    ts=obj.ts.timestamp(),
                    cost_json=json_str_of_obj(
                        obj.cost, redact_keys=redact_keys
                    ),
                    perf_json=json_str_of_obj(
                        obj.perf, redact_keys=redact_keys
                    ),
                )

        class FeedbackResult(base):
            """
            ORM class for [FeedbackResult][trulens_eval.schema.feedback.FeedbackResult].

            Warning:
                We don't use any of the typical ORM features and this class is only
                used as a schema to interact with database through SQLAlchemy.
            """

            _table_base_name = "feedbacks"

            feedback_result_id = Column(
                TYPE_ID, nullable=False, primary_key=True
            )
            record_id = Column(TYPE_ID, nullable=False)  # foreign key
            feedback_definition_id = Column(
                TYPE_ID, nullable=False
            )  # foreign key
            last_ts = Column(TYPE_TIMESTAMP, nullable=False)
            status = Column(TYPE_ENUM, nullable=False)
            error = Column(Text)
            calls_json = Column(TYPE_JSON, nullable=False)
            result = Column(Float)
            name = Column(Text, nullable=False)
            cost_json = Column(TYPE_JSON, nullable=False)
            multi_result = Column(TYPE_JSON)

            record = relationship(
                'Record',
                backref=backref('feedback_results', cascade="all,delete"),
                primaryjoin='Record.record_id == FeedbackResult.record_id',
                foreign_keys=record_id,
                order_by="(FeedbackResult.last_ts,FeedbackResult.feedback_result_id)"
            )

            feedback_definition = relationship(
                "FeedbackDefinition",
                backref=backref("feedback_results", cascade="all,delete"),
                primaryjoin=
                "FeedbackDefinition.feedback_definition_id == FeedbackResult.feedback_definition_id",
                foreign_keys=feedback_definition_id,
                order_by="(FeedbackResult.last_ts,FeedbackResult.feedback_result_id)"
            )

            @classmethod
            def parse(
                cls,
                obj: mod_feedback_schema.FeedbackResult,
                redact_keys: bool = False
            ) -> ORM.FeedbackResult:
                return cls(
                    feedback_result_id=obj.feedback_result_id,
                    record_id=obj.record_id,
                    feedback_definition_id=obj.feedback_definition_id,
                    last_ts=obj.last_ts.timestamp(),
                    status=obj.status.value,
                    error=obj.error,
                    calls_json=json_str_of_obj(
                        dict(calls=obj.calls), redact_keys=redact_keys
                    ),
                    result=obj.result,
                    name=obj.name,
                    cost_json=json_str_of_obj(
                        obj.cost, redact_keys=redact_keys
                    ),
                    multi_result=obj.multi_result
                )

<<<<<<< HEAD
    configure_mappers(
    )  # important to make sure backref attributes in orm classes get filled in
    #base.registry.configure()
=======
    configure_mappers()  # IMPORTANT
    # Without the above, orm class attributes which are defined using backref
    # will not be visible, i.e. orm.AppDefinition.records.

    # base.registry.configure()
>>>>>>> 172bc72d

    return NewORM


# NOTE: lru_cache is important here as we don't want to create multiple classes for
# the same table name as sqlalchemy will complain.
@functools.lru_cache
def make_base_for_prefix(
    base: Type[T],
    table_prefix: str = DEFAULT_DATABASE_PREFIX,
) -> Type[T]:
    """
    Create a base class for ORM classes with the given table name prefix.

    Args:
        base: Base class to extend. Should be a subclass of
            [BaseWithTablePrefix][trulens_eval.database.orm.BaseWithTablePrefix].

        table_prefix: Prefix to use for table names.

    Returns:
        A class that extends `base_type` and sets the table prefix to `table_prefix`.
    """

    if not hasattr(base, "_table_base_name"):
        raise ValueError(
            "Expected `base` to be a subclass of `BaseWithTablePrefix`."
        )

    # sqlalchemy stores a mapping of class names to the classes we defined in
    # the ORM above. Here we want to create a class with the specific name
    # matching base_type hence use `type` instead of `class SomeName: ...`.
    return type(base.__name__, (base,), {"_table_prefix": table_prefix})


# NOTE: lru_cache is important here as we don't want to create multiple classes for
# the same table name as sqlalchemy will complain.
@functools.lru_cache
def make_orm_for_prefix(
    table_prefix: str = DEFAULT_DATABASE_PREFIX
) -> Type[ORM[T]]:
    """
    Make a container for ORM classes.

    This is done so that we can use a dynamic table name prefix and make the ORM
    classes based on that.

    Args:
        table_prefix: Prefix to use for table names.
    """

    base: Type[T] = new_base(prefix=table_prefix)

    return new_orm(base)


@event.listens_for(Engine, "connect")
def _set_sqlite_pragma(dbapi_connection, _):
    if isinstance(dbapi_connection, SQLite3Connection):
        cursor = dbapi_connection.cursor()
        cursor.execute("PRAGMA foreign_keys=ON;")
        cursor.close()<|MERGE_RESOLUTION|>--- conflicted
+++ resolved
@@ -22,7 +22,6 @@
 from trulens_eval.schema import app as mod_app_schema
 from trulens_eval.schema import feedback as mod_feedback_schema
 from trulens_eval.schema import record as mod_record_schema
-from trulens_eval.schema import types as mod_types_schema
 from trulens_eval.utils.json import json_str_of_obj
 
 TYPE_JSON = Text
@@ -319,17 +318,11 @@
                     multi_result=obj.multi_result
                 )
 
-<<<<<<< HEAD
-    configure_mappers(
-    )  # important to make sure backref attributes in orm classes get filled in
-    #base.registry.configure()
-=======
     configure_mappers()  # IMPORTANT
     # Without the above, orm class attributes which are defined using backref
     # will not be visible, i.e. orm.AppDefinition.records.
 
     # base.registry.configure()
->>>>>>> 172bc72d
 
     return NewORM
 

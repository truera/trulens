--- conflicted
+++ resolved
@@ -196,7 +196,7 @@
 
 import logging
 from pprint import PrettyPrinter
-from typing import Any, Callable, ClassVar, Iterable, Set
+from typing import Any, Callable, ClassVar, Set
 
 from pydantic import Field
 
@@ -345,12 +345,6 @@
             )
 
 
-<<<<<<< HEAD
-=======
-from trulens_eval.instruments import instrument as base_instrument
-
-
->>>>>>> 825847d3
 class instrument(base_instrument):
     """
     Decorator for marking methods to be instrumented in custom classes that are

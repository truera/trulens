--- conflicted
+++ resolved
@@ -440,14 +440,10 @@
         # Cannot use this to set app. AppDefinition has app as JSON type.
         # TODO: Figure out a better design to avoid this.
         super().__init__(**kwargs)
-<<<<<<< HEAD
-        
-=======
 
         app = kwargs['app']
         self.app = app
 
->>>>>>> 733cefcc
         self.instrument.instrument_object(
             obj=self.app, query=Select.Query().app
         )

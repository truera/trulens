from __future__ import annotations

from abc import ABC
from abc import abstractmethod
import contextvars
import datetime
import inspect
from inspect import BoundArguments
from inspect import Signature
import logging
from pprint import PrettyPrinter
import threading
from threading import Lock
from typing import (
    Any, Awaitable, Callable, ClassVar, Dict, Hashable, Iterable, List,
    Optional, Sequence, Set, Tuple, Type, TypeVar, Union
)

import pydantic

from trulens_eval import app as mod_app
from trulens_eval import feedback as mod_feedback
from trulens_eval import instruments as mod_instruments
from trulens_eval.schema import app as mod_app_schema
from trulens_eval.schema import base as mod_base_schema
from trulens_eval.schema import feedback as mod_feedback_schema
from trulens_eval.schema import record as mod_record_schema
from trulens_eval.schema import types as mod_types_schema
from trulens_eval.utils import pyschema
from trulens_eval.utils.asynchro import CallableMaybeAwaitable
from trulens_eval.utils.asynchro import desync
from trulens_eval.utils.asynchro import sync
from trulens_eval.utils.json import json_str_of_obj
from trulens_eval.utils.json import jsonify
from trulens_eval.utils.pyschema import Class
from trulens_eval.utils.pyschema import CLASS_INFO
from trulens_eval.utils.python import callable_name
from trulens_eval.utils.python import class_name
from trulens_eval.utils.python import \
    Future  # can take type args with python < 3.9
from trulens_eval.utils.python import id_str
from trulens_eval.utils.python import \
    Queue  # can take type args with python < 3.9
from trulens_eval.utils.python import safe_hasattr
from trulens_eval.utils.python import T
from trulens_eval.utils.serial import all_objects
from trulens_eval.utils.serial import GetItemOrAttribute
from trulens_eval.utils.serial import JSON
from trulens_eval.utils.serial import JSON_BASES
from trulens_eval.utils.serial import JSON_BASES_T
from trulens_eval.utils.serial import Lens

logger = logging.getLogger(__name__)

pp = PrettyPrinter()

# App component.
COMPONENT = Any

A = TypeVar("A")

# Message produced when an attribute is looked up from our App but is actually
# an attribute of the enclosed app.
ATTRIBUTE_ERROR_MESSAGE = """
{class_name} has no attribute `{attribute_name}` but the wrapped app {app_class_name} does. If
you are calling a {app_class_name} method, retrieve it from that app instead of from
{class_name}. If you need to record your app's behaviour, use {class_name} as a context
manager as in this example:

```python
    app: {app_class_name} = ...  # your app
    truapp: {class_name} = {class_name}(app, ...)  # the truera recorder

    with truapp as recorder:
      result = app.{attribute_name}(...)

    record: Record = recorder.get() # get the record of the invocation if needed
```
"""


class ComponentView(ABC):
    """
    Views of common app component types for sorting them and displaying them in
    some unified manner in the UI. Operates on components serialized into json
    dicts representing various components, not the components themselves.
    """

    def __init__(self, json: JSON):
        self.json = json
        self.cls = Class.of_class_info(json)

    @staticmethod
    def of_json(json: JSON) -> 'ComponentView':
        """
        Sort the given json into the appropriate component view type.
        """

        cls = Class.of_class_info(json)

        if LangChainComponent.class_is(cls):
            return LangChainComponent.of_json(json)
        elif LlamaIndexComponent.class_is(cls):
            return LlamaIndexComponent.of_json(json)
        elif TrulensComponent.class_is(cls):
            return TrulensComponent.of_json(json)
        elif CustomComponent.class_is(cls):
            return CustomComponent.of_json(json)
        else:
            # TODO: custom class

            raise TypeError(f"Unhandled component type with class {cls}")

    @staticmethod
    @abstractmethod
    def class_is(cls: Class) -> bool:
        """
        Determine whether the given class representation `cls` is of the type to
        be viewed as this component type.
        """
        pass

    def unsorted_parameters(self, skip: Set[str]) -> Dict[str, JSON_BASES_T]:
        """
        All basic parameters not organized by other accessors.
        """

        ret = {}

        for k, v in self.json.items():
            if k not in skip and isinstance(v, JSON_BASES):
                ret[k] = v

        return ret

    @staticmethod
    def innermost_base(
        bases: Optional[Sequence[Class]] = None,
        among_modules=set(["langchain", "llama_index", "trulens_eval"])
    ) -> Optional[str]:
        """
        Given a sequence of classes, return the first one which comes from one
        of the `among_modules`. You can use this to determine where ultimately
        the encoded class comes from in terms of langchain, llama_index, or
        trulens_eval even in cases they extend each other's classes. Returns
        None if no module from `among_modules` is named in `bases`.
        """
        if bases is None:
            return None

        for base in bases:
            if "." in base.module.module_name:
                root_module = base.module.module_name.split(".")[0]
            else:
                root_module = base.module.module_name

            if root_module in among_modules:
                return root_module

        return None


class LangChainComponent(ComponentView):

    @staticmethod
    def class_is(cls: Class) -> bool:
        if ComponentView.innermost_base(cls.bases) == "langchain":
            return True

        return False

    @staticmethod
    def of_json(json: JSON) -> 'LangChainComponent':
        from trulens_eval.utils.langchain import component_of_json
        return component_of_json(json)


class LlamaIndexComponent(ComponentView):

    @staticmethod
    def class_is(cls: Class) -> bool:
        if ComponentView.innermost_base(cls.bases) == "llama_index":
            return True

        return False

    @staticmethod
    def of_json(json: JSON) -> 'LlamaIndexComponent':
        from trulens_eval.utils.llama import component_of_json
        return component_of_json(json)


class TrulensComponent(ComponentView):
    """
    Components provided in trulens.
    """

    @staticmethod
    def class_is(cls: Class) -> bool:
        if ComponentView.innermost_base(cls.bases) == "trulens_eval":
            return True

        #if any(base.module.module_name.startswith("trulens.") for base in cls.bases):
        #    return True

        return False

    @staticmethod
    def of_json(json: JSON) -> 'TrulensComponent':
        from trulens_eval.utils.trulens import component_of_json
        return component_of_json(json)


class Prompt(ComponentView):
    # langchain.prompts.base.BasePromptTemplate
    # llama_index.prompts.base.Prompt

    @property
    @abstractmethod
    def template(self) -> str:
        pass


class LLM(ComponentView):
    # langchain.llms.base.BaseLLM
    # llama_index.llms.base.LLM

    @property
    @abstractmethod
    def model_name(self) -> str:
        pass


class Tool(ComponentView):
    # langchain ???
    # llama_index.tools.types.BaseTool

    @property
    @abstractmethod
    def tool_name(self) -> str:
        pass


class Agent(ComponentView):
    # langchain ???
    # llama_index.agent.types.BaseAgent

    @property
    @abstractmethod
    def agent_name(self) -> str:
        pass


class Memory(ComponentView):
    # langchain.schema.BaseMemory
    # llama_index ???
    pass


class Other(ComponentView):
    # Any component that does not fit into the other named categories.
    pass


class CustomComponent(ComponentView):

    class Custom(Other):
        # No categorization of custom class components for now. Using just one
        # "Custom" catch-all.

        @staticmethod
        def class_is(cls: Class) -> bool:
            return True

    COMPONENT_VIEWS = [Custom]

    @staticmethod
    def constructor_of_class(cls: Class) -> Type['CustomComponent']:
        for view in CustomComponent.COMPONENT_VIEWS:
            if view.class_is(cls):
                return view

        raise TypeError(f"Unknown custom component type with class {cls}")

    @staticmethod
    def component_of_json(json: JSON) -> 'CustomComponent':
        cls = Class.of_class_info(json)

        view = CustomComponent.constructor_of_class(cls)

        return view(json)

    @staticmethod
    def class_is(cls: Class) -> bool:
        # Assumes this is the last check done.
        return True

    @staticmethod
    def of_json(json: JSON) -> 'CustomComponent':
        return CustomComponent.component_of_json(json)


def instrumented_component_views(
    obj: object
) -> Iterable[Tuple[Lens, ComponentView]]:
    """
    Iterate over contents of `obj` that are annotated with the CLASS_INFO
    attribute/key. Returns triples with the accessor/selector, the Class object
    instantiated from CLASS_INFO, and the annotated object itself.
    """

    for q, o in all_objects(obj):
        if isinstance(o, pydantic.BaseModel) and CLASS_INFO in o.model_fields:
            yield q, ComponentView.of_json(json=o)

        if isinstance(o, Dict) and CLASS_INFO in o:
            yield q, ComponentView.of_json(json=o)


class RecordingContext():
    """Manager of the creation of records from record calls.
    
    An instance of this class is produced when using an
    [App][trulens_eval.app.App] as a context mananger, i.e.:

    Example:
        ```python
        app = ...  # your app
        truapp: TruChain = TruChain(app, ...) # recorder for LangChain apps

        with truapp as recorder:
            app.invoke(...) # use your app

        recorder: RecordingContext
        ```
    
    Each instance of this class produces a record for every "root" instrumented
    method called. Root method here means the first instrumented method in a
    call stack. Note that there may be more than one of these contexts in play
    at the same time due to:

    - More than one wrapper of the same app.
    - More than one context manager ("with" statement) surrounding calls to the
      same app.
    - Calls to "with_record" on methods that themselves contain recording.
    - Calls to apps that use trulens internally to track records in any of the
      supported ways.
    - Combinations of the above.
    """

    def __init__(self, app: mod_app.App, record_metadata: JSON = None):
        self.calls: Dict[mod_types_schema.CallID, mod_record_schema.RecordAppCall] = {}
        """A record (in terms of its RecordAppCall) in process of being created.
        
        Storing as a map as we want to override calls with the same id which may
        happen due to methods producing awaitables or generators. These result
        in calls before the awaitables are awaited and then get updated after
        the result is ready.
        """

        self.records: List[mod_record_schema.Record] = []
        """Completed records."""

        self.lock: Lock = Lock()
        """Lock blocking access to `calls` and `records` when adding calls or finishing a record."""

        self.token: Optional[contextvars.Token] = None
        """Token for context management."""

        self.app: mod_instruments.WithInstrumentCallbacks = app
        """App for which we are recording."""

        self.record_metadata = record_metadata
        """Metadata to attach to all records produced in this context."""

    def __iter__(self):
        return iter(self.records)

    def get(self) -> mod_record_schema.Record:
        """
        Get the single record only if there was exactly one. Otherwise throw an error.
        """

        if len(self.records) == 0:
            raise RuntimeError("Recording context did not record any records.")

        if len(self.records) > 1:
            raise RuntimeError(
                "Recording context recorded more than 1 record. "
                "You can get them with ctx.records, ctx[i], or `for r in ctx: ...`."
            )

        return self.records[0]

    def __getitem__(self, idx: int) -> mod_record_schema.Record:
        return self.records[idx]

    def __len__(self):
        return len(self.records)

    def __hash__(self) -> int:
        # The same app can have multiple recording contexts.
        return hash(id(self.app)) + hash(id(self.records))

    def __eq__(self, other):
        return hash(self) == hash(other)
        # return id(self.app) == id(other.app) and id(self.records) == id(other.records)

    def add_call(self, call: mod_record_schema.RecordAppCall):
        """
        Add the given call to the currently tracked call list.
        """
        with self.lock:
            # NOTE: This might override existing call record which happens when
            # processing calls with awaitable or generator results.
            self.calls[call.call_id] = call

    def finish_record(
        self,
<<<<<<< HEAD
        calls_to_record: Callable[[
            List[mod_record_schema.RecordAppCall],
            mod_types_schema.Metadata,
            Optional[mod_record_schema.Record]
            ], mod_record_schema.Record
        ],
=======
        calls_to_record: Callable[[List[mod_record_schema.RecordAppCall], JSON],
                                  mod_record_schema.Record],
>>>>>>> a311b0be
        existing_record: Optional[mod_record_schema.Record] = None
    ):
        """
        Run the given function to build a record from the tracked calls and any
        pre-specified metadata.
        """

        with self.lock:
            record = calls_to_record(
                list(self.calls.values()),
                self.record_metadata,
                existing_record
            )
            self.calls = {}

            if existing_record is None:
                # If existing record was given, we assume it was already
                # inserted into this list.
                self.records.append(record)

        return record


class App(mod_app_schema.AppDefinition, mod_instruments.WithInstrumentCallbacks,
          Hashable):
    """Base app recorder type.

    Non-serialized fields here while the serialized ones are defined in
    [AppDefinition][trulens_eval.schema.app.AppDefinition].

    This class is abstract. Use one of these concrete subclasses as appropriate:
    - [TruLlama][trulens_eval.tru_llama.TruLlama] for _LlamaIndex_ apps.
    - [TruChain][trulens_eval.tru_chain.TruChain] for _LangChain_ apps.
    - [TruRails][trulens_eval.tru_rails.TruRails] for _NeMo Guardrails_
        apps.
    - [TruVirtual][trulens_eval.tru_virtual.TruVirtual] for recording
        information about invocations of apps without access to those apps.
    - [TruCustomApp][trulens_eval.tru_custom_app.TruCustomApp] for custom
        apps. These need to be decorated to have appropriate data recorded.
    - [TruBasicApp][trulens_eval.tru_basic_app.TruBasicApp] for apps defined
        solely by a string-to-string method.
    """

    model_config: ClassVar[dict] = {
        # Tru, DB, most of the types on the excluded fields.
        'arbitrary_types_allowed': True
    }

    feedbacks: List[mod_feedback.Feedback] = pydantic.Field(
        exclude=True, default_factory=list
    )
    """Feedback functions to evaluate on each record."""

    tru: Optional[trulens_eval.tru.Tru] = pydantic.Field(
        default=None, exclude=True
    )
    """Workspace manager.
    
    If this is not povided, a singleton [Tru][trulens_eval.tru.Tru] will be made
    (if not already) and used.
    """

    db: Optional[trulens_eval.database.base.DB] = pydantic.Field(
        default=None, exclude=True
    )
    """Database interface.
    
    If this is not provided, a singleton
    [SQLAlchemyDB][trulens_eval.database.sqlalchemy.SQLAlchemyDB] will be
    made (if not already) and used.
    """

    app: Any = pydantic.Field(exclude=True)
    """The app to be recorded."""

    instrument: Optional[mod_instruments.Instrument] = pydantic.Field(
        None, exclude=True
    )
    """Instrumentation class.
    
    This is needed for serialization as it tells us which objects we want to be
    included in the json representation of this app.
    """

    recording_contexts: contextvars.ContextVar[RecordingContext] \
        = pydantic.Field(None, exclude=True)
    """Sequnces of records produced by the this class used as a context manager
    are stored in a RecordingContext.
    
    Using a context var so that context managers can be nested.
    """

    instrumented_methods: Dict[int, Dict[Callable, Lens]] = \
        pydantic.Field(exclude=True, default_factory=dict)
    """Mapping of instrumented methods (by id(.) of owner object and the
    function) to their path in this app."""

    records_with_pending_feedback_results: Queue[mod_record_schema.Record] = \
        pydantic.Field(exclude=True, default_factory=lambda: Queue(maxsize=1024))
    """Records produced by this app which might have yet to finish
    feedback runs."""

    manage_pending_feedback_results_thread: Optional[threading.Thread] = \
        pydantic.Field(exclude=True, default=None)
    """Thread for manager of pending feedback results queue.
    
    See _manage_pending_feedback_results."""

    selector_check_warning: bool = False
    """Issue warnings when selectors are not found in the app with a placeholder
    record.
    
    If False, constructor will raise an error instead.
    """

    selector_nocheck: bool = False
    """Ignore selector checks entirely.
    
    This may be necessary if the expected record content cannot be determined
    before it is produced.
    """

    def __init__(
        self,
        tru: Optional[Tru] = None,
        feedbacks: Optional[Iterable[mod_feedback.Feedback]] = None,
        **kwargs
    ):
        if feedbacks is not None:
            feedbacks = list(feedbacks)
        else:
            feedbacks = []

        # for us:
        kwargs['tru'] = tru
        kwargs['feedbacks'] = feedbacks
        kwargs['recording_contexts'] = contextvars.ContextVar(
            "recording_contexts"
        )

        super().__init__(**kwargs)

        app = kwargs['app']
        self.app = app

        if self.instrument is not None:
            self.instrument.instrument_object(
                obj=self.app, query=mod_feedback_schema.Select.Query().app
            )
        else:
            pass

        if self.feedback_mode == mod_feedback_schema.FeedbackMode.WITH_APP_THREAD:
            self._start_manage_pending_feedback_results()

        self._tru_post_init()

    def __del__(self):
        # Can use to do things when this object is being garbage collected.
        pass

    def _start_manage_pending_feedback_results(self) -> None:
        """Start the thread that manages the queue of records with
        pending feedback results.
        
        This is meant to be run permentantly in a separate thread. It will
        remove records from the queue `records_with_pending_feedback_results` as
        their feedback results are computed and makes sure the queue does not
        keep growing.
        """

        if self.manage_pending_feedback_results_thread is not None:
            raise RuntimeError("Manager Thread already started.")

        self.manage_pending_feedback_results_thread = threading.Thread(
            target=self._manage_pending_feedback_results,
            daemon=True  # otherwise this thread will keep parent alive
        )
        self.manage_pending_feedback_results_thread.start()

    def _manage_pending_feedback_results(self) -> None:
        """Manage the queue of records with pending feedback results.

        This is meant to be run permentantly in a separate thread. It will
        remove records from the queue records_with_pending_feedback_results as
        their feedback results are computed and makes sure the queue does not
        keep growing.
        """

        while True:
            record = self.records_with_pending_feedback_results.get()
            record.wait_for_feedback_results()

    def wait_for_feedback_results(self) -> None:
        """Wait for all feedbacks functions to complete.
         
        This applies to all feedbacks on all records produced by this app. This
        call will block until finished and if new records are produced while
        this is running, it will include them.
        """

        while not self.records_with_pending_feedback_results.empty():
            record = self.records_with_pending_feedback_results.get()

            record.wait_for_feedback_results()

    @classmethod
    def select_context(cls, app: Optional[Any] = None) -> Lens:
        """
        Try to find retriever components in the given `app` and return a lens to
        access the retrieved contexts that would appear in a record were these
        components to execute.
        """
        if app is None:
            raise ValueError(
                "Could not determine context selection without `app` argument."
            )

        # Checking by module name so we don't have to try to import either
        # langchain or llama_index beforehand.
        if type(app).__module__.startswith("langchain"):
            from trulens_eval.tru_chain import TruChain
            return TruChain.select_context(app)

        if type(app).__module__.startswith("llama_index"):
            from trulens_eval.tru_llama import TruLlama
            return TruLlama.select_context(app)

        elif type(app).__module__.startswith("nemoguardrails"):
            from trulens_eval.tru_rails import TruRails
            return TruRails.select_context(app)

        else:
            raise ValueError(
                f"Could not determine context from unrecognized `app` type {type(app)}."
            )

    def __hash__(self):
        return hash(id(self))

    def _tru_post_init(self):
        """
        Database-related initialization and additional data checks.

        DB:
            - Insert the app into the database.
            - Insert feedback function definitions into the database.

        Checks:
            - In deferred mode, try to serialize and deserialize feedback functions.
            - Check that feedback function selectors are likely to refer to expected
                app or record components.
        
        """

        if self.tru is None:
            if self.feedback_mode != mod_feedback_schema.FeedbackMode.NONE:
                from trulens_eval.tru import Tru
                logger.debug("Creating default tru.")
                self.tru = Tru()

        else:
            if self.feedback_mode == mod_feedback_schema.FeedbackMode.NONE:
                logger.warning(
                    "`tru` is specified but `feedback_mode` is FeedbackMode.NONE. "
                    "No feedback evaluation and logging will occur."
                )

        if self.tru is not None:
            self.db = self.tru.db

            self.db.insert_app(app=self)

            if self.feedback_mode != mod_feedback_schema.FeedbackMode.NONE:
                logger.debug("Inserting feedback function definitions to db.")

                for f in self.feedbacks:
                    self.db.insert_feedback_definition(f)

        else:
            if len(self.feedbacks) > 0:
                raise ValueError(
                    "Feedback logging requires `tru` to be specified."
                )

        if self.feedback_mode == mod_feedback_schema.FeedbackMode.DEFERRED:
            for f in self.feedbacks:
                # Try to load each of the feedback implementations. Deferred
                # mode will do this but we want to fail earlier at app
                # constructor here.
                try:
                    f.implementation.load()
                except Exception as e:
                    raise Exception(
                        f"Feedback function {f} is not loadable. Cannot use DEFERRED feedback mode. {e}"
                    ) from e

        if not self.selector_nocheck:

            dummy = self.dummy_record()

            for feedback in self.feedbacks:
                feedback.check_selectors(
                    app=self,
                    # Don't have a record yet, but use an empty one for the non-call related fields.
                    record=dummy,
                    warning=self.selector_check_warning
                )

    def main_call(self, human: str) -> str:
        """If available, a single text to a single text invocation of this app."""

        if self.__class__.main_acall is not App.main_acall:
            # Use the async version if available.
            return sync(self.main_acall, human)

        raise NotImplementedError()

    async def main_acall(self, human: str) -> str:
        """If available, a single text to a single text invocation of this app."""

        if self.__class__.main_call is not App.main_call:
            logger.warning("Using synchronous version of main call.")
            # Use the sync version if available.
            return await desync(self.main_call, human)

        raise NotImplementedError()

    def _extract_content(self, value):
        """
        Extracts the 'content' from various data types commonly used by libraries
        like OpenAI, Canopy, LiteLLM, etc. This method navigates nested data
        structures (pydantic models, dictionaries, lists) to retrieve the
        'content' field. If 'content' is not directly available, it attempts to
        extract from known structures like 'choices' in a ChatResponse. This
        standardizes extracting relevant text or data from complex API responses
        or internal data representations.
        
        Args:
            value: The input data to extract content from. Can be a pydantic
                   model, dictionary, list, or basic data type.
        
        Returns:
            The extracted content, which may be a single value, a list of values,
            or a nested structure with content extracted from all levels.
        """
        if isinstance(value, pydantic.BaseModel):
            content = getattr(value, 'content', None)
            if content is not None:
                return content
            else:
                # If 'content' is not found, check for 'choices' attribute which indicates a ChatResponse
                choices = getattr(value, 'choices', None)
                if choices is not None:
                    # Extract 'content' from the 'message' attribute of each _Choice in 'choices'
                    return [
                        self._extract_content(choice.message)
                        for choice in choices
                    ]
                else:
                    # Recursively extract content from nested pydantic models
                    return {
                        k: self._extract_content(v) if
                        isinstance(v, (pydantic.BaseModel, dict, list)) else v
                        for k, v in value.dict().items()
                    }
        elif isinstance(value, dict):
            # Check for 'content' key in the dictionary
            content = value.get('content')
            if content is not None:
                return content
            else:
                # Recursively extract content from nested dictionaries
                return {
                    k:
                    self._extract_content(v) if isinstance(v,
                                                           (dict, list)) else v
                    for k, v in value.items()
                }
        elif isinstance(value, list):
            # Handle lists by extracting content from each item
            return [self._extract_content(item) for item in value]
        else:
            return value

    def main_input(
        self, func: Callable, sig: Signature, bindings: BoundArguments
    ) -> JSON:
        """
        Determine the main input string for the given function `func` with
        signature `sig` if it is to be called with the given bindings
        `bindings`.
        """

        # ignore self
        all_args = list(v for k, v in bindings.arguments.items() if k != "self")

        # If there is only one string arg, it is a pretty good guess that it is
        # the main input.

        # if have only containers of length 1, find the innermost non-container
        focus = all_args

        while not isinstance(focus, JSON_BASES) and len(focus) == 1:
            focus = focus[0]
            focus = self._extract_content(focus)

            if not isinstance(focus, Sequence):
                logger.warning("Focus %s is not a sequence.", focus)
                break

        if isinstance(focus, JSON_BASES):
            return str(focus)

        # Otherwise we are not sure.
        logger.warning(
            "Unsure what the main input string is for the call to %s with args %s.",
            callable_name(func), all_args
        )

        # After warning, just take the first item in each container until a
        # non-container is reached.
        focus = all_args
        while not isinstance(focus, JSON_BASES) and len(focus) >= 1:
            focus = focus[0]
            focus = self._extract_content(focus)

            if not isinstance(focus, Sequence):
                logger.warning("Focus %s is not a sequence.", focus)
                break

        if isinstance(focus, JSON_BASES):
            return str(focus)

        logger.warning(
            "Could not determine main input/output of %s.", str(all_args)
        )

        return "Could not determine main input from " + str(all_args)

    def main_output(
        self, func: Callable, sig: Signature, bindings: BoundArguments, ret: Any
    ) -> JSON:
        """
        Determine the main out string for the given function `func` with
        signature `sig` after it is called with the given `bindings` and has
        returned `ret`.
        """

        # Use _extract_content to get the content out of the return value
        content = self._extract_content(ret)

        if isinstance(content, str):
            return content

        if isinstance(content, float):
            return str(content)

        if isinstance(content, Dict):
            return str(next(iter(content.values()), ''))

        elif isinstance(content, Sequence):
            if len(content) > 0:
                return str(content[0])
            else:
                return "Could not determine main output from " + str(content)

        else:
            logger.warning("Could not determine main output from %s.", content)
            return str(
                content
            ) if content is not None else "Could not determine main output from " + str(
                content
            )

    # WithInstrumentCallbacks requirement
    def on_method_instrumented(self, obj: object, func: Callable, path: Lens):
        """
        Called by instrumentation system for every function requested to be
        instrumented by this app.
        """

        if id(obj) in self.instrumented_methods:

            funcs = self.instrumented_methods[id(obj)]

            if func in funcs:
                old_path = funcs[func]

                if path != old_path:
                    logger.warning(
                        "Method %s was already instrumented on path %s. "
                        "Calls at %s may not be recorded.", func, old_path, path
                    )

                return

            else:

                funcs[func] = path

        else:
            funcs = dict()
            self.instrumented_methods[id(obj)] = funcs
            funcs[func] = path

    # WithInstrumentCallbacks requirement
    def get_methods_for_func(
        self, func: Callable
    ) -> Iterable[Tuple[int, Callable, Lens]]:
        """
        Get the methods (rather the inner functions) matching the given `func`
        and the path of each.

        See [WithInstrumentCallbacks.get_methods_for_func][trulens_eval.instruments.WithInstrumentCallbacks.get_methods_for_func].
        """

        for _id, funcs in self.instrumented_methods.items():
            for f, path in funcs.items():
                if f == func:
                    yield (_id, f, path)

    # WithInstrumentCallbacks requirement
    def get_method_path(self, obj: object, func: Callable) -> Lens:
        """
        Get the path of the instrumented function `method` relative to this app.
        """

        # TODO: cleanup and/or figure out why references to objects change when executing langchain chains.

        funcs = self.instrumented_methods.get(id(obj))

        if funcs is None:
            logger.warning(
                "A new object of type %s at %s is calling an instrumented method %s. "
                "The path of this call may be incorrect.",
                class_name(type(obj)), id_str(obj), callable_name(func)
            )
            try:
                _id, _, path = next(iter(self.get_methods_for_func(func)))

            except Exception:
                logger.warning(
                    "No other objects use this function so cannot guess path."
                )
                return None

            logger.warning(
                "Guessing path of new object is %s based on other object (%s) using this function.",
                path, id_str(_id)
            )

            funcs = {func: path}

            self.instrumented_methods[id(obj)] = funcs

            return path

        else:
            if func not in funcs:
                logger.warning(
                    "A new object of type %s at %s is calling an instrumented method %s. "
                    "The path of this call may be incorrect.",
                    class_name(type(obj)), id_str(obj), callable_name(func)
                )

                try:
                    _id, _, path = next(iter(self.get_methods_for_func(func)))
                except Exception:
                    logger.warning(
                        "No other objects use this function so cannot guess path."
                    )
                    return None

                logger.warning(
                    "Guessing path of new object is %s based on other object (%s) using this function.",
                    path, id_str(_id)
                )

                return path

            else:

                return funcs.get(func)

    def json(self, *args, **kwargs):
        """Create a json string representation of this app."""
        # Need custom jsonification here because it is likely the model
        # structure contains loops.

        return json_str_of_obj(
            self, *args, instrument=self.instrument, **kwargs
        )

    def model_dump(self, *args, redact_keys: bool = False, **kwargs):
        # Same problem as in json.
        return jsonify(
            self,
            instrument=self.instrument,
            redact_keys=redact_keys,
            *args,
            **kwargs
        )

    # For use as a context manager.
    def __enter__(self):
        ctx = RecordingContext(app=self)

        token = self.recording_contexts.set(ctx)
        ctx.token = token

        return ctx

    # For use as a context manager.
    def __exit__(self, exc_type, exc_value, exc_tb):
        ctx = self.recording_contexts.get()
        self.recording_contexts.reset(ctx.token)

        if exc_type is not None:
            raise exc_value

        return

    # WithInstrumentCallbacks requirement
    def on_new_record(self, func) -> Iterable[RecordingContext]:
        """Called at the start of record creation.

        See
        [WithInstrumentCallbacks.on_new_record][trulens_eval.instruments.WithInstrumentCallbacks.on_new_record].
        """
        ctx = self.recording_contexts.get(contextvars.Token.MISSING)

        while ctx is not contextvars.Token.MISSING:
            yield ctx
            ctx = ctx.token.old_value

    # WithInstrumentCallbacks requirement
    def on_add_record(
        self,
        ctx: RecordingContext,
        func: Callable,
        sig: Signature,
        bindings: BoundArguments,
        ret: Any,
        error: Any,
        perf: Perf,
        cost: Cost,
        existing_record: Optional[mod_record_schema.Record] = None
    ) -> mod_record_schema.Record:
        """Called by instrumented methods if they use _new_record to construct a record call list.

        See [WithInstrumentCallbacks.on_add_record][trulens_eval.instruments.WithInstrumentCallbacks.on_add_record].
        """

        def build_record(
            calls: Iterable[mod_record_schema.RecordAppCall],
            record_metadata: JSON,
            existing_record: Optional[mod_record_schema.Record] = None
        ) -> mod_record_schema.Record:
            calls = list(calls)

            assert len(calls) > 0, "No information recorded in call."

            main_in = self.main_input(func, sig, bindings)
            main_out = self.main_output(func, sig, bindings, ret)

            updates = dict(
                main_input=jsonify(main_in),
                main_output=jsonify(main_out),
                main_error=jsonify(error),
                calls=calls,
                cost=cost,
                perf=perf,
                app_id=self.app_id,
                tags=self.tags,
                meta=jsonify(record_metadata)
            )

            if existing_record is not None:
                existing_record.update(**updates)
            else:
                existing_record = mod_record_schema.Record(**updates)

            return existing_record

        # Finishing record needs to be done in a thread lock, done there:
        record = ctx.finish_record(
            build_record, existing_record=existing_record
        )

        if error is not None:
            # May block on DB.
            self._handle_error(record=record, error=error)
            raise error

        # Will block on DB, but not on feedback evaluation, depending on
        # FeedbackMode:
        record.feedback_and_future_results = self._handle_record(record=record)
        if record.feedback_and_future_results is not None:
            record.feedback_results = [
                tup[1] for tup in record.feedback_and_future_results
            ]

        if record.feedback_and_future_results is None:
            return record

        if self.feedback_mode == mod_feedback_schema.FeedbackMode.WITH_APP_THREAD:
            # Add the record to ones with pending feedback.

            self.records_with_pending_feedback_results.put(record)

        elif self.feedback_mode == mod_feedback_schema.FeedbackMode.WITH_APP:
            # If in blocking mode ("WITH_APP"), wait for feedbacks to finished
            # evaluating before returning the record.

            record.wait_for_feedback_results()

        return record

    def _check_instrumented(self, func):
        """
        Issue a warning and some instructions if a function that has not been
        instrumented is being used in a `with_` call.
        """

        if not isinstance(func, Callable):
            raise TypeError(
                f"Expected `func` to be a callable, but got {class_name(type(func))}."
            )

        # If func is actually an object that implements __call__, check __call__
        # instead.
        if not (inspect.isfunction(func) or inspect.ismethod(func)):
            func = func.__call__

        if not safe_hasattr(func, mod_instruments.Instrument.INSTRUMENT):
            if mod_instruments.Instrument.INSTRUMENT in dir(func):
                # HACK009: Need to figure out the __call__ accesses by class
                # name/object name with relation to this check for
                # instrumentation because we keep hitting spurious warnings
                # here. This is a temporary workaround.
                return

            logger.warning(
                """
Function %s has not been instrumented. This may be ok if it will call a function
that has been instrumented exactly once. Otherwise unexpected results may
follow. You can use `AddInstruments.method` of `trulens_eval.instruments` before
you use the `%s` wrapper to make sure `%s` does get instrumented. `%s` method
`print_instrumented` may be used to see methods that have been instrumented.
""", func, class_name(self), callable_name(func), class_name(self)
            )

    async def awith_(
        self, func: CallableMaybeAwaitable[A, T], *args, **kwargs
    ) -> T:
        """
        Call the given async `func` with the given `*args` and `**kwargs` while
        recording, producing `func` results. The record of the computation is
        available through other means like the database or dashboard. If you
        need a record of this execution immediately, you can use `awith_record`
        or the `App` as a context mananger instead.
        """

        awaitable, _ = self.with_record(func, *args, **kwargs)

        if not isinstance(awaitable, Awaitable):
            raise TypeError(
                f"Expected `func` to be an async function or return an awaitable, but got {class_name(type(awaitable))}."
            )

        return await awaitable

    async def with_(self, func: Callable[[A], T], *args, **kwargs) -> T:
        """
        Call the given async `func` with the given `*args` and `**kwargs` while
        recording, producing `func` results. The record of the computation is
        available through other means like the database or dashboard. If you
        need a record of this execution immediately, you can use `awith_record`
        or the `App` as a context mananger instead.
        """

        res, _ = self.with_record(func, *args, **kwargs)

        return res

    def with_record(
        self,
        func: Callable[[A], T],
        *args,
        record_metadata: JSON = None,
        **kwargs
    ) -> Tuple[T, mod_record_schema.Record]:
        """
        Call the given `func` with the given `*args` and `**kwargs`, producing
        its results as well as a record of the execution.
        """

        self._check_instrumented(func)

        with self as ctx:
            ctx.record_metadata = record_metadata
            ret = func(*args, **kwargs)

        assert len(ctx.records) > 0, (
            f"Did not create any records. "
            f"This means that no instrumented methods were invoked in the process of calling {func}."
        )

        return ret, ctx.get()

    async def awith_record(
        self,
        func: Callable[[A], Awaitable[T]],
        *args,
        record_metadata: JSON = None,
        **kwargs
    ) -> Tuple[T, mod_record_schema.Record]:
        """
        Call the given `func` with the given `*args` and `**kwargs`, producing
        its results as well as a record of the execution.
        """

        awaitable, record = self.with_record(
            func, *args, record_metadata=record_metadata, **kwargs
        )
        if not isinstance(awaitable, Awaitable):
            raise TypeError(
                f"Expected `func` to be an async function or return an awaitable, but got {class_name(type(awaitable))}."
            )

        return await awaitable, record

    def _throw_dep_message(
        self, method, is_async: bool = False, with_record: bool = False
    ):
        # Raises a deprecation message for the various methods that pass through to
        # wrapped app while recording.

        cname = self.__class__.__name__

        iscall = method == "__call__"

        old_method = f"""{method}{"_with_record" if with_record else ""}"""
        if iscall:
            old_method = f"""call{"_with_record" if with_record else ""}"""
        new_method = f"""{"a" if is_async else ""}with_{"record" if with_record else ""}"""

        app_callable = f"""app.{method}"""
        if iscall:
            app_callable = f"app"

        raise AttributeError(
            f"""
`{old_method}` is deprecated; To record results of your app's execution, use one of these options to invoke your app:
    (1) Use the `{"a" if is_async else ""}with_{"record" if with_record else ""}` method:
        ```python
        app # your app
        tru_app_recorder: {cname} = {cname}(app, ...)
        result{", record" if with_record else ""} = {"await " if is_async else ""}tru_app_recorder.{new_method}({app_callable}, ...args/kwargs-to-{app_callable}...)
        ```
    (2) Use {cname} as a context manager: 
        ```python
        app # your app
        tru_app_recorder: {cname} = {cname}(app, ...)
        with tru_app_recorder{" as records" if with_record else ""}:
            result = {"await " if is_async else ""}{app_callable}(...args/kwargs-to-{app_callable}...)
        {"record = records.get()" if with_record else ""}
        ```
"""
        )

    def _add_future_feedback(
        self,
        future_or_result: Union[mod_feedback_schema.FeedbackResult,
                                Future[mod_feedback_schema.FeedbackResult]]
    ) -> None:
        """
        Callback used to add feedback results to the database once they are
        done.
        
        See [_handle_record][trulens_eval.app.App._handle_record].
        """

        if isinstance(future_or_result, Future):
            res = future_or_result.result()
        else:
            res = future_or_result

        self.tru.add_feedback(res)

    def _handle_record(
        self,
        record: mod_record_schema.Record,
        feedback_mode: Optional[mod_feedback_schema.FeedbackMode] = None
    ) -> Optional[List[Tuple[mod_feedback.Feedback,
                             Future[mod_feedback_schema.FeedbackResult]]]]:
        """
        Write out record-related info to database if set and schedule feedback
        functions to be evaluated. If feedback_mode is provided, will use that
        mode instead of the one provided to constructor.
        """

        if feedback_mode is None:
            feedback_mode = self.feedback_mode

        if self.tru is None or self.feedback_mode is None:
            return None

        self.tru: Tru
        self.db: DB

        # Need to add record to db before evaluating feedback functions.
        record_id = self.tru.add_record(record=record)

        if len(self.feedbacks) == 0:
            return []

        # Add empty (to run) feedback to db.
        if feedback_mode == mod_feedback_schema.FeedbackMode.DEFERRED:
            for f in self.feedbacks:
                self.db.insert_feedback(
                    mod_feedback_schema.FeedbackResult(
                        name=f.name,
                        record_id=record_id,
                        feedback_definition_id=f.feedback_definition_id
                    )
                )

            return None

        elif feedback_mode in [mod_feedback_schema.FeedbackMode.WITH_APP,
                               mod_feedback_schema.FeedbackMode.WITH_APP_THREAD
                              ]:

            return self.tru._submit_feedback_functions(
                record=record,
                feedback_functions=self.feedbacks,
                app=self,
                on_done=self._add_future_feedback
            )

    def _handle_error(self, record: mod_record_schema.Record, error: Exception):
        if self.db is None:
            return

    def __getattr__(self, __name: str) -> Any:
        # A message for cases where a user calls something that the wrapped app
        # contains. We do not support this form of pass-through calls anymore.

        if safe_hasattr(self.app, __name):
            msg = ATTRIBUTE_ERROR_MESSAGE.format(
                attribute_name=__name,
                class_name=type(self).__name__,
                app_class_name=type(self.app).__name__
            )
            raise AttributeError(msg)

        else:
            raise AttributeError(
                f"'{type(self).__name__}' object has no attribute '{__name}'"
            )

    def dummy_record(
        self,
        cost: mod_base_schema.Cost = mod_base_schema.Cost(),
        perf: mod_base_schema.Perf = mod_base_schema.Perf.now(),
        ts: datetime.datetime = datetime.datetime.now(),
        main_input: str = "main_input are strings.",
        main_output: str = "main_output are strings.",
        main_error: str = "main_error are strings.",
        meta: Dict = {'metakey': 'meta are dicts'},
        tags: str = 'tags are strings'
    ) -> mod_record_schema.Record:
        """Create a dummy record with some of the expected structure without
        actually invoking the app.

        The record is a guess of what an actual record might look like but will
        be missing information that can only be determined after a call is made.

        All args are [Record][trulens_eval.schema.record.Record] fields except these:

            - `record_id` is generated using the default id naming schema.
            - `app_id` is taken from this recorder.
            - `calls` field is constructed based on instrumented methods. 
        """

        calls = []

        for methods in self.instrumented_methods.values():
            for func, lens in methods.items():

                component = lens.get_sole_item(self)

                if not hasattr(component, func.__name__):
                    continue
                method = getattr(component, func.__name__)

                sig = inspect.signature(method)

                method_serial = pyschema.FunctionOrMethod.of_callable(method)

                sample_args = {}
                for p in sig.parameters.values():
                    if p.default == inspect.Parameter.empty:
                        sample_args[p.name] = None
                    else:
                        sample_args[p.name] = p.default

                sample_call = mod_record_schema.RecordAppCall(
                    stack=[
                        mod_record_schema.RecordAppCallMethod(
                            path=lens, method=method_serial
                        )
                    ],
                    args=sample_args,
                    rets=None,
                    pid=0,
                    tid=0
                )

                calls.append(sample_call)

        return mod_record_schema.Record(
            app_id=self.app_id,
            calls=calls,
            cost=cost,
            perf=perf,
            ts=ts,
            main_input=main_input,
            main_output=main_output,
            main_error=main_error,
            meta=meta,
            tags=tags
        )

    def instrumented(self) -> Iterable[Tuple[Lens, ComponentView]]:
        """
        Iteration over instrumented components and their categories.
        """

        for q, c in instrumented_component_views(self.model_dump()):
            # Add the chain indicator so the resulting paths can be specified
            # for feedback selectors.
            q = Lens(
                path=(GetItemOrAttribute(item_or_attribute="__app__"),) + q.path
            )
            yield q, c

    def print_instrumented(self) -> None:
        """Print the instrumented components and methods."""

        print("Components:")
        self.print_instrumented_components()
        print("\nMethods:")
        self.print_instrumented_methods()

    def format_instrumented_methods(self) -> str:
        """Build a string containing a listing of instrumented methods."""

        return "\n".join(
            f"Object at 0x{obj:x}:\n\t" + "\n\t".join(
                f"{m} with path {mod_feedback_schema.Select.App + path}"
                for m, path in p.items()
            )
            for obj, p in self.instrumented_methods.items()
        )

    def print_instrumented_methods(self) -> None:
        """Print instrumented methods."""

        print(self.format_instrumented_methods())

    def print_instrumented_components(self) -> None:
        """Print instrumented components and their categories."""

        object_strings = []

        for t in self.instrumented():
            path = Lens(t[0].path[1:])
            obj = next(iter(path.get(self)))
            object_strings.append(
                f"\t{type(obj).__name__} ({t[1].__class__.__name__}) at 0x{id(obj):x} with path {str(t[0])}"
            )

        print("\n".join(object_strings))


# NOTE: Cannot App.model_rebuild here due to circular imports involving tru.Tru
# and database.base.DB. Will rebuild each App subclass instead.<|MERGE_RESOLUTION|>--- conflicted
+++ resolved
@@ -417,17 +417,12 @@
 
     def finish_record(
         self,
-<<<<<<< HEAD
         calls_to_record: Callable[[
             List[mod_record_schema.RecordAppCall],
             mod_types_schema.Metadata,
             Optional[mod_record_schema.Record]
             ], mod_record_schema.Record
         ],
-=======
-        calls_to_record: Callable[[List[mod_record_schema.RecordAppCall], JSON],
-                                  mod_record_schema.Record],
->>>>>>> a311b0be
         existing_record: Optional[mod_record_schema.Record] = None
     ):
         """

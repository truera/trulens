--- conflicted
+++ resolved
@@ -350,12 +350,7 @@
     - Combinations of the above.
     """
 
-<<<<<<< HEAD
     def __init__(self, app: mod_app.App, record_metadata: TJSONLike = None):
-        self.calls: List[mod_record_schema.RecordAppCall] = []
-        """A record (in terms of its RecordAppCall) in process of being created."""
-=======
-    def __init__(self, app: mod_app.App, record_metadata: JSON = None):
         self.calls: Dict[mod_types_schema.CallID,
                          mod_record_schema.RecordAppCall] = {}
         """A record (in terms of its RecordAppCall) in process of being created.
@@ -365,7 +360,6 @@
         in calls before the awaitables are awaited and then get updated after
         the result is ready.
         """
->>>>>>> 94fb5154
 
         self.records: List[mod_record_schema.Record] = []
         """Completed records."""
@@ -426,15 +420,10 @@
 
     def finish_record(
         self,
-<<<<<<< HEAD
-        calls_to_record: Callable[[List[mod_record_schema.RecordAppCall], TJSONLike],
-                                  mod_record_schema.Record],
-=======
         calls_to_record: Callable[[
             List[mod_record_schema.RecordAppCall], mod_types_schema.
             Metadata, Optional[mod_record_schema.Record]
         ], mod_record_schema.Record],
->>>>>>> 94fb5154
         existing_record: Optional[mod_record_schema.Record] = None
     ):
         """

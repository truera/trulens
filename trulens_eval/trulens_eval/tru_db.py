--- conflicted
+++ resolved
@@ -588,17 +588,6 @@
             if isinstance(val, np.float):
                 return not np.isnan(val)
             return True
-<<<<<<< HEAD
-            """
-            elif isinstance(val, str):
-                return val != ""
-            elif isinstance(val, dict):
-                return len(val) > 0
-            elif isinstance(val, Sequence):
-                return len(val) > 0
-            """
-=======
->>>>>>> f82e7cc9
 
         def merge_feedbacks(vals):
             ress = list(filter(nonempty, vals))

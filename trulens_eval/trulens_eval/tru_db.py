--- conflicted
+++ resolved
@@ -21,10 +21,6 @@
 #JSON = (List, Dict) + JSON_BASES
 #JSON_T = Union[JSON_BASES_T, List, Dict]
 JSON = Dict
-<<<<<<< HEAD
-
-=======
->>>>>>> ccb53621
 
 def is_empty(obj):
     try:

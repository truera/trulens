--- conflicted
+++ resolved
@@ -45,11 +45,7 @@
    "outputs": [],
    "source": [
     "from trulens_eval.keys import *\n",
-<<<<<<< HEAD
-    "from examples.trubot.trubot import get_or_make_app, get_answer\n",
-=======
     "from examples.trubot.trubot import get_or_make_app, get_answer, f_lang_match, f_qs_relevance\n",
->>>>>>> aec53050
     "from trulens_eval.util import TP\n",
     "from trulens_eval import Tru\n",
     "\n",

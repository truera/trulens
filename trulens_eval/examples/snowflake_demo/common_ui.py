--- conflicted
+++ resolved
@@ -108,11 +108,7 @@
 
 def get_tru_app_id(model: str, temperature: float, top_p: float, max_new_tokens: int, use_rag: bool):
     # Args are hashed for cache lookup
-<<<<<<< HEAD
-    return f'app-prod-{model}{"-rag" if use_rag else ""} (temp-{temperature}-topp-{top_p}-maxtokens-{max_new_tokens})'
-=======
     return f"app-prod-{model}{'-rag' if use_rag else ''} (temp-{temperature}-topp-{top_p}-maxtokens-{max_new_tokens})"
->>>>>>> e31c869a
 
 def configure_model(*, container, model_config: ModelConfig, key: str, full_width: bool = True):
     MODEL_KEY = f"model_{key}"

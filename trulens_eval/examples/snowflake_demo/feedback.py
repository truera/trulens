import os

from custom_feedback.small_local_models import SmallLocalModels
import numpy as np
import streamlit as st

from trulens_eval import Feedback
from trulens_eval import Select
from trulens_eval import Tru
from trulens_eval.feedback.provider.cortex import Cortex
from trulens_eval.feedback.provider.litellm import LiteLLM

db_url = "snowflake://{user}:{password}@{account}/{dbname}/{schema}?warehouse={warehouse}&role={role}".format(
    user=os.environ["SNOWFLAKE_USER"],
    account=os.environ["SNOWFLAKE_ACCOUNT"],
    password=os.environ["SNOWFLAKE_USER_PASSWORD"],
    dbname=os.environ["SNOWFLAKE_DATABASE"],
    schema=os.environ["SNOWFLAKE_SCHEMA"],
    warehouse=os.environ["SNOWFLAKE_WAREHOUSE"],
    role=os.environ["SNOWFLAKE_ROLE"],
)

tru = Tru(database_url=db_url)

AVAILABLE_PROVIDERS = ["Replicate", "Cortex"]

small_local_model_provider = SmallLocalModels()
<<<<<<< HEAD
=======

f_groundedness = (
    Feedback(
        provider.groundedness_measure_with_cot_reasons, name="Groundedness"
    ).on(Select.RecordCalls.retrieve_context.rets[:]).on_output()
)
f_context_relevance = (
    Feedback(provider.context_relevance,
             name="Context Relevance").on_input().on(
                 Select.RecordCalls.retrieve_context.rets[:]
             ).aggregate(np.mean
                        )  # choose a different aggregation method if you wish
)
>>>>>>> 8d7468fa
f_small_local_models_context_relevance = (
    Feedback(
        small_local_model_provider.context_relevance,
        name="[Small Local Model] Context Relevance",
    ).on_input().on(Select.RecordCalls.retrieve_context.rets[:]).aggregate(
        np.mean
    )  # choose a different aggregation method if you wish
)


@st.cache_resource
def get_provider(provider_name: str):
    if provider_name == "Replicate":
        return LiteLLM(
            model_engine="replicate/snowflake/snowflake-arctic-instruct"
        )
    elif provider_name == "Cortex":
        return Cortex(model_engine="mixtral-8x7b")
    elif provider_name in AVAILABLE_PROVIDERS:
        raise NotImplementedError(
            f"Provider {provider_name} is not yet implemented."
        )
    else:
        raise ValueError("Invalid provider name", provider_name)


@st.cache_resource
def get_feedbacks(provider_name: str, use_rag: bool = True):
    provider = get_provider(provider_name)
    f_groundedness = (
        Feedback(
            provider.groundedness_measure_with_cot_reasons, name="Groundedness"
        ).on(Select.RecordCalls.retrieve_context.rets[1][:]).on_output()
    )
    f_context_relevance = (
        Feedback(provider.context_relevance,
                 name="Context Relevance").on_input().on(
                     Select.RecordCalls.retrieve_context.rets[1][:]
                 ).aggregate(
                     np.mean
                 )  # choose a different aggregation method if you wish
    )
    f_answer_relevance = (
        Feedback(provider.relevance_with_cot_reasons,
                 name="Answer Relevance").on_input().on_output().aggregate(
                     np.mean
                 )
    )
    f_criminality_input = (
        Feedback(
            provider.criminality_with_cot_reasons,
            name="Criminality input",
            higher_is_better=False
        ).on(Select.RecordInput)
    )
    f_criminality_output = (
        Feedback(
            provider.criminality_with_cot_reasons,
            name="Criminality output",
            higher_is_better=False
        ).on_output()
    )
    f_criminality_input = Feedback(
        provider.criminality_with_cot_reasons,
        name="Criminality input",
        higher_is_better=False,
    ).on(Select.RecordInput)
    f_criminality_output = Feedback(
        provider.criminality_with_cot_reasons,
        name="Criminality output",
        higher_is_better=False,
    ).on_output()

    if use_rag:
        return [
            f_context_relevance,
            f_small_local_models_context_relevance,
            f_answer_relevance,
            f_groundedness,
            f_criminality_input,
            f_criminality_output,
        ]
    else:
        return [f_answer_relevance, f_criminality_input, f_criminality_output]<|MERGE_RESOLUTION|>--- conflicted
+++ resolved
@@ -25,22 +25,6 @@
 AVAILABLE_PROVIDERS = ["Replicate", "Cortex"]
 
 small_local_model_provider = SmallLocalModels()
-<<<<<<< HEAD
-=======
-
-f_groundedness = (
-    Feedback(
-        provider.groundedness_measure_with_cot_reasons, name="Groundedness"
-    ).on(Select.RecordCalls.retrieve_context.rets[:]).on_output()
-)
-f_context_relevance = (
-    Feedback(provider.context_relevance,
-             name="Context Relevance").on_input().on(
-                 Select.RecordCalls.retrieve_context.rets[:]
-             ).aggregate(np.mean
-                        )  # choose a different aggregation method if you wish
-)
->>>>>>> 8d7468fa
 f_small_local_models_context_relevance = (
     Feedback(
         small_local_model_provider.context_relevance,
@@ -73,15 +57,14 @@
     f_groundedness = (
         Feedback(
             provider.groundedness_measure_with_cot_reasons, name="Groundedness"
-        ).on(Select.RecordCalls.retrieve_context.rets[1][:]).on_output()
+        ).on(Select.RecordCalls.retrieve_context.rets[:]).on_output()
     )
     f_context_relevance = (
         Feedback(provider.context_relevance,
-                 name="Context Relevance").on_input().on(
-                     Select.RecordCalls.retrieve_context.rets[1][:]
-                 ).aggregate(
-                     np.mean
-                 )  # choose a different aggregation method if you wish
+                name="Context Relevance").on_input().on(
+                    Select.RecordCalls.retrieve_context.rets[:]
+                ).aggregate(np.mean
+                            )  # choose a different aggregation method if you wish
     )
     f_answer_relevance = (
         Feedback(provider.relevance_with_cot_reasons,

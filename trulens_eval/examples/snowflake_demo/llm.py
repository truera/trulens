--- conflicted
+++ resolved
@@ -160,20 +160,14 @@
         self, last_user_message: str, prompt_str: str,
         conversation: Conversation
     ):
-<<<<<<< HEAD
         @context_filter(f_small_local_models_context_relevance, conversation.model_config.retrieval_filter)
         def retrieve():
-            texts = self.retriever.retrieve(query=last_user_message)
+            retriever = AVAILABLE_RETRIEVERS[conversation.model_config.retriever]
+            texts = retriever.retrieve(query=last_user_message)
             context_message = "\n\n".join(texts)
             return _reencode_outputs(context_message), texts
 
         return retrieve()
-=======
-        retriever = AVAILABLE_RETRIEVERS[conversation.model_config.retriever]
-        texts = retriever.retrieve(query=last_user_message)
-        context_message = "\n\n".join(texts)
-        return _reencode_outputs(context_message), texts
->>>>>>> df46ee22
 
     @instrument
     def retrieve_and_generate_response(

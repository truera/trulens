--- conflicted
+++ resolved
@@ -46,12 +46,6 @@
    "metadata": {},
    "outputs": [],
    "source": [
-<<<<<<< HEAD
-    "from llama_index import GPTVectorStoreIndex, SimpleDirectoryReader\n",
-    "\n",
-    "documents = SimpleDirectoryReader('data').load_data()\n",
-    "index = GPTVectorStoreIndex.from_documents(documents)\n",
-=======
     "from llama_index import VectorStoreIndex, SimpleDirectoryReader\n",
     "\n",
     "documents = SimpleDirectoryReader('data').load_data()\n",
@@ -70,7 +64,6 @@
    "source": [
     "# For aggregation,\n",
     "import numpy as np\n",
->>>>>>> 1d736650
     "\n",
     "from trulens_eval import feedback, Feedback, Tru, TruLlama"
    ]
@@ -159,8 +152,6 @@
     "# If using deferred feedback evaluation, need to start this too:\n",
     "# thread = Tru().start_evaluator(restart=True)"
    ]
-<<<<<<< HEAD
-=======
   },
   {
    "cell_type": "code",
@@ -186,7 +177,6 @@
    "metadata": {},
    "outputs": [],
    "source": []
->>>>>>> 1d736650
   }
  ],
  "metadata": {

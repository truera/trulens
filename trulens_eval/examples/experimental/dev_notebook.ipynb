{
 "cells": [
  {
   "cell_type": "markdown",
   "metadata": {},
   "source": [
    "# Dev Notebook\n",
    "\n",
    "This notebook loads the version of trulens_eval from the enclosing repo folder. You can use this to debug or devlop trulens_eval features."
   ]
  },
  {
   "cell_type": "code",
   "execution_count": null,
   "metadata": {},
   "outputs": [],
   "source": [
    "# pip uninstall -y trulens_eval\n",
    "# pip install git+https://github.com/truera/trulens@piotrm/azure_bugfixes#subdirectory=trulens_eval\n",
    "\n",
    "# trulens_eval notebook dev\n",
    "\n",
    "%load_ext autoreload\n",
    "%autoreload 2\n",
    "from pathlib import Path\n",
    "import sys\n",
    "\n",
    "base = Path().cwd()\n",
    "while not (base / \"trulens_eval\").exists():\n",
    "    base = base.parent\n",
    "\n",
    "print(base)\n",
    "\n",
    "# If running from github repo, can use this:\n",
    "sys.path.append(str(base))\n",
    "\n",
    "# Uncomment for more debugging printouts.\n",
    "\"\"\"\n",
    "import logging\n",
    "root = logging.getLogger()\n",
    "root.setLevel(logging.DEBUG)\n",
    "\n",
    "handler = logging.StreamHandler(sys.stdout)\n",
    "handler.setLevel(logging.DEBUG)\n",
    "formatter = logging.Formatter('%(asctime)s - %(name)s - %(levelname)s - %(message)s')\n",
    "handler.setFormatter(formatter)\n",
    "root.addHandler(handler)\n",
    "\"\"\"\n",
    "\n",
    "from trulens_eval.keys import check_keys\n",
    "\n",
    "check_keys(\n",
    "    \"OPENAI_API_KEY\",\n",
    "    \"HUGGINGFACE_API_KEY\"\n",
    ")\n",
    "\n",
    "from trulens_eval import Tru\n",
    "tru = Tru()\n",
    "tru.reset_database()\n",
    "\n",
    "tru.run_dashboard(_dev=base, force=True)"
   ]
  },
  {
   "cell_type": "code",
   "execution_count": null,
<<<<<<< HEAD
   "metadata": {},
   "outputs": [],
   "source": [
    "import lamini\n",
    "import os\n",
    "lamini.api_key = os.environ[\"LAMINI_API_KEY\"]\n",
    "\n",
    "llm = lamini.Lamini(\"mistralai/Mistral-7B-Instruct-v0.1\")\n",
    "#print(llm.generate(\"How are you?\", output_type={'output': 'string'}))"
   ]
  },
  {
   "cell_type": "code",
   "execution_count": null,
   "metadata": {},
   "outputs": [],
   "source": [
    "from trulens_eval.feedback.prompts import LLM_GROUNDEDNESS_FULL_SYSTEM"
   ]
  },
  {
   "cell_type": "code",
   "execution_count": null,
   "metadata": {},
   "outputs": [],
   "source": [
    "def per_sentence(source, statements):\n",
    "    outs = []\n",
    "    for statement in statements.split(\".\"):\n",
    "        if not statement.strip():\n",
    "            continue\n",
    "\n",
    "        print(\"STATEMENT:\", statement)\n",
    "        comp = llm.generate(LLM_GROUNDEDNESS_FULL_SYSTEM + \"\"\"\n",
    "SOURCE: {source}\n",
    "STATEMENT: {statement}\n",
    "\"\"\".format(source=source, statement=statement), output_type={\n",
    "    'sentence': 'string',\n",
    "    'evidence': 'string',\n",
    "    'score': 'float',\n",
    "}\n",
    "        )\n",
    "        comp['source'] = source\n",
    "        comp['statement'] = statement\n",
    "        outs.append(comp)\n",
    "        print(comp)\n",
    "\n",
    "    return outs"
   ]
  },
  {
   "cell_type": "code",
   "execution_count": 5,
   "metadata": {},
   "outputs": [],
   "source": [
    "res = per_sentence(\n",
    "    source=\"Poland (Polish: Polska [ˈpɔlska] ⓘ), officially the Republic of Poland,[c] is a country in Central Europe. It is divided into 16 administrative voivodeship provinces, covering an area of 312,696 km2 (120,733 sq mi).[14] Poland has a population of over 38 million and is the fifth most populous member state of the European Union. Warsaw is the nation's capital and largest metropolis. Other major cities include Kraków, Wrocław, Łódź, Poznań, and Gdańsk.\",\n",
    "    statements=\"Poland is in Europe. Poland has 16 administrative divisions.\"\n",
    ")"
   ]
  },
  {
   "cell_type": "code",
   "execution_count": null,
   "metadata": {},
   "outputs": [],
   "source": [
    "res"
   ]
  },
  {
   "cell_type": "code",
   "execution_count": null,
   "metadata": {},
   "outputs": [],
   "source": [
    "from trulens_eval.feedback.provider.lamini import Lamini"
   ]
  },
  {
   "cell_type": "code",
   "execution_count": null,
   "metadata": {},
   "outputs": [],
   "source": [
    "lp = Lamini(model_name=\"mistralai/Mistral-7B-Instruct-v0.1\")"
   ]
  },
  {
   "cell_type": "code",
   "execution_count": null,
   "metadata": {},
   "outputs": [],
   "source": [
    "lp.qs_relevance(\"Where is Poland?\", \"Poland is in Europe\")"
   ]
  },
  {
   "cell_type": "code",
   "execution_count": null,
   "metadata": {},
   "outputs": [],
=======
   "metadata": {},
   "outputs": [],
>>>>>>> eaa10f2f
   "source": [
    "from trulens_eval.tru_llama import TruLlama\n",
    "\n",
    "check_keys(\"OPENAI_API_KEY\", \"HUGGINGFACE_API_KEY\")\n",
    "import os\n",
    "\n",
    "from llama_index.core import SimpleDirectoryReader\n",
    "from llama_index.core import VectorStoreIndex\n",
    "if not os.path.exists(\"data/paul_graham_essay.txt\"):\n",
    "    os.system(\n",
    "        'wget https://raw.githubusercontent.com/run-llama/llama_index/main/docs/examples/data/paul_graham/paul_graham_essay.txt -P data/'\n",
    "    )\n",
    "\n",
    "documents = SimpleDirectoryReader(\"data\").load_data()\n",
    "index = VectorStoreIndex.from_documents(documents)\n",
    "\n",
    "query_engine = index.as_query_engine()\n",
    "\n",
    "# This test does not run correctly if async is used, i.e. not using\n",
    "# `sync` to convert to sync."
   ]
  },
  {
   "cell_type": "code",
   "execution_count": null,
   "metadata": {},
   "outputs": [],
   "source": [
    "from trulens_eval.feedback.provider.hugs import Dummy\n",
    "from trulens_eval import Select\n",
    "from trulens_eval.feedback.feedback import Feedback\n",
    "\n",
    "f = Feedback(Dummy().language_match).on(Select.RecordCalls._retriever.retrieve.rets[42])\n",
    "\n",
    "tru_query_engine_recorder = TruLlama(query_engine, feedbacks=[f])\n"
   ]
  },
  {
   "cell_type": "code",
   "execution_count": null,
   "metadata": {},
   "outputs": [],
   "source": [
    "from trulens_eval.utils.asynchro import sync\n",
    "\n",
    "llm_response_async, record_async = sync(tru_query_engine_recorder.awith_record,\n",
    "    query_engine.aquery, \"What did the author do growing up?\"\n",
    ")\n",
    "record_async"
   ]
  },
  {
   "cell_type": "code",
   "execution_count": null,
   "metadata": {},
   "outputs": [],
   "source": [
    "tru_query_engine_recorder = TruLlama(query_engine)\n",
    "#with tru_query_engine_recorder as recording:\n",
    "llm_response_async, record = await tru_query_engine_recorder.awith_record(query_engine.aquery, \"What did the author do growing up?\")\n",
    "\n",
    "#record_async = recording.get()"
   ]
  },
  {
   "cell_type": "code",
   "execution_count": null,
   "metadata": {},
   "outputs": [],
   "source": [
    "tru_query_engine_recorder = TruLlama(query_engine)\n",
    "with tru_query_engine_recorder as recording:\n",
    "    llm_response_async = query_engine.aquery(\"What did the author do growing up?\")\n",
    "\n",
    "#record_async = recording.get()"
   ]
  },
  {
   "cell_type": "code",
   "execution_count": null,
   "metadata": {},
   "outputs": [],
   "source": [
    "recording.records"
   ]
  },
  {
   "cell_type": "code",
   "execution_count": null,
   "metadata": {},
   "outputs": [],
   "source": [
    "from llama_index.core.base_query_engine import BaseQueryEngine\n",
    "isinstance(query_engine, BaseQueryEngine)"
   ]
  },
  {
   "cell_type": "code",
   "execution_count": null,
   "metadata": {},
   "outputs": [],
   "source": [
    "query_engine = index.as_query_engine()\n",
    "tru_query_engine_recorder = TruLlama(query_engine)\n",
    "with tru_query_engine_recorder as recording:\n",
    "    llm_response_sync = query_engine.query(\n",
    "        \"What did the author do growing up?\"\n",
    "    )\n",
    "record_sync = recording.get()"
   ]
  }
 ],
 "metadata": {
  "kernelspec": {
   "display_name": "py38_trulens",
   "language": "python",
   "name": "python3"
  },
  "language_info": {
   "codemirror_mode": {
    "name": "ipython",
    "version": 3
   },
   "file_extension": ".py",
   "mimetype": "text/x-python",
   "name": "python",
   "nbconvert_exporter": "python",
   "pygments_lexer": "ipython3",
   "version": "3.11.6"
  }
 },
 "nbformat": 4,
 "nbformat_minor": 2
}<|MERGE_RESOLUTION|>--- conflicted
+++ resolved
@@ -64,7 +64,6 @@
   {
    "cell_type": "code",
    "execution_count": null,
-<<<<<<< HEAD
    "metadata": {},
    "outputs": [],
    "source": [
@@ -168,10 +167,6 @@
    "execution_count": null,
    "metadata": {},
    "outputs": [],
-=======
-   "metadata": {},
-   "outputs": [],
->>>>>>> eaa10f2f
    "source": [
     "from trulens_eval.tru_llama import TruLlama\n",
     "\n",
@@ -200,26 +195,19 @@
    "metadata": {},
    "outputs": [],
    "source": [
-    "from trulens_eval.feedback.provider.hugs import Dummy\n",
-    "from trulens_eval import Select\n",
-    "from trulens_eval.feedback.feedback import Feedback\n",
-    "\n",
-    "f = Feedback(Dummy().language_match).on(Select.RecordCalls._retriever.retrieve.rets[42])\n",
-    "\n",
-    "tru_query_engine_recorder = TruLlama(query_engine, feedbacks=[f])\n"
-   ]
-  },
-  {
-   "cell_type": "code",
-   "execution_count": null,
-   "metadata": {},
-   "outputs": [],
-   "source": [
     "from trulens_eval.utils.asynchro import sync\n",
     "\n",
     "llm_response_async, record_async = sync(tru_query_engine_recorder.awith_record,\n",
     "    query_engine.aquery, \"What did the author do growing up?\"\n",
-    ")\n",
+    ")"
+   ]
+  },
+  {
+   "cell_type": "code",
+   "execution_count": null,
+   "metadata": {},
+   "outputs": [],
+   "source": [
     "record_async"
    ]
   },

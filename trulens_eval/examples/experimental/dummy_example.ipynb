--- conflicted
+++ resolved
@@ -43,10 +43,7 @@
    "source": [
     "from concurrent.futures import as_completed\n",
     "\n",
-<<<<<<< HEAD
     "from examples.dev.dummy_app.app import DummyApp\n",
-=======
->>>>>>> 03475943
     "from tqdm.auto import tqdm\n",
     "\n",
     "from examples.expositional.end2end_apps.custom_app.custom_app import CustomApp\n",

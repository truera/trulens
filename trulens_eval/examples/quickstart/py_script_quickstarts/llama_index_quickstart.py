#!/usr/bin/env python
# coding: utf-8

# # Llama-Index Quickstart
# 
# In this quickstart you will create a simple Llama Index App and learn how to log it and get feedback on an LLM response.
# 
# For evaluation, we will leverage the "hallucination triad" of groundedness, context relevance and answer relevance.
# 
# [![Open In Colab](https://colab.research.google.com/assets/colab-badge.svg)](https://colab.research.google.com/github/truera/trulens/blob/main/trulens_eval/examples/quickstart/llama_index_quickstart.ipynb)

# ## Setup
# 
# ### Install dependencies
# Let's install some of the dependencies for this notebook if we don't have them already

<<<<<<< HEAD


# pip install trulens_eval==0.22.1 llama_index>=0.9.15post2 html2text>=2020.1.16 

=======
# In[ ]:

# pip install trulens_eval==0.22.2 llama_index>=0.9.15post2 html2text>=2020.1.16 
>>>>>>> 0d7035a5

# ### Add API keys
# For this quickstart, you will need Open AI and Huggingface keys. The OpenAI key is used for embeddings and GPT, and the Huggingface key is used for evaluation.

<<<<<<< HEAD


=======
# In[ ]:

>>>>>>> 0d7035a5
import os
os.environ["OPENAI_API_KEY"] = "sk-..."


# ### Import from TruLens

<<<<<<< HEAD


=======
# In[ ]:

>>>>>>> 0d7035a5
from trulens_eval import Tru
tru = Tru()


# ### Create Simple LLM Application
# 
# This example uses LlamaIndex which internally uses an OpenAI LLM.

<<<<<<< HEAD

=======
# In[ ]:
>>>>>>> 0d7035a5

from llama_index import VectorStoreIndex
from llama_index.readers.web import SimpleWebPageReader

documents = SimpleWebPageReader(
    html_to_text=True
).load_data(["http://paulgraham.com/worked.html"])
index = VectorStoreIndex.from_documents(documents)

query_engine = index.as_query_engine()


# ### Send your first request

<<<<<<< HEAD

=======
# In[ ]:
>>>>>>> 0d7035a5

response = query_engine.query("What did the author do growing up?")
print(response)


# ## Initialize Feedback Function(s)

<<<<<<< HEAD

=======
# In[ ]:
>>>>>>> 0d7035a5

import numpy as np

# Initialize provider class
from trulens_eval.feedback.provider.openai import OpenAI
openai = OpenAI()

# select context to be used in feedback. the location of context is app specific.
from trulens_eval.app import App
context = App.select_context(query_engine)

# imports for feedback
from trulens_eval import Feedback

# Define a groundedness feedback function
from trulens_eval.feedback import Groundedness
grounded = Groundedness(groundedness_provider=OpenAI())
f_groundedness = (
    Feedback(grounded.groundedness_measure_with_cot_reasons)
    .on(context.collect()) # collect context chunks into a list
    .on_output()
    .aggregate(grounded.grounded_statements_aggregator)
)

# Question/answer relevance between overall question and answer.
f_qa_relevance = Feedback(openai.relevance).on_input_output()

# Question/statement relevance between question and each context chunk.
f_qs_relevance = (
    Feedback(openai.qs_relevance)
    .on_input()
    .on(context)
    .aggregate(np.mean)
)


# ## Instrument app for logging with TruLens

<<<<<<< HEAD


=======
# In[ ]:

>>>>>>> 0d7035a5
from trulens_eval import TruLlama
tru_query_engine_recorder = TruLlama(query_engine,
    app_id='LlamaIndex_App1',
    feedbacks=[f_groundedness, f_qa_relevance, f_qs_relevance])

<<<<<<< HEAD


=======
# In[ ]:
>>>>>>> 0d7035a5

# or as context manager
with tru_query_engine_recorder as recording:
    query_engine.query("What did the author do growing up?")


# ## Retrieve records and feedback

<<<<<<< HEAD

=======
# In[ ]:
>>>>>>> 0d7035a5

# The record of the app invocation can be retrieved from the `recording`:

rec = recording.get() # use .get if only one record
# recs = recording.records # use .records if multiple

display(rec)

# In[ ]:




# The results of the feedback functions can be rertireved from
# `Record.feedback_results` or using the `wait_for_feedback_result` method. The
# results if retrieved directly are `Future` instances (see
# `concurrent.futures`). You can use `as_completed` to wait until they have
# finished evaluating or use the utility method:

for feedback, feedback_result in rec.wait_for_feedback_results().items():
    print(feedback.name, feedback_result.result)

# See more about wait_for_feedback_results:
# help(rec.wait_for_feedback_results)

<<<<<<< HEAD


=======
# In[ ]:
>>>>>>> 0d7035a5

records, feedback = tru.get_records_and_feedback(app_ids=["LlamaIndex_App1"])

records.head()

<<<<<<< HEAD


=======
# In[ ]:
>>>>>>> 0d7035a5

tru.get_leaderboard(app_ids=["LlamaIndex_App1"])


# ## Explore in a Dashboard

<<<<<<< HEAD

=======
# In[ ]:
>>>>>>> 0d7035a5

tru.run_dashboard() # open a local streamlit app to explore

# tru.stop_dashboard() # stop if needed


# Alternatively, you can run `trulens-eval` from a command line in the same folder to start the dashboard.

# Note: Feedback functions evaluated in the deferred manner can be seen in the "Progress" page of the TruLens dashboard.<|MERGE_RESOLUTION|>--- conflicted
+++ resolved
@@ -14,40 +14,23 @@
 # ### Install dependencies
 # Let's install some of the dependencies for this notebook if we don't have them already
 
-<<<<<<< HEAD
-
-
-# pip install trulens_eval==0.22.1 llama_index>=0.9.15post2 html2text>=2020.1.16 
-
-=======
 # In[ ]:
 
 # pip install trulens_eval==0.22.2 llama_index>=0.9.15post2 html2text>=2020.1.16 
->>>>>>> 0d7035a5
 
 # ### Add API keys
 # For this quickstart, you will need Open AI and Huggingface keys. The OpenAI key is used for embeddings and GPT, and the Huggingface key is used for evaluation.
 
-<<<<<<< HEAD
-
-
-=======
 # In[ ]:
 
->>>>>>> 0d7035a5
 import os
 os.environ["OPENAI_API_KEY"] = "sk-..."
 
 
 # ### Import from TruLens
 
-<<<<<<< HEAD
-
-
-=======
 # In[ ]:
 
->>>>>>> 0d7035a5
 from trulens_eval import Tru
 tru = Tru()
 
@@ -56,11 +39,7 @@
 # 
 # This example uses LlamaIndex which internally uses an OpenAI LLM.
 
-<<<<<<< HEAD
-
-=======
 # In[ ]:
->>>>>>> 0d7035a5
 
 from llama_index import VectorStoreIndex
 from llama_index.readers.web import SimpleWebPageReader
@@ -75,11 +54,7 @@
 
 # ### Send your first request
 
-<<<<<<< HEAD
-
-=======
 # In[ ]:
->>>>>>> 0d7035a5
 
 response = query_engine.query("What did the author do growing up?")
 print(response)
@@ -87,11 +62,7 @@
 
 # ## Initialize Feedback Function(s)
 
-<<<<<<< HEAD
-
-=======
 # In[ ]:
->>>>>>> 0d7035a5
 
 import numpy as np
 
@@ -130,24 +101,14 @@
 
 # ## Instrument app for logging with TruLens
 
-<<<<<<< HEAD
-
-
-=======
 # In[ ]:
 
->>>>>>> 0d7035a5
 from trulens_eval import TruLlama
 tru_query_engine_recorder = TruLlama(query_engine,
     app_id='LlamaIndex_App1',
     feedbacks=[f_groundedness, f_qa_relevance, f_qs_relevance])
 
-<<<<<<< HEAD
-
-
-=======
 # In[ ]:
->>>>>>> 0d7035a5
 
 # or as context manager
 with tru_query_engine_recorder as recording:
@@ -156,11 +117,7 @@
 
 # ## Retrieve records and feedback
 
-<<<<<<< HEAD
-
-=======
 # In[ ]:
->>>>>>> 0d7035a5
 
 # The record of the app invocation can be retrieved from the `recording`:
 
@@ -186,34 +143,20 @@
 # See more about wait_for_feedback_results:
 # help(rec.wait_for_feedback_results)
 
-<<<<<<< HEAD
-
-
-=======
 # In[ ]:
->>>>>>> 0d7035a5
 
 records, feedback = tru.get_records_and_feedback(app_ids=["LlamaIndex_App1"])
 
 records.head()
 
-<<<<<<< HEAD
-
-
-=======
 # In[ ]:
->>>>>>> 0d7035a5
 
 tru.get_leaderboard(app_ids=["LlamaIndex_App1"])
 
 
 # ## Explore in a Dashboard
 
-<<<<<<< HEAD
-
-=======
 # In[ ]:
->>>>>>> 0d7035a5
 
 tru.run_dashboard() # open a local streamlit app to explore
 

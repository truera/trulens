--- conflicted
+++ resolved
@@ -2,26 +2,18 @@
 import sys
 import time
 
-<<<<<<< HEAD
-=======
 from examples.expositional.end2end_apps.custom_app.dummy import Dummy
 
->>>>>>> d6cab887
 from trulens_eval.schema import record as mod_record_schema
 from trulens_eval.trace import span as mod_span
 from trulens_eval.tru_custom_app import instrument
 
 
-<<<<<<< HEAD
-class CustomRetriever:
-    """Fake retriever."""
-=======
 class CustomRetriever(Dummy):
     """Fake retriever."""
 
     def __init__(self, *args, num_contexts: int = 2, **kwargs):
         super().__init__(*args, **kwargs)
->>>>>>> d6cab887
 
         self.num_contexts = num_contexts
 
@@ -29,12 +21,8 @@
     def retrieve_chunks(self, data):
         """Fake chunk retrieval."""
 
-<<<<<<< HEAD
-        temporary = [0x42] * self.alloc
-=======
         # Fake delay.
         self.dummy_wait()
->>>>>>> d6cab887
 
         # Fake memory usage.
         temporary = self.dummy_allocate()
@@ -43,31 +31,18 @@
             f"Relevant chunk: {data.upper()}",
             f"Relevant chunk: {data[::-1] * 3}",
             f"Relevant chunk: I allocated {sys.getsizeof(temporary)} bytes to pretend I'm doing something."
-<<<<<<< HEAD
-        ]
-=======
         ] * 3)[:self.num_contexts]
->>>>>>> d6cab887
 
     @retrieve_chunks.is_span(
         span_type=mod_span.SpanRetriever
     ) # can also use mod_span.SpanType.RETRIEVER here
-<<<<<<< HEAD
-    @staticmethod
-    def update_span(
-=======
     def update_span(
         self,
->>>>>>> d6cab887
         call: mod_record_schema.RecordAppCall,
         span: mod_span.SpanRetriever
     ):
         """Fill in span information from a recorded call to retrieve_chunks."""
 
-<<<<<<< HEAD
-        span.input_text = call.args['data']
-        span.retrieved_contexts = call.rets
-=======
         span.num_contexts = self.num_contexts
 
         span.query_text = call.args['data']
@@ -83,5 +58,4 @@
         span.retrieved_embeddings = [
             [random.random() for _ in range(16)] for _ in span.retrieved_contexts
         ]
-        
->>>>>>> d6cab887
+        
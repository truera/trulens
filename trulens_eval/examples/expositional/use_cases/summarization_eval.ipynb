--- conflicted
+++ resolved
@@ -19,22 +19,14 @@
   },
   {
    "cell_type": "code",
-   "execution_count": null,
-<<<<<<< HEAD
+   "execution_count": 1,
    "id": "24cc6093",
-=======
-   "id": "428e524f",
->>>>>>> d8ff3392
    "metadata": {},
    "outputs": [],
    "source": [
     "import os\n",
-<<<<<<< HEAD
-    "os.environ['OPENAI_API_KEY'] = 'sk-...'\n",
+    "os.environ['OPENAI_API_KEY'] = 'sk-'\n",
     "os.environ['HUGGINGFACE_API_KEY'] = \"hf_...\""
-=======
-    "os.environ[\"OPENAI_API_KEY\"] = \"sk-...\""
->>>>>>> d8ff3392
    ]
   },
   {
@@ -54,7 +46,7 @@
    "metadata": {},
    "outputs": [],
    "source": [
-    "!pip install trulens_eval bert_score evaluate absl-py ouge-scor pandas tenacity"
+    "#!pip install trulens_eval bert_score evaluate absl-py rouge-score pandas tenacity"
    ]
   },
   {
@@ -69,7 +61,7 @@
   },
   {
    "cell_type": "code",
-   "execution_count": null,
+   "execution_count": 5,
    "id": "6769a0e3",
    "metadata": {},
    "outputs": [],
@@ -79,17 +71,35 @@
   },
   {
    "cell_type": "code",
-   "execution_count": null,
+   "execution_count": 6,
    "id": "8133c0ae",
    "metadata": {},
-   "outputs": [],
+   "outputs": [
+    {
+     "name": "stdout",
+     "output_type": "stream",
+     "text": [
+      "--2024-05-14 17:11:32--  https://raw.githubusercontent.com/cylnlp/dialogsum/main/DialogSum_Data/dialogsum.dev.jsonl\n",
+      "Resolving raw.githubusercontent.com (raw.githubusercontent.com)... 185.199.108.133, 185.199.109.133, 185.199.110.133, ...\n",
+      "Connecting to raw.githubusercontent.com (raw.githubusercontent.com)|185.199.108.133|:443... connected.\n",
+      "HTTP request sent, awaiting response... 200 OK\n",
+      "Length: 471830 (461K) [text/plain]\n",
+      "Saving to: ‘dialogsum.dev.jsonl’\n",
+      "\n",
+      "dialogsum.dev.jsonl 100%[===================>] 460.77K  --.-KB/s    in 0.03s   \n",
+      "\n",
+      "2024-05-14 17:11:32 (15.7 MB/s) - ‘dialogsum.dev.jsonl’ saved [471830/471830]\n",
+      "\n"
+     ]
+    }
+   ],
    "source": [
     "!wget -O dialogsum.dev.jsonl https://raw.githubusercontent.com/cylnlp/dialogsum/main/DialogSum_Data/dialogsum.dev.jsonl"
    ]
   },
   {
    "cell_type": "code",
-   "execution_count": null,
+   "execution_count": 7,
    "id": "2f0829ed",
    "metadata": {},
    "outputs": [],
@@ -109,10 +119,143 @@
   },
   {
    "cell_type": "code",
-   "execution_count": null,
+   "execution_count": 8,
    "id": "9ad85d32",
    "metadata": {},
-   "outputs": [],
+   "outputs": [
+    {
+     "data": {
+      "text/html": [
+       "<div>\n",
+       "<style scoped>\n",
+       "    .dataframe tbody tr th:only-of-type {\n",
+       "        vertical-align: middle;\n",
+       "    }\n",
+       "\n",
+       "    .dataframe tbody tr th {\n",
+       "        vertical-align: top;\n",
+       "    }\n",
+       "\n",
+       "    .dataframe thead th {\n",
+       "        text-align: right;\n",
+       "    }\n",
+       "</style>\n",
+       "<table border=\"1\" class=\"dataframe\">\n",
+       "  <thead>\n",
+       "    <tr style=\"text-align: right;\">\n",
+       "      <th></th>\n",
+       "      <th>fname</th>\n",
+       "      <th>dialogue</th>\n",
+       "      <th>summary</th>\n",
+       "      <th>topic</th>\n",
+       "    </tr>\n",
+       "  </thead>\n",
+       "  <tbody>\n",
+       "    <tr>\n",
+       "      <th>0</th>\n",
+       "      <td>dev_0</td>\n",
+       "      <td>#Person1#: Hello, how are you doing today?\\n#P...</td>\n",
+       "      <td>#Person2# has trouble breathing. The doctor as...</td>\n",
+       "      <td>see a doctor</td>\n",
+       "    </tr>\n",
+       "    <tr>\n",
+       "      <th>1</th>\n",
+       "      <td>dev_1</td>\n",
+       "      <td>#Person1#: Hey Jimmy. Let's go workout later t...</td>\n",
+       "      <td>#Person1# invites Jimmy to go workout and pers...</td>\n",
+       "      <td>do exercise</td>\n",
+       "    </tr>\n",
+       "    <tr>\n",
+       "      <th>2</th>\n",
+       "      <td>dev_2</td>\n",
+       "      <td>#Person1#: I need to stop eating such unhealth...</td>\n",
+       "      <td>#Person1# plans to stop eating unhealthy foods...</td>\n",
+       "      <td>healthy foods</td>\n",
+       "    </tr>\n",
+       "    <tr>\n",
+       "      <th>3</th>\n",
+       "      <td>dev_3</td>\n",
+       "      <td>#Person1#: Do you believe in UFOs?\\n#Person2#:...</td>\n",
+       "      <td>#Person2# believes in UFOs and can see them in...</td>\n",
+       "      <td>UFOs and aliens</td>\n",
+       "    </tr>\n",
+       "    <tr>\n",
+       "      <th>4</th>\n",
+       "      <td>dev_4</td>\n",
+       "      <td>#Person1#: Did you go to school today?\\n#Perso...</td>\n",
+       "      <td>#Person1# didn't go to school today. #Person2#...</td>\n",
+       "      <td>go to school</td>\n",
+       "    </tr>\n",
+       "    <tr>\n",
+       "      <th>5</th>\n",
+       "      <td>dev_5</td>\n",
+       "      <td>#Person1#: Honey, I think you should quit smok...</td>\n",
+       "      <td>#Person1# asks #Person2# to quit smoking for h...</td>\n",
+       "      <td>quit smoking</td>\n",
+       "    </tr>\n",
+       "    <tr>\n",
+       "      <th>6</th>\n",
+       "      <td>dev_6</td>\n",
+       "      <td>#Person1#: Excuse me, Mr. White? I just need y...</td>\n",
+       "      <td>Sherry reminds Mr. White to sign.</td>\n",
+       "      <td>workplace conversation</td>\n",
+       "    </tr>\n",
+       "    <tr>\n",
+       "      <th>7</th>\n",
+       "      <td>dev_7</td>\n",
+       "      <td>#Person1#: Hey, Karen. Look like you got some ...</td>\n",
+       "      <td>#Person1# asks Karen where Karen stayed and ho...</td>\n",
+       "      <td>holidays</td>\n",
+       "    </tr>\n",
+       "    <tr>\n",
+       "      <th>8</th>\n",
+       "      <td>dev_8</td>\n",
+       "      <td>#Person1#: How do you usually spend your leisu...</td>\n",
+       "      <td>#Person1# asks about #Person2#'s hobbies. #Per...</td>\n",
+       "      <td>hobby</td>\n",
+       "    </tr>\n",
+       "    <tr>\n",
+       "      <th>9</th>\n",
+       "      <td>dev_9</td>\n",
+       "      <td>#Person1#: have you ever seen Bill Gate's home...</td>\n",
+       "      <td>#Person1# and #Person2# talk about Bill Gate's...</td>\n",
+       "      <td>dream home</td>\n",
+       "    </tr>\n",
+       "  </tbody>\n",
+       "</table>\n",
+       "</div>"
+      ],
+      "text/plain": [
+       "   fname                                           dialogue  \\\n",
+       "0  dev_0  #Person1#: Hello, how are you doing today?\\n#P...   \n",
+       "1  dev_1  #Person1#: Hey Jimmy. Let's go workout later t...   \n",
+       "2  dev_2  #Person1#: I need to stop eating such unhealth...   \n",
+       "3  dev_3  #Person1#: Do you believe in UFOs?\\n#Person2#:...   \n",
+       "4  dev_4  #Person1#: Did you go to school today?\\n#Perso...   \n",
+       "5  dev_5  #Person1#: Honey, I think you should quit smok...   \n",
+       "6  dev_6  #Person1#: Excuse me, Mr. White? I just need y...   \n",
+       "7  dev_7  #Person1#: Hey, Karen. Look like you got some ...   \n",
+       "8  dev_8  #Person1#: How do you usually spend your leisu...   \n",
+       "9  dev_9  #Person1#: have you ever seen Bill Gate's home...   \n",
+       "\n",
+       "                                             summary                   topic  \n",
+       "0  #Person2# has trouble breathing. The doctor as...            see a doctor  \n",
+       "1  #Person1# invites Jimmy to go workout and pers...             do exercise  \n",
+       "2  #Person1# plans to stop eating unhealthy foods...           healthy foods  \n",
+       "3  #Person2# believes in UFOs and can see them in...         UFOs and aliens  \n",
+       "4  #Person1# didn't go to school today. #Person2#...            go to school  \n",
+       "5  #Person1# asks #Person2# to quit smoking for h...            quit smoking  \n",
+       "6                  Sherry reminds Mr. White to sign.  workplace conversation  \n",
+       "7  #Person1# asks Karen where Karen stayed and ho...                holidays  \n",
+       "8  #Person1# asks about #Person2#'s hobbies. #Per...                   hobby  \n",
+       "9  #Person1# and #Person2# talk about Bill Gate's...              dream home  "
+      ]
+     },
+     "execution_count": 8,
+     "metadata": {},
+     "output_type": "execute_result"
+    }
+   ],
    "source": [
     "dev_df.head(10)"
    ]
@@ -137,10 +280,19 @@
   },
   {
    "cell_type": "code",
-   "execution_count": null,
+   "execution_count": 9,
    "id": "2472f205",
    "metadata": {},
-   "outputs": [],
+   "outputs": [
+    {
+     "name": "stderr",
+     "output_type": "stream",
+     "text": [
+      "/Users/gn03249822/opt/miniconda3/envs/trulens/lib/python3.11/site-packages/tqdm/auto.py:21: TqdmWarning: IProgress not found. Please update jupyter and ipywidgets. See https://ipywidgets.readthedocs.io/en/stable/user_install.html\n",
+      "  from .autonotebook import tqdm as notebook_tqdm\n"
+     ]
+    }
+   ],
    "source": [
     "from trulens_eval.tru_custom_app import instrument\n",
     "from trulens_eval.tru_custom_app import TruCustomApp"
@@ -161,7 +313,7 @@
     "    def summarize(self, dialog):\n",
     "        client = openai.OpenAI()\n",
     "        summary = client.chat.completions.create(\n",
-    "            model=\"gpt-3.5-turbo\",\n",
+    "            model=\"gpt-4o\",\n",
     "            messages=[\n",
     "                    {\"role\": \"system\", \"content\": \"\"\"Summarize the given dialog into 1-2 sentences based on the following criteria: \n",
     "                     1. Convey only the most salient information; \n",
@@ -236,9 +388,7 @@
    "outputs": [],
    "source": [
     "from trulens_eval import Feedback, feedback\n",
-    "from trulens_eval.feedback import GroundTruthAgreement\n",
-    "\n",
-    "from trulens_eval.feedback.provider import OpenAI"
+    "from trulens_eval.feedback import GroundTruthAgreement"
    ]
   },
   {
@@ -267,7 +417,6 @@
    "metadata": {},
    "outputs": [],
    "source": [
-<<<<<<< HEAD
     "from trulens_eval.feedback.provider import OpenAI, Huggingface\n",
     "from trulens_eval import Select\n",
     "\n",
@@ -275,17 +424,10 @@
     "\n",
     "ground_truth_collection = GroundTruthAgreement(golden_set, provider=provider)\n",
     "f_groundtruth = Feedback(ground_truth_collection.agreement_measure, name = \"Similarity (LLM)\").on_input_output()\n",
-=======
-    "provider = OpenAI()\n",
-    "\n",
-    "ground_truth_collection = GroundTruthAgreement(golden_set)\n",
-    "f_groundtruth = Feedback(ground_truth_collection.agreement_measure).on_input_output()\n",
->>>>>>> d8ff3392
     "f_bert_score = Feedback(ground_truth_collection.bert_score).on_input_output()\n",
     "f_bleu = Feedback(ground_truth_collection.bleu).on_input_output()\n",
     "f_rouge = Feedback(ground_truth_collection.rouge).on_input_output()\n",
     "# Groundedness between each context chunk and the response.\n",
-<<<<<<< HEAD
     "grounded_llm = feedback.Groundedness(groundedness_provider=provider)\n",
     "grounded_nli = feedback.Groundedness(groundedness_provider=Huggingface())\n",
     "f_groundedness_llm = (\n",
@@ -315,9 +457,6 @@
    "outputs": [],
    "source": [
     "provider.comprehensiveness_with_cot_reasons(\"the white house is white. obama is the president\", \"the white house is white. obama is the president\")"
-=======
-    "f_groundedness = feedback.Feedback(provider.groundedness_measure_with_cot_reasons).on_input().on_output().aggregate(grounded.grounded_statements_aggregator)"
->>>>>>> d8ff3392
    ]
   },
   {
@@ -469,11 +608,7 @@
    "name": "python",
    "nbconvert_exporter": "python",
    "pygments_lexer": "ipython3",
-<<<<<<< HEAD
-   "version": "3.11.7"
-=======
-   "version": "3.10.14"
->>>>>>> d8ff3392
+   "version": "3.11.9"
   }
  },
  "nbformat": 4,

--- conflicted
+++ resolved
@@ -1,21 +1,14 @@
 # Deprecation Notes
 
-<<<<<<< HEAD
 ## Changes in 0.6.0
-=======
-## Changes in 0.5.0
->>>>>>> 13fe4256
 
 ### Backwards compatible
 
 - Class `Provider` contains the attribute `endpoint` which was previously
   excluded from serialization but is now included.
 
-<<<<<<< HEAD
 - Class `FeedbackCall` has new attribute `meta` for storing additional feedback
-  results.
-=======
->>>>>>> 13fe4256
+  results. The value will be set to an empty dict if loaded from an older database that does not have this attribute.
 
 ## Changes in 0.4.0
 

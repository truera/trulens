--- conflicted
+++ resolved
@@ -38,20 +38,23 @@
         ],
     },
     install_requires=[
-<<<<<<< HEAD
         'numpy              >= 1.23.5',
-        'merkle-json        >= 1.0.0',
         'frozendict         >= 2.3.8',
         'munch              >= 3.0.0',
+        'pydantic           >=2, <3',
+
+        # Secrets/env management.
         'python-dotenv      >= 1.0.0',
-        'pydantic           >=2, <3',
-        # 'nest_asyncio>=1.5.6',
-        # NOTE(piotrm): disabling for now, need more investigation of compatibility issues
 
+        # Serialization-related
+        'merkle-json        >= 1.0.0',
+
+        # Langchain
         f'langchain         >= {langchain_version}',  # required for cost tracking even outside of langchain
         'typing-inspect     >= 0.8.0',  # fixes bug with langchain on python < 3.9 
         'typing_extensions  >= 4.5.0',  # fixes big with langchain on python < 3.9
 
+        # LlamaIndex
         f'llama_index       >= {llama_version}',
         # VectorStoreIndex changes need to be taken account for in later versions
         'html2text          >= 2020.1.16', # for llama_index example using SimpleWebPageReader
@@ -63,52 +66,20 @@
         'httpx              >= 0.23.3', # for openai client serialization
 
         # Vector DBs
-        'pinecone-client    >= 2.2.1',
+        'pinecone-client    >= 2.2.1', # used in some examples, TODO: make optional
 
         # UI
         'millify            >= 0.1.1',
         'humanize           >= 4.6.0',
-        'slack-bolt         >= 1.18.0',
-        'slack-sdk          >= 3.21.3',
         'streamlit          >= 1.27.0',
         'streamlit-aggrid   >= 0.3.4.post3',
         'streamlit-extras   >= 0.2.7',
-        'streamlit-javascript   >= 0.1.5',  # for copy to clipboard functionality (in progress)
-        'ipywidgets         >= 8.0.6',
-=======
-        'cohere>=4.4.1',
-        'datasets>=2.12.0',
-        'python-dotenv>=1.0.0',
-        'kaggle>=1.5.13',
-        f'langchain>={langchain_version}',  # required for cost tracking even outside of langchain
-        'typing-inspect>=0.8.0',  # langchain with python < 3.9 fix
-        'typing_extensions>=4.5.0',  # langchain with python < 3.9 fix
-        f'llama_index>={llama_version}',
-        # VectorStoreIndex changes need to be taken account for in later versions
-        'html2text>=2020.1.16',  # for llama_index example using SimpleWebPageReader
-        'merkle-json>=1.0.0',
-        'millify>=0.1.1',
-        'openai >=1.1.1, <2',
-        # NOTE(piotrm): openai v2 likely to break things
-        'httpx >= 0.23.3',  # for openai client serialization
-        'pinecone-client>=2.2.1',
-        'pydantic >=1.10.7, <2',
-        # TODO(piotrm): need some migration for pydantic 2
-        'humanize>=4.6.0',
-        'slack-bolt>=1.18.0',
-        'slack-sdk>=3.21.3',
-        'streamlit>=1.27.0',
-        'streamlit-aggrid>=0.3.4.post3',
-        'streamlit-extras>=0.2.7',
-        'streamlit-javascript>=0.1.5',  # for copy to clipboard functionality (in progress)
-        'transformers>=4.10.0',
-        'frozendict>=2.3.8',
-        'munch>=3.0.0',
-        'ipywidgets>=8.0.6',
-        'numpy>=1.23.5',
-        'sqlalchemy>=2.0.19',
-        'alembic>=1.11.2',
->>>>>>> 21d3dcf6
+        # 'streamlit-javascript   >= 0.1.5',  # for copy to clipboard functionality (in progress)
+        'ipywidgets         >= 8.0.6', # used in some examples TODO: make optional
+
+        # for slack bot example, TODO: make optional
+        'slack-bolt         >= 1.18.0',
+        'slack-sdk          >= 3.21.3',
 
         # DB and migration
         'sqlalchemy         >= 2.0.19',

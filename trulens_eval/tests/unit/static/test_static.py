"""
Static tests, i.e. ones that don't run anything substantial. This should find
issues that occur from merely importing trulens.
"""

from pathlib import Path
import sys
from unittest import TestCase
from unittest import main

from tests.unit.test import module_installed
from tests.unit.test import optional_test
from tests.unit.test import requiredonly_test
import trulens_eval
from trulens_eval.instruments import Instrument
from trulens_eval.utils.imports import Dummy
from trulens_eval.utils.imports import get_modules

# Importing any of these should throw ImportError (or its subclass
# ModuleNotFoundError) if optional packages are not installed. The key is the
# package that the values depend on. Tests will first make sure the named
# package is not installed and then check that importing any of those named
# modules produces the correct exception. If the uninstalled check fails, it may
# be that something in the requirements list installs what we thought was
# optional in which case it should no longer be considered optional.

optional_mods = dict(
    pinecone=["trulens_eval.Example_TruBot"],
    ipywidgets=["trulens_eval.appui"],
    llama_index=[
        "trulens_eval.tru_llama",
        "trulens_eval.utils.llama",
        "trulens_eval.guardrails.llama",
    ],
    boto3=[
        "trulens_eval.feedback.provider.bedrock",
        "trulens_eval.feedback.provider.endpoint.bedrock",
    ],
    litellm=[
        "trulens_eval.feedback.provider.litellm",
        "trulens_eval.feedback.provider.endpoint.litellm",
    ],
    openai=[
        "trulens_eval.feedback.provider.openai",
        "trulens_eval.feedback.provider.endpoint.openai",
    ],
    nemoguardrails=["trulens_eval.tru_rails"],
)

# snowflake (snowflake-snowpark-python) is not yet supported in python 3.12
if sys.version_info < (3, 12):
    optional_mods["snowflake"] = [
        "trulens_eval.feedback.provider.cortex",
        "trulens_eval.feedback.provider.endpoint.cortex",
    ]
else:
    assert not module_installed(
        "snowflake-snowpark-python"
    ), "Snowflake should not be installed until it's available in Python 3.12."

optional_mods_flat = [mod for mods in optional_mods.values() for mod in mods]

# Every module not mentioned above should be importable without any optional
# packages.

<<<<<<< HEAD
=======

def get_all_modules(path: Path, startswith=None):
    ret = []
    for modinfo in pkgutil.iter_modules([str(path)]):
        if startswith is not None and not modinfo.name.startswith(startswith):
            continue

        ret.append(modinfo.name)
        if modinfo.ispkg:
            for submod in get_all_modules(path / modinfo.name, startswith=None):
                submodqualname = modinfo.name + "." + submod

                if startswith is not None and not submodqualname.startswith(
                    startswith
                ):
                    continue

                ret.append(modinfo.name + "." + submod)

    return ret


>>>>>>> 9fd9c4f9
# Get all modules inside trulens_eval:
all_trulens_mods = get_modules(
    Path(trulens_eval.__file__).parent.parent, startswith="trulens_eval"
)

# Things which should not be imported at all.
not_mods = [
    "trulens_eval.database.migrations.env"
]  # can only be executed by alembic

if sys.version_info >= (3, 12):
    not_mods.extend(
        [
            "snowflake",
            "trulens_eval.feedback.provider.cortex",
            "trulens_eval.feedback.provider.endpoint.cortex",
        ]
    )

# Importing any of these should be ok regardless of optional packages. These are
# all modules not mentioned in optional modules above.
base_mods = [
    mod
    for mod in all_trulens_mods
    if mod not in optional_mods_flat and mod not in not_mods
]


class TestStatic(TestCase):
<<<<<<< HEAD
    """Static tests, those that are not expected to execute real code other than
    code involved in loading and executing modules."""

=======
>>>>>>> 9fd9c4f9
    def setUp(self):
        pass

    def test_import_base(self):
        """Check that all of the base modules that do not depend on optional
        packages can be imported.
        """

        for mod in base_mods:
            with self.subTest(mod=mod):
                __import__(mod)

    def _test_instrumentation(self, i: Instrument):
        """Check that the instrumentation specification is good in these ways:

        - (1) All classes mentioned are loaded/importable.
        - (2) All methods associated with a class are actually methods of that
          class.
        - (3) All classes belong to modules that are to be instrumented. Otherwise
          this may be a sign that a class is an alias for things like builtin
          types like functions/callables or None.
        """

        for cls in i.include_classes:
            with self.subTest(cls=cls):
                if isinstance(cls, Dummy):  # (1)
                    original_exception = cls.original_exception
                    self.fail(
                        f"Instrumented class {cls.name} is dummy meaning it was not importable. Original exception={original_exception}"
                    )

                # Disabled #2 test right now because of too many failures. We
                # are using the class filters too liberally.
                """
                for method, class_filter in i.include_methods.items():
                    if class_filter_matches(f=class_filter, obj=cls):
                        with self.subTest(method=method):
                            self.assertTrue(
                                hasattr(cls, method),  # (2)
                                f"Method {method} is not a method of class {cls}."
                            )
                """

                if not i.to_instrument_module(cls.__module__):  # (3)
                    self.fail(
                        f"Instrumented class {cls} is in module {cls.__module__} which is not to be instrumented."
                    )

    def test_instrumentation_langchain(self):
        """Check that the langchain instrumentation is up to date."""

        from trulens_eval.tru_chain import LangChainInstrument

        self._test_instrumentation(LangChainInstrument())

    @optional_test
    def test_instrumentation_llama_index(self):
        """Check that the llama_index instrumentation is up to date."""

        from trulens_eval.tru_llama import LlamaInstrument

        self._test_instrumentation(LlamaInstrument())

    @optional_test
    def test_instrumentation_nemo(self):
        """Check that the nemo guardrails instrumentation is up to date."""

        from trulens_eval.tru_rails import RailsInstrument

        self._test_instrumentation(RailsInstrument())

    @requiredonly_test
    def test_import_optional_fail(self):
        """
        Check that directly importing a module that depends on an optional
        package throws an import error. This test should happen only if optional
        packages have not been installed.
        """

        for opt, mods in optional_mods.items():
            with self.subTest(optional=opt):
                # First make sure the optional package is not installed.
                self.assertFalse(
                    module_installed(opt),
                    msg=f"Module {opt} was not supposed to be installed for this test.",
                )

                for mod in mods:
                    with self.subTest(mod=mod):
                        # Make sure the import raises ImportError:
                        with self.assertRaises(ImportError) as context:
                            __import__(mod)

                        # Make sure the message in the exception is the one we
                        # produce as part of the optional imports scheme (see
                        # utils/imports.py:format_import_errors).
                        self.assertIn(
                            "You should be able to install",
                            context.exception.args[0],
                            msg="Exception message did not have the expected content.",
                        )

    @optional_test
    def test_import_optional_success(self):
        """
        Do the same imports as the prior tests except now expecting success as
        we run this test after installing optional packages.
        """

        for opt, mods in optional_mods.items():
            with self.subTest(optional=opt):
                # First make sure the optional package is installed.
                self.assertTrue(
                    module_installed(opt),
                    f"Module {opt} was supposed to be installed for this test.",
                )

                for mod in mods:
                    with self.subTest(mod=mod):
                        # Make sure we can import the module now.
                        __import__(mod)


if __name__ == "__main__":
    main()<|MERGE_RESOLUTION|>--- conflicted
+++ resolved
@@ -63,31 +63,6 @@
 # Every module not mentioned above should be importable without any optional
 # packages.
 
-<<<<<<< HEAD
-=======
-
-def get_all_modules(path: Path, startswith=None):
-    ret = []
-    for modinfo in pkgutil.iter_modules([str(path)]):
-        if startswith is not None and not modinfo.name.startswith(startswith):
-            continue
-
-        ret.append(modinfo.name)
-        if modinfo.ispkg:
-            for submod in get_all_modules(path / modinfo.name, startswith=None):
-                submodqualname = modinfo.name + "." + submod
-
-                if startswith is not None and not submodqualname.startswith(
-                    startswith
-                ):
-                    continue
-
-                ret.append(modinfo.name + "." + submod)
-
-    return ret
-
-
->>>>>>> 9fd9c4f9
 # Get all modules inside trulens_eval:
 all_trulens_mods = get_modules(
     Path(trulens_eval.__file__).parent.parent, startswith="trulens_eval"
@@ -117,12 +92,9 @@
 
 
 class TestStatic(TestCase):
-<<<<<<< HEAD
     """Static tests, those that are not expected to execute real code other than
     code involved in loading and executing modules."""
 
-=======
->>>>>>> 9fd9c4f9
     def setUp(self):
         pass
 

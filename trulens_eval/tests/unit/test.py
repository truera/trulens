--- conflicted
+++ resolved
@@ -29,18 +29,11 @@
 
 
 def optional_test(testmethodorclass):
-<<<<<<< HEAD
     """Only run the decorated test if the environment variable with_optional
-    evalutes true.
+    evaluates true.
     
     These are meant to be run only in an environment where optional packages
     have been installed.
-=======
-    """
-    Only run the decorated test if the environment variable with_optional
-    evaluates true. These are meant to be run only in an environment where
-    optional packages have been installed.
->>>>>>> 03475943
     """
 
     return unittest.skipIf(
@@ -49,17 +42,11 @@
 
 
 def requiredonly_test(testmethodorclass):
-    """
-    Only runs the decorated test if the environment variable with_optional
-<<<<<<< HEAD
-    evalutes to false or is not set.
+    """Only runs the decorated test if the environment variable with_optional
+    evaluates to false or is not set.
     
     Decorated tests are meant to run specifically when optional imports are not
     installed.
-=======
-    evaluates to false or is not set. Decorated tests are meant to run
-    specifically when optional imports are not installed.
->>>>>>> 03475943
     """
 
     return unittest.skipIf(
@@ -85,7 +72,7 @@
     removed. 
     
     Sequences are returned as tuples and container types are returned as
-    frozendicts. Floats are retuned as 0.0 to avoid tolerance issues. Note that
+    frozendicts. Floats are returned as 0.0 to avoid tolerance issues. Note that
     the returned objects are only used for ordering their originals and are not
     compared themselves.
 
@@ -167,7 +154,6 @@
 
 
 class JSONTestCase(TestCase):
-<<<<<<< HEAD
     """TestCase class that adds JSON comparisons and golden expectation handling."""
 
     def assertGoldenJSONEqual(
@@ -309,12 +295,6 @@
         """
 
         skips = skips or set([])
-=======
-    def assertJSONEqual(
-        self, j1, j2, path: Lens = None, skips=None, numeric_places: int = 7
-    ) -> None:
-        skips = skips or set()
->>>>>>> 03475943
         path = path or Lens()
         unordereds = unordereds or set([])
 

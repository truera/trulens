--- conflicted
+++ resolved
@@ -6,11 +6,7 @@
 
 Using feedback functions, you can objectively evaluate the quality of the responses provided by an LLM to your requests. This is completed with minimal latency, as this is achieved in a sequential call for your application, and evaluations are logged to your local machine. Finally, we provide an easy to use streamlit dashboard run locally on your machine for you to better understand your LLM’s performance.
 
-<<<<<<< HEAD
-![Architecture Diagram](https://www.trulens.org/Assets/image/TruLens_Architecture.png)
-=======
 ![Architecture Diagram](../docs/Assets/image/TruLens_Architecture.png)
->>>>>>> 13f92db4
 
 # Quick Usage
 To quickly play around with the TruLens Eval library, download this notebook: [trulens_eval_quickstart.ipynb](https://github.com/truera/trulens_private/blob/main/trulens_eval/trulens_eval_quickstart.ipynb).
@@ -189,11 +185,7 @@
 
 Note: Average feedback values are returned and displayed in a range from 0 (worst) to 1 (best).
 
-<<<<<<< HEAD
-![Chain Leaderboard](https://github.com/truera/trulens_private/assets/60949774/02172494-5fd4-45c1-b07f-9caa1b557a2a)
-=======
 ![Chain Leaderboard](../docs/Assets/image/Leaderboard.png)
->>>>>>> 13f92db4
 
 To dive deeper on a particular chain, click "Select Chain".
 
@@ -203,20 +195,12 @@
 
 The evaluations tab provides record-level metadata and feedback on the quality of your LLM application.
 
-<<<<<<< HEAD
-![Evaluations](https://github.com/truera/trulens_private/assets/60949774/a1b84089-c759-47fc-be43-ab354888e223)
+
+![Evaluations](../docs/Assets/image/Evaluations.png)
 
 Click on a record to dive deep into all of the details of your chain stack and underlying LLM, captured by tru_chain.
 
-![TruChain Details](https://github.com/truera/trulens_private/assets/60949774/7d547d5f-87d3-41fd-ad86-aa4ea7cd473d)
-=======
-
-![Evaluations](../docs/Assets/image/Evaluations.png)
-
-Click on a record to dive deep into all of the details of your chain stack and underlying LLM, captured by tru_chain.
-
 ![TruChain Details](../docs/Assets/image/Chain_Explore.png)
->>>>>>> 13f92db4
 
 If you prefer the raw format, you can quickly get it using the "Display full chain json" or "Display full record json" buttons at the bottom of the page.
 

--- conflicted
+++ resolved
@@ -13,19 +13,14 @@
 !!! example "Connecting with a Database URL"
 
     ```python
-    from trulens.core import Tru
-    tru = Tru(database_url="postgresql://trulensuser:password@localhost/trulens")
+    from trulens.core import TruSession
+    tru = TruSession(database_url="postgresql://trulensuser:password@localhost/trulens")
     ```
 
 After which you should receive the following message:
 
 ```
-<<<<<<< HEAD
 🦑 Tru initialized with db url postgresql://trulensuser:password@localhost/trulens.
-=======
-from trulens.core import TruSession
-tru = TruSession(database_url="postgresql://trulensuser:password@localhost/trulens")
->>>>>>> ae4874c4
 ```
 
 ## Connecting to a Database Engine

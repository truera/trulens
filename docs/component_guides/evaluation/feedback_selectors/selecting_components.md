--- conflicted
+++ resolved
@@ -4,17 +4,10 @@
 control flows. As a result, it’s a challenge to consistently evaluate parts of an
 LLM application trace.
 
-<<<<<<< HEAD
-Therefore, we’ve adapted the use of [lenses](https://en.wikipedia.org/wiki/Bidirectional_transformation)
-to refer to parts of an LLM stack trace and use those when defining evaluations.
-For example, the following lens refers to the input to the retrieve step of the
-app called `query`.
-=======
 Therefore, we’ve adapted the use of [OpenTelemetry spans](https://opentelemetry.io/docs/specs/otel/overview/#spans)
 to refer to parts of an execution flow when defining evaluations.
 
 ## Selecting Span Attributes for Evaluation
->>>>>>> 5de7f8d7
 
 When defining evaluations, we want to evaluate particular span attributes, such as retrieved context, or an agent's plan.
 
@@ -23,7 +16,7 @@
 1. Instrumentation is used to annotate span attributes. This is covered in detail in the [instrumentation guide](../../instrumentation/index.md).
 2. Then when defining the evaluation, you can refer to those span attributes using the `Selector`.
 
-Let's walk through an example. Take this example where a method named `query` is instrumented. In this example, we annotate both the span type, and set span attributes to refer to the `query` argument to the function and the `return` of the function.
+Let's walk through an example. Take this example where a method named `query` is instrumented. In this example, we annotate both the span type, and set span attributes to refer to the `query` argument to the function and the `return` argument of the function.
 
 ```python
 @instrument(
@@ -38,32 +31,11 @@
     return completion
 ```
 
-<<<<<<< HEAD
-    ```python
-    # Context relevance between question and each context chunk.
-    f_context_relevance = (
-        Feedback(provider.context_relevance_with_cot_reasons, name = "Context Relevance")
-        .on(Select.RecordCalls.retrieve.args.query)
-        .on(Select.RecordCalls.retrieve.rets)
-        .aggregate(np.mean)
-    )
-    ```
-
-In most cases, the [Select][trulens.core.Select] object produces only a single item but can also
-address multiple items.
-=======
 Once we've done this, now we can map the inputs to a feedback function to these span attributes:
->>>>>>> 5de7f8d7
 
 ```python
 from trulens.core.feedback.selector import Selector
 
-<<<<<<< HEAD
-However, `Select.RecordCalls.retrieve.rets` refers to multiple items - in this case,
-the documents returned by the `retrieve` method. These items can be evaluated separately,
-as shown above, or can be collected into an array for evaluation with `.collect()`.
-This is most commonly used for groundedness evaluations.
-=======
 f_answer_relevance = (
     Feedback(provider.relevance_with_cot_reasons, name="Answer Relevance")
     .on({
@@ -80,22 +52,12 @@
     })
 )
 ```
->>>>>>> 5de7f8d7
 
 In the example above, you can see how a dictionary is passed to `on()` that maps the feedback function argument to a span attribute, accessed via a `Selector`.
 
-<<<<<<< HEAD
-Selectors can also access multiple calls to the same component. In agentic applications,
-this is an increasingly common practice. For example, an agent could make multiple
-calls to a `retrieve` method to complete the task required.
-
-For example, the following method returns only the previously-returned context documents from
-the first invocation of `retrieve`.
-=======
 ## Using Shortcuts to Evaluate Pre-defined Span Attributes
 
 Span attributes can pre-defined to refer to particular parts of an execution flow via the [TruLens semantic conventions](../../../otel/semantic_conventions.md). To ease the evaluation of particular span attributes, TruLens creates shortcuts to evaluate commonly used semantic conventions. These shortcuts are supported via `TruApp`, as well as `TruChain` and `TruLlama` when using `LangChain` and `LlamaIndex` frameworks, respectively.
->>>>>>> 5de7f8d7
 
 !!! note
 
@@ -128,12 +90,7 @@
 )
 ```
 
-<<<<<<< HEAD
-In Python, you can access the JSON structure by using `with_record` methods and then calling
-`layout_calls_as_app`.
-=======
 ### Evaluating App Output
->>>>>>> 5de7f8d7
 
 Likewise, to evaluate the application output, you can use the selector shortcut `on_output()` to refer to the span attribute `RECORD_ROOT.OUTPUT`.
 
@@ -193,87 +150,8 @@
 )
 ```
 
-<<<<<<< HEAD
-    response, tru_record = tru_recorder.with_record(my_llm_app, query)
-    json_like = tru_record.layout_calls_as_app()
-    ```
-
-If a selector looks like the below:
-
-!!! example
-
-    ```python
-    Select.Record.app.combine_documents_chain._call
-    ```
-
-It can be accessed via the JSON-like via:
-
-!!! example
-
-    ```python
-    json_like['app']['combine_documents_chain']['_call']
-    ```
-
-The application structure can also be viewed in the TruLens user interface.
-You can view this structure on the `Evaluations` page by scrolling down to the
-`Timeline`.
-
-The top level record also contains these helper accessors
-
-- `RecordInput = Record.main_input` -- points to the main input part of a
-  Record. This is the first argument to the root method of an app (for
-  _LangChain_ Chains this is the `__call__` method).
-
-- `RecordOutput = Record.main_output` -- points to the main output part of a
-  Record. This is the output of the root method of an app (i.e. `__call__`
-  for _LangChain_ Chains).
-
-- `RecordCalls = Record.app` -- points to the root of the app-structured
-  mirror of calls in a record. See **App-organized Calls** Section above.
-
-## Multiple Inputs Per Argument
-
-As in the `f_context_relevance` example, a selector for a _single_ argument may point
-to more than one aspect of a record/app. These are specified using the slice or
-lists in key/index positions. In that case, the feedback function is evaluated
-multiple times, its outputs collected, and finally aggregated into a main
-feedback result.
-
-Values for each argument of a feedback implementation are
-collected, and every combination of argument-to-value mapping is evaluated with a
-feedback definition. This may produce a large number of evaluations if more than
-one argument references multiple values. In the dashboard, all individual invocations
-of a feedback implementation are shown alongside the final aggregate result.
-
-## App/Record Organization (What can be selected)
-
-The top level JSON attributes are defined by the class structures.
-
-For a Record:
-
-::: trulens.core.schema.Record
-
-
-For an App:
-
-::: trulens.core.schema.AppDefinition
-
-
-For your app, you can inspect the JSON-like structure by using the `dict`
-method:
-
-!!! example
-
-    ```python
-    json_like = ... # your app, extending App
-    print(json_like.dict())
-    ```
-
-### Calls made by App Components
-=======
 Additionally, in the above you see we set the `collect_list` argument in `on_context()`. This allows us to concatenate the selected span attributes into a single blob for evaluation when set to `True`.
->>>>>>> 5de7f8d7
 
 When set to `False`, each piece of context will be evaluated individually.
 
-The `on_context()` shortcut can also be used for `LangChain` and `LlamaIndex` apps to refer to the retrieved contexts. Doing so does not require annotating your app with the `RETRIEVAL.RETRIEVED_CONTEXT` span attribute, as that is done for you.+The `on_context()` shortcut can also be used for `LangChain` and `LlamaIndex` apps to refer to the retrieved contexts. Doing so does not require annotating your app with the `RETRIEVAL.RETRIEVED_CONTEXTS` span attribute, as that is done for you.
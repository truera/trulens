--- conflicted
+++ resolved
@@ -12,12 +12,8 @@
 
 - [ ] Bug fix (non-breaking change which fixes an issue)
 - [ ] New feature (non-breaking change which adds functionality)
-<<<<<<< HEAD
-- [ ] Breaking change (fix or feature that would cause existing functionality to not work as expected)
+- [ ] Breaking change (fix or feature that would cause existing functionality to
+  not work as expected)
 - [ ] New Tests
 - [ ] This change includes re-generated golden test results 
-=======
-- [ ] Breaking change (fix or feature that would cause existing functionality to
-  not work as expected)
->>>>>>> eaa03c7a
 - [ ] This change requires a documentation update
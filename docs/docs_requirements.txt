--- conflicted
+++ resolved
@@ -19,10 +19,6 @@
 
 black >= 24.4.2
 
-<<<<<<< HEAD
-yapf >= 0.40.2
-isort >= 5.13.2
-=======
+# Formatting packages pinned for consistency with format checker.
 yapf    == 0.32.0
-isort   == 5.10.1
->>>>>>> 8a28232b
+isort   == 5.10.1
#!/usr/bin/env python
# coding: utf-8

# # Quickstart
# 
# In this quickstart you will create a simple LLM Chain and learn how to log it and get feedback on an LLM response.

# ## Setup
# ### Add API keys
# For this quickstart you will need Open AI and Huggingface keys

import os
os.environ["OPENAI_API_KEY"] = "..."
os.environ["HUGGINGFACE_API_KEY"] = "..."

# ### Import from LangChain and TruLens

# Imports main tools:
<<<<<<< HEAD
from trulens_eval import TruChain, Feedback, Huggingface, Tru, Query

=======
from trulens_eval import TruChain, Feedback, Huggingface, Tru
>>>>>>> d5af4981
tru = Tru()

# imports from langchain to build app
from langchain.chains import LLMChain
from langchain.llms import OpenAI
from langchain.prompts.chat import ChatPromptTemplate, PromptTemplate
from langchain.prompts.chat import HumanMessagePromptTemplate

# ### Create Simple LLM Application
# 
# This example uses a LangChain framework and OpenAI LLM

full_prompt = HumanMessagePromptTemplate(
    prompt=PromptTemplate(
        template=
        "Provide a helpful response with relevant background information for the following: {prompt}",
        input_variables=["prompt"],
    )
)

chat_prompt_template = ChatPromptTemplate.from_messages([full_prompt])

llm = OpenAI(temperature=0.9, max_tokens=128)

chain = LLMChain(llm=llm, prompt=chat_prompt_template, verbose=True)

# ### Send your first request

prompt_input = '¿que hora es?'

llm_response = chain(prompt_input)

print(llm_response)

# ## Initialize Feedback Function(s)

# Initialize Huggingface-based feedback function collection class:
hugs = Huggingface()

# Define a language match feedback function using HuggingFace.
f_lang_match = Feedback(hugs.language_match).on(
    text1=Query.RecordInput, text2=Query.RecordOutput
)

# ## Instrument chain for logging with TruLens

truchain = TruChain(chain,
    chain_id='Chain3_ChatApplication',
    feedbacks=[f_lang_match],
    tru = tru)

# Instrumented chain can operate like the original:
llm_response = truchain(prompt_input)

print(llm_response)

# ## Explore in a Dashboard

tru.run_dashboard() # open a local streamlit app to explore

# tru.run_dashboard(_dev=True) # if running from repo
# tru.stop_dashboard() # stop if needed

# ### Chain Leaderboard
# 
# Understand how your LLM application is performing at a glance. Once you've set up logging and evaluation in your application, you can view key performance statistics including cost and average feedback value across all of your LLM apps using the chain leaderboard. As you iterate new versions of your LLM application, you can compare their performance across all of the different quality metrics you've set up.
# 
# Note: Average feedback values are returned and printed in a range from 0 (worst) to 1 (best).
# 
# ![Chain Leaderboard](Assets/image/Leaderboard.png)
# 
# To dive deeper on a particular chain, click "Select Chain".
# 
# ### Understand chain performance with Evaluations
#  
# To learn more about the performance of a particular chain or LLM model, we can select it to view its evaluations at the record level. LLM quality is assessed through the use of feedback functions. Feedback functions are extensible methods for determining the quality of LLM responses and can be applied to any downstream LLM task. Out of the box we provide a number of feedback functions for assessing model agreement, sentiment, relevance and more.
# 
# The evaluations tab provides record-level metadata and feedback on the quality of your LLM application.
# 
# ![Evaluations](Assets/image/Leaderboard.png)
# 
# ### Deep dive into full chain metadata
# 
# Click on a record to dive deep into all of the details of your chain stack and underlying LLM, captured by tru_chain.
# 
# ![Explore a Chain](Assets/image/Chain_Explore.png)
# 
# If you prefer the raw format, you can quickly get it using the "Display full chain json" or "Display full record json" buttons at the bottom of the page.

# Note: Feedback functions evaluated in the deferred manner can be seen in the "Progress" page of the TruLens dashboard.

# ## Or view results directly in your notebook

tru.get_records_and_feedback(chain_ids=[])[0] # pass an empty list of chain_ids to get all
<|MERGE_RESOLUTION|>--- conflicted
+++ resolved
@@ -16,12 +16,8 @@
 # ### Import from LangChain and TruLens
 
 # Imports main tools:
-<<<<<<< HEAD
 from trulens_eval import TruChain, Feedback, Huggingface, Tru, Query
 
-=======
-from trulens_eval import TruChain, Feedback, Huggingface, Tru
->>>>>>> d5af4981
 tru = Tru()
 
 # imports from langchain to build app

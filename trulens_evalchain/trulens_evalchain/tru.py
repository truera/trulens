from datetime import datetime
import json
from typing import Callable, List
import subprocess

import pandas as pd

from trulens_evalchain.tru_db import json_default
from trulens_evalchain.tru_db import LocalSQLite

lms = LocalSQLite()

<<<<<<< HEAD
thread_pool = ThreadPool(processes=8)

class Endpoint():
    def __init__(self, name: str, rpm: float = 60, retries: int = 3, post_headers = None):
        """
        
        Args:
        - name: str -- api name / identifier.
        - rpm: float -- requests per minute.
        - retries: int -- number of retries before failure.
        """

        self.rpm = rpm
        self.retries = retries
        self.pace = Queue(maxsize=rpm / 6.0) # 10 second's worth of accumulated api
        self.tqdm = tqdm(desc=f"{name}", unit="request")
        self.name = name
        self.post_headers = post_headers
        
        self._start_pacer()

    def pace_me(self):
        """
        Block until we can make a request to this endpoint.
        """

        self.pace.get()
        self.tqdm.update(1)
        return

    def post(self, url, payload) -> Any:
        extra = dict()
        if self.post_headers is not None:
            extra['headers'] = self.post_headers

        self.pace_me()
        ret = requests.post(url, json=payload, **extra)

        j = ret.json()

        # Huggingface public api sometimes tells us that a model is loading and how long to wait:
        if "estimated_time" in j:
            wait_time = j['estimated_time']
            print(f"WARNING: Waiting for {j} ({wait_time}) second(s).")
            sleep(wait_time)
            return self.post(url, payload)

        assert isinstance(j, Sequence) and len(j) > 0, f"Post did not return a sequence: {j}"

        return j[0]
    

    def run_me(self, thunk):
        """
        Run the given thunk, returning itse output, on pace with the api.
        Retries request multiple times if self.retries > 0.
        """
        
        retries = self.retries + 1
        retry_delay = 2.0

        while retries > 0:
            try:
                self.pace_me()
                ret = thunk()                
                return ret
            except Exception as e:
                retries -= 1
                print(f"WARNING: {self.name} request failed {type(e)}={e}. Retries={retries}.")
                if retries > 0:
                    sleep(retry_delay)
                    retry_delay *= 2

        raise RuntimeError(f"API {self.name} request failed {self.retries+1} time(s).")

    def _start_pacer(self):
        def keep_pace():
            while True:
                sleep(60.0 / self.rpm)
                self.pace.put(True)
        
        thread_pool.apply_async(keep_pace)

endpoint_openai = Endpoint(name="openai", rpm=60)
endpoint_huggingface = Endpoint(name="huggingface", rpm=60, post_headers=HUGGINGFACE_HEADERS)
endpoint_cohere = Endpoint(name="cohere", rpm=60)
=======
import sqlite3
>>>>>>> 48964fa1

def init_db(db_name):

    # Connect to the database
    conn = sqlite3.connect(f'{db_name}.db')
    c = conn.cursor()

    # Commit changes and close the connection
    conn.commit()
    conn.close()
    return None


def to_json(details):
    return json.dumps(details, default=json_default)


def add_data(
    chain_id: str,
    prompt: str,
    response: str,
    record: Dict = None,
    tags: str = None,
    ts: int = None,
    total_tokens: int = None,
    total_cost: float = None
):
    """_summary_

    Args:
        chain_id (str): _description_
        prompt (str): _description_
        response (str): _description_
        details (str, optional): _description_. Defaults to None.
        tags (str, optional): _description_. Defaults to None.
        ts (int, optional): _description_. Defaults to None.
        total_tokens (int, optional): _description_. Defaults to None.
        total_cost (float, optional): _description_. Defaults to None.

    Returns:
        _type_: _description_
    """
    if not ts:
        ts = datetime.now()

    record_id = lms.insert_record(
        chain_id, prompt, response, record, ts, tags, total_tokens,
        total_cost
    )
    return record_id


def run_feedback_function(
    prompt: str, response: str, feedback_functions: Callable[[str, str], str]
):

    # Run feedback functions
    eval = {}
    for f in feedback_functions:
        eval[f.__name__] = f(prompt, response)
    return eval


def run_feedback_functions(
    chain: TruChain,
    record: Dict,
    feedback_functions: Sequence[Feedback]
):

    # Run feedback functions
    evals = {}
    
    for f in feedback_functions:
        evals[f.name] = f.run(chain=chain, record=record)

    return evals


def add_feedback(record_id: str, eval: dict):
    lms.insert_feedback(record_id, eval)


def get_chain(chain_id):
    return lms.get_chain(chain_id)


def get_records_and_feedback(chain_ids: List[str]):
    df_records, df_feedback = lms.get_records_and_feedback(chain_ids)
    return df_records, df_feedback


def run_dashboard():
    subprocess.Popen(["streamlit", "run", 'trulens_evalchain/Leaderboard.py'])
    return None<|MERGE_RESOLUTION|>--- conflicted
+++ resolved
@@ -10,96 +10,7 @@
 
 lms = LocalSQLite()
 
-<<<<<<< HEAD
-thread_pool = ThreadPool(processes=8)
-
-class Endpoint():
-    def __init__(self, name: str, rpm: float = 60, retries: int = 3, post_headers = None):
-        """
-        
-        Args:
-        - name: str -- api name / identifier.
-        - rpm: float -- requests per minute.
-        - retries: int -- number of retries before failure.
-        """
-
-        self.rpm = rpm
-        self.retries = retries
-        self.pace = Queue(maxsize=rpm / 6.0) # 10 second's worth of accumulated api
-        self.tqdm = tqdm(desc=f"{name}", unit="request")
-        self.name = name
-        self.post_headers = post_headers
-        
-        self._start_pacer()
-
-    def pace_me(self):
-        """
-        Block until we can make a request to this endpoint.
-        """
-
-        self.pace.get()
-        self.tqdm.update(1)
-        return
-
-    def post(self, url, payload) -> Any:
-        extra = dict()
-        if self.post_headers is not None:
-            extra['headers'] = self.post_headers
-
-        self.pace_me()
-        ret = requests.post(url, json=payload, **extra)
-
-        j = ret.json()
-
-        # Huggingface public api sometimes tells us that a model is loading and how long to wait:
-        if "estimated_time" in j:
-            wait_time = j['estimated_time']
-            print(f"WARNING: Waiting for {j} ({wait_time}) second(s).")
-            sleep(wait_time)
-            return self.post(url, payload)
-
-        assert isinstance(j, Sequence) and len(j) > 0, f"Post did not return a sequence: {j}"
-
-        return j[0]
-    
-
-    def run_me(self, thunk):
-        """
-        Run the given thunk, returning itse output, on pace with the api.
-        Retries request multiple times if self.retries > 0.
-        """
-        
-        retries = self.retries + 1
-        retry_delay = 2.0
-
-        while retries > 0:
-            try:
-                self.pace_me()
-                ret = thunk()                
-                return ret
-            except Exception as e:
-                retries -= 1
-                print(f"WARNING: {self.name} request failed {type(e)}={e}. Retries={retries}.")
-                if retries > 0:
-                    sleep(retry_delay)
-                    retry_delay *= 2
-
-        raise RuntimeError(f"API {self.name} request failed {self.retries+1} time(s).")
-
-    def _start_pacer(self):
-        def keep_pace():
-            while True:
-                sleep(60.0 / self.rpm)
-                self.pace.put(True)
-        
-        thread_pool.apply_async(keep_pace)
-
-endpoint_openai = Endpoint(name="openai", rpm=60)
-endpoint_huggingface = Endpoint(name="huggingface", rpm=60, post_headers=HUGGINGFACE_HEADERS)
-endpoint_cohere = Endpoint(name="cohere", rpm=60)
-=======
 import sqlite3
->>>>>>> 48964fa1
 
 def init_db(db_name):
 

--- conflicted
+++ resolved
@@ -1,21 +1,16 @@
 from datetime import datetime
 import json
-<<<<<<< HEAD
 from typing import Callable, List
 import subprocess
-=======
->>>>>>> cdbeeccf
 
-import sqlite3
-
-from typing import Any, Callable, Dict, List, Sequence
+import pandas as pd
 
 from trulens_evalchain.tru_db import json_default
 from trulens_evalchain.tru_db import LocalSQLite
-from trulens_evalchain.tru_chain import TruChain
-from trulens_evalchain.tru_feedback import Feedback
 
 lms = LocalSQLite()
+
+import sqlite3
 
 def init_db(db_name):
 

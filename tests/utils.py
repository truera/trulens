--- conflicted
+++ resolved
@@ -30,10 +30,6 @@
 from trulens.core.utils.text import format_size
 
 T = TypeVar("T")
-<<<<<<< HEAD
-
-=======
->>>>>>> 7bf2c4ec
 
 Member = namedtuple("Member", ["obj", "name", "qualname", "val", "typ"])
 """Class/module member information.
@@ -643,18 +639,12 @@
 
 
 def find_path(source_id: int, target_id: int) -> Optional[serial_utils.Lens]:
-<<<<<<< HEAD
-    """Find the reference path between two objects by their id.
-
-    Returns None if a path is not found.
-=======
     """Find the reference path between two python objects by their id.
 
     Returns None if a path is not found. Tries to describe the path in terms of
     dictionary or array lookups but may fall back to referents which only
     indicate that an object is linked to another as per python's GC but how the
     link is represented is not known to us.
->>>>>>> 7bf2c4ec
     """
 
     visited: Set[int] = set()
@@ -690,11 +680,7 @@
         try:
             final = final_ref.get()
         except Exception:
-<<<<<<< HEAD
-            # Sometimes some overriding issues happen here.
-=======
             # Sometimes some overrided object method issues happen here.
->>>>>>> 7bf2c4ec
             continue
 
         if isinstance(final, dict):
@@ -748,15 +734,12 @@
                     continue
                 if not gc.is_tracked(value):
                     continue
-<<<<<<< HEAD
-=======
                 try:
                     if isinstance(value, weakref.ReferenceType):
                         continue
                 except Exception:
                     # Here to avoid issues with overridden __instancecheck__.
                     continue
->>>>>>> 7bf2c4ec
 
                 value_ref = RefLike(obj=value)
                 if value_ref.ref_id not in visited:
@@ -769,11 +752,7 @@
     return None
 
 
-<<<<<<< HEAD
-def print_lens(lens: Optional[serial_utils.Lens]) -> None:
-=======
 def print_referent_lens(lens: Optional[serial_utils.Lens]) -> None:
->>>>>>> 7bf2c4ec
     """Print a lens that may contain GetReferent steps.
 
     Prints part of the referent string representation.

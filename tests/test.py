"""TestCase extension and utilities."""

import asyncio
from dataclasses import fields
from dataclasses import is_dataclass
from datetime import datetime
import functools
import gc
import importlib
import json
import os
from pathlib import Path
import threading
from typing import (
    Dict,
    Mapping,
    Optional,
    OrderedDict,
    Sequence,
    Set,
    Tuple,
    TypeVar,
    Union,
)
import unittest
from unittest import TestCase
import weakref

import pydantic
from pydantic import BaseModel
from trulens.core.utils import python as python_utils
from trulens.core.utils.serial import JSON
from trulens.core.utils.serial import JSON_BASES
from trulens.core.utils.serial import Lens
import yaml

from tests.utils import find_path
from tests.utils import print_referent_lens

OPTIONAL_VAR = "TEST_OPTIONAL"
"""Env var that were to evaluate to true indicates that optional tests are to be
run."""

WRITE_GOLDEN_VAR = "WRITE_GOLDEN"
"""Env var for indicating whether golden expected results are to be written (if
true) or read and compared (if false/undefined)."""

TEST_TASKS_CLEANUP_VAR = "TEST_TASKS_CLEANUP"
"""Env var that when set to true will cause tests to fail if there are any
running tasks after the test completes."""

TEST_THREADS_CLEANUP_VAR = "TEST_THREADS_CLEANUP"
"""Env var that when set to true will cause tests to fail if there are any
non-main threads running after the test completes."""

ALLOW_OPTIONAL_VAR = "ALLOW_OPTIONALS"
"""Env var that when set to true will allow optional tests to be run."""

WITH_REF_PATH_VAR = "WITH_REF_PATH"
"""Env var that when set to true will print out the reference path to the given
object that was not garbage collected in the `assertCollected` test."""


def async_test(func):
    """Decorator for running async tests.

    Prints out tasks that are still running after the test completes.
    """

    @functools.wraps(func)
    def wrapper(*args, **kwargs):
        loop = asyncio.new_event_loop()
        temp = loop.run_until_complete(func(*args, **kwargs))

        for task in asyncio.all_tasks(loop):
            print("Task still running:")
            task.print_stack()

        loop.close()
        return temp

    return wrapper


def optional_test(testmethodorclass):
    """Only run the decorated test if the environment variable with_optional
    evaluates true.

    These are meant to be run only in an environment where
    all optional packages have been installed.
    """

<<<<<<< HEAD
    return unittest.skipIf(
        not TruTestCase.env_true(OPTIONAL_VAR), "optional test"
    )(testmethodorclass)
=======
    return unittest.skipIf(not os.environ.get(OPTIONAL_VAR), "optional test")(
        testmethodorclass
    )
>>>>>>> 630fef9b


def requiredonly_test(testmethodorclass):
    """Only runs the decorated test if the environment variable with_optional
    evaluates to false or is not set.

    Decorated tests are meant to run specifically when optional imports are not
    installed. ALLOW_EXTRA_DEPS allows optional imports to be installed.
    """

    return unittest.skipIf(
<<<<<<< HEAD
        TruTestCase.env_true(OPTIONAL_VAR)
        or TruTestCase.env_true(ALLOW_OPTIONAL_VAR),
=======
        os.environ.get(OPTIONAL_VAR) or os.environ.get(ALLOW_OPTIONAL_VAR),
>>>>>>> 630fef9b
        "not an optional test",
    )(testmethodorclass)


def module_installed(module: str) -> bool:
    """Check if a module is installed."""

    try:
        importlib.import_module(module)
        return True
    except ImportError:
        return False


T = TypeVar("T")


def canonical(obj: T, skips: Set[str]) -> Union[T, Dict, Tuple]:
    """Return a canonical copy of `obj` with all keys/attributes in `skips`
    removed.

    Dicts are returned as OrderedDict with sorted keys. Keys in `skips` are
    omitted. Sequences are returned as Tuples no matter what sequence type the
    input was. Floats are returned as 0.0 to avoid tolerance issues. Note that
    the returned objects are only used for ordering their originals and are not
    compared themselves.

    Args:
        obj: The object to remove keys/attributes from.

        skips: The keys to remove.
    """

    def recur(obj):
        return canonical(obj, skips=skips)

    if isinstance(obj, float):
        return 0.0

    if isinstance(obj, JSON_BASES):
        return obj

    if isinstance(obj, Mapping):
        ret = OrderedDict()
        for k in sorted(obj.keys()):
            v = obj[k]
            if k in skips:
                continue
            ret[k] = recur(v)

        return ret

    elif isinstance(obj, Sequence):
        return tuple(recur(v) for v in obj)

    elif is_dataclass(obj):
        ret = OrderedDict()

        for f in sorted(fields(obj), key=lambda f: f.name):
            if f.name in skips:
                continue

            ret[f.name] = recur(getattr(obj, f.name))

        return ret

    elif isinstance(obj, BaseModel):
        ret = OrderedDict()
        for f in sorted(obj.model_fields):
            if f in skips:
                continue

            ret[f] = recur(getattr(obj, f))

        return ret

    elif isinstance(obj, pydantic.v1.BaseModel):
        ret = OrderedDict()

        for f in sorted(obj.__fields__):
            if f in skips:
                continue

            ret[f] = recur(getattr(obj, f))

        return ret

    else:
        raise TypeError(f"Unhandled type {type(obj).__name__}.")


def str_sorted(seq: Sequence[T], skips: Set[str]) -> Sequence[T]:
    """Return a sorted version of `seq` by string order.

    Items are converted to strings using `canonical` with `skips`
    keys/attributes skipped.

    Args:
        seq: The sequence to sort.

        skips: The keys/attributes to skip for string conversion.
    """

    objs_and_strs = [(o, str(canonical(o, skips=skips))) for o in seq]
    objs_and_strs_sorted = sorted(objs_and_strs, key=lambda x: x[1])

    return [o for o, _ in objs_and_strs_sorted]


class WithJSONTestCase(TestCase):
    """TestCase mixin class that adds JSON comparisons and golden expectation
    handling."""

    def load_golden(self, golden_path: Union[str, Path]) -> JSON:
        """Load the golden file `path` and return its contents.

        Args:
            golden_path: The name of the golden file to load. The file must
                have an extension of either `.json` or `.yaml`. The extension
                determines the input format.

        """
        golden_path = Path(golden_path)

        if ".json" in golden_path.suffixes:
            loader = functools.partial(json.load)
        elif ".yaml" in golden_path.suffixes or ".yml" in golden_path.suffixes:
            loader = functools.partial(yaml.load, Loader=yaml.FullLoader)
        else:
            raise ValueError(f"Unknown file extension {golden_path}.")

        if not golden_path.exists():
            raise FileNotFoundError(f"Golden file {golden_path} not found.")

        with golden_path.open() as f:
            return loader(f)

    def write_golden(self, golden_path: Union[str, Path], data: JSON) -> None:
        """If writing golden file is enabled, write the golden file `path` with
        `data` and raise exception indicating so.

        If not writing golden file, does nothing.

        Args:
            golden_path: The path to the golden file to write. Format is
                determined by suffix.

            data: The data to write to the golden file.
        """
        if not self.writing_golden():
            return

        golden_path = Path(golden_path)

        if golden_path.suffix == ".json":
            writer = functools.partial(json.dump, indent=2, sort_keys=True)
        elif golden_path.suffix == ".yaml":
            writer = functools.partial(yaml.dump, sort_keys=True)
        else:
            raise ValueError(f"Unknown file extension {golden_path.suffix}.")

        with golden_path.open("w") as f:
            writer(data, f)

        self.fail(f"Golden file {golden_path} written.")

    def writing_golden(self) -> bool:
        """Return whether the golden files are to be written."""

        return TruTestCase.env_true(WRITE_GOLDEN_VAR)

    def assertGoldenJSONEqual(
        self,
        actual: JSON,
        golden_path: Union[Path, str],
        skips: Optional[Set[str]] = None,
        numeric_places: int = 7,
        unordereds: Optional[Set[str]] = None,
        unordered: bool = False,
    ):
        """Assert equality between [JSON-like][trulens_eval.util.serial.JSON]
        `actual` and the content of `golden_path`.

        If the environment variable
        [WRITE_GOLDEN_VAR][trulens_eval.tests.unit.test.WRITE_GOLDEN_VAR] is
        set, the golden file will be overwritten with the `actual` content. See
        [assertJSONEqual][trulens_eval.tests.unit.test.assertJSONEqual] for
        details on the equality check.

        Args:
            actual: The actual JSON-like object produced by some test.

            golden_path: The path to the golden file to compare against that
                stores the expected JSON-like results for the test. File must
                have an extension of either `.json` or `.yaml`. The extension
                determines output format. This is in relation to the git base
                directory.

                !!! WARNING
                    YAML dumper does not fully serialize all types which
                    prevents them from being loaded again.

            skips: A set of keys to skip in the comparison.

            numeric_places: The number of decimal places to compare for floating
                point

            unordereds: A set of keys or attribute names whose associated values
                are compared without orderered if they are sequences.

            unordered: If true, the order of elements in a sequence is not
                checked. Note that this only applies to the inputs `j1` and `j2`
                and not to any nested elements.

        Raises:
            FileNotFoundError: If the golden file is not found.

            AssertionError: If the actual JSON-like object does not match the
                expected JSON-like object

            AssertionError: If the golden file is written.
        """

        if isinstance(golden_path, str):
            golden_path = Path(golden_path)

        # Write golden and raise exception if writing golden is enabled.
        self.write_golden(golden_path=golden_path, data=actual)

        # Otherwise load the golden file and compare.
        expected = self.load_golden(golden_path)

        self.assertJSONEqual(
            actual,
            expected,
            skips=skips,
            numeric_places=numeric_places,
            unordereds=unordereds,
            unordered=unordered,
        )

    def assertJSONEqual(
        self,
        j1: JSON,
        j2: JSON,
        path: Optional[Lens] = None,
        skips: Optional[Set[str]] = None,
        numeric_places: int = 7,
        unordereds: Optional[Set[str]] = None,
        unordered: bool = False,
    ) -> None:
        """Assert equality between JSON-like `j1` and `j2`.

        The `path` argument is used to track the path to the current object in
        the JSON structure. It is used to provide more informative error
        messages in case of a mismatch. The `skips` argument is used to skip
        certain keys in the comparison. The `numeric_places` argument is used to
        specify the number of decimal places to compare for floating point
        numbers.

        Data types supported for comparison are:
            - JSON-like base types (int, float, str)
            - JSON-like constructors (list, dict)
            - datetime
            - dataclasses
            - pydantic models

        Args:
            j1: The first JSON-like object.

            j2: The second JSON-like object.

            path: The path to the current object in the JSON structure.

            skips: A set of keys to skip in the comparison.

            numeric_places: The number of decimal places to compare for floating
                point numbers.

            unordereds: A set of keys or attribute names whose associated values
                are compared without orderered if they are sequences.

            unordered: If true, the order of elements in a sequence is not
                checked. Note that this only applies to the inputs `j1` and `j2`
                and not to any nested elements.

        Raises:
            AssertionError: If the two JSON-like objects are
                not equal (except for anything skipped) or anything within
                numeric tolerance.
        """

        skips = skips or set([])
        path = path or Lens()
        unordereds = unordereds or set([])

        def recur(j1, j2, path, unordered=False):
            return self.assertJSONEqual(
                j1,
                j2,
                path=path,
                skips=skips,
                numeric_places=numeric_places,
                unordered=unordered,
                unordereds=unordereds,
            )

        ps = str(path)

        self.assertIsInstance(j1, type(j2), ps)

        if isinstance(j1, JSON_BASES):
            if isinstance(j1, (int, float)):
                self.assertAlmostEqual(j1, j2, places=numeric_places, msg=ps)
            else:
                self.assertEqual(j1, j2, ps)

        elif isinstance(j1, Dict):
            ks1 = set(j1.keys())
            ks2 = set(j2.keys())

            with self.subTest("keys", path=ps):
                self.assertSetEqual(ks1, ks2, ps)

            for k in ks1:
                if k in skips or k not in ks2:
                    continue

                with self.subTest(k, path=ps):
                    recur(j1[k], j2[k], path=path[k], unordered=k in unordereds)

        elif isinstance(j1, Sequence):
            self.assertEqual(len(j1), len(j2), ps)

            if unordered:
                j1 = str_sorted(j1, skips=skips)
                j2 = str_sorted(j2, skips=skips)

            for i, (v1, v2) in enumerate(zip(j1, j2)):
                with self.subTest(i, path=ps):
                    recur(v1, v2, path=path[i])

        elif isinstance(j1, datetime):
            self.assertEqual(j1, j2, ps)

        elif is_dataclass(j1):
            for f in fields(j1):
                if f.name in skips:
                    continue

                with self.subTest(f.name, path=ps):
                    self.assertTrue(hasattr(j2, f.name))

                    recur(
                        getattr(j1, f.name),
                        getattr(j2, f.name),
                        path[f.name],
                        unordered=f.name in unordereds,
                    )

        elif isinstance(j1, BaseModel):
            for f in j1.model_fields:
                if f in skips:
                    continue

                with self.subTest(f, path=ps):
                    self.assertTrue(hasattr(j2, f))

                    recur(
                        getattr(j1, f),
                        getattr(j2, f),
                        path[f],
                        unordered=f in unordereds,
                    )

        elif isinstance(j1, pydantic.v1.BaseModel):
            for f in j1.__fields__:
                if f in skips:
                    continue

                with self.subTest(f, path=ps):
                    self.assertTrue(hasattr(j2, f))

                    recur(
                        getattr(j1, f),
                        getattr(j2, f),
                        path[f],
                        unordered=f in unordereds,
                    )

        else:
            raise RuntimeError(
                f"Don't know how to compare objects of type {type(j1)} at {ps}."
            )


class TruTestCase(WithJSONTestCase, TestCase):
    """TestCase subclass with several additions.

    - JSON comparisons and golden-file handling.

    - Dumps of remaining tasks on completion of each test. This can optionally
      result in test failures if `TEST_TASKS_CLEANUP` is set.

    - Dumps non-main running threads after test completion. This can be made to
      result in test failure if `TEST_THREADS_CLEANUP` is set.

    - Garbage collection subtest. This test optionally prints out the reference
      path to the given object that was not garbage collected. This is enabled
      with the `WITH_REF_PATH` environment variable.
    """

<<<<<<< HEAD
    @staticmethod
    def env_true(var: str) -> bool:
        """Determine whether the given environment variable is "true".

        As env vars are strings, "true" means the string is one of a few set of
        values, case-insensitive:
            - "1"
            - "true"
            - "yes"
            - "y"
            - "on"

        Args:
            var: The environment variable to check.

        Returns:
            bool: Whether the environment variable is "true".
        """

        return os.environ.get(var, "").lower() in [
            "1",
            "true",
            "yes",
            "y",
            "on",
        ]

=======
>>>>>>> 630fef9b
    def assertCollected(self, ref: weakref.ReferenceType[T], msg=None):
        """Check that the object referenced by `ref` has been garbage
        collected.

        Optionally prints out the reference path to the object if it was not
        garbage collected. This is enabled with the `WITH_REF_PATH` environment
        variable.
        """

<<<<<<< HEAD
=======
        caller_frame = python_utils.caller_frame(offset=0)
        alls = [
            caller_frame.f_builtins,
            caller_frame.f_globals,
            caller_frame.f_locals,
        ]

>>>>>>> 630fef9b
        gc.collect()

        if msg is None:
            msg = f"Object {ref} was not garbage collected."

<<<<<<< HEAD
        obj = ref()

        with self.subTest(part="garbage collection"):
            self.assertTrue(obj is None, msg)

        # Enable WITH_REF_PATH to see printout of why the given ref was not
        # GC-ed.
        if obj is not None and self.env_true(WITH_REF_PATH_VAR):
            caller_globals = python_utils.caller_frame(offset=1).f_globals

            with self.subTest(part="reference path"):
                # Show the reference path to the given ref.
                print(f"Reference path from globals to {ref}:")
                path = find_path(id(caller_globals), id(obj))
                self.assertIsNotNone(path, "Couldn't find reference path.")
                print_referent_lens(path)
=======
        # obj = ref()

        with self.subTest(part="garbage collection"):
            self.assertTrue(ref() is None, msg)

        # Enable WITH_REF_PATH to see printout of why the given ref was not
        # GC-ed.
        if (
            ref() is not None
            and os.environ.get(WITH_REF_PATH_VAR, None) is not None
        ):
            with self.subTest(part="reference path"):
                print("Trying to find path to non-collected object.")
                path = find_path(id(alls), id(ref()))

                if path is None:
                    print(
                        "Couldn't find reference path. Looking at immediate referrers instead:"
                    )
                    for referent in gc.get_referrers(ref()):
                        print(
                            "  ",
                            python_utils.class_name(type(referent)),
                            str(referent)[0:128],
                        )

                else:
                    print(f"Reference path from test frame to {ref}:")
                    print_referent_lens(origin=alls, lens=path)
>>>>>>> 630fef9b

    def tearDown(self):
        """Check for running tasks and non-main threads after each test.

        Raises:
            AssertionError: If there are any running tasks running and the
                environment variable `TEST_TASKS_CLEANUP` is set.

            AssertionError: If there are any non-main threads running and the
                environment variable `TEST_THREADS_CLEANUP` is set.
        """

        # GC here to make sure we don't have any references to tasks or threads
        # that are keeping them alive.
        gc.collect()

        running_tasks = []
        try:
            loop = asyncio.get_event_loop()
            for task in asyncio.all_tasks(loop):
                running_tasks.append(task)
        except Exception:
            # No event loop running?
            pass

        if running_tasks:
<<<<<<< HEAD
            if self.env_true(TEST_TASKS_CLEANUP_VAR):
=======
            if os.environ.get(TEST_TASKS_CLEANUP_VAR, None) is not None:
>>>>>>> 630fef9b
                with self.subTest(part="running tasks"):
                    raise AssertionError(
                        f"Tasks still running: {running_tasks}"
                    )
            else:
                print(f"Tasks still running: {running_tasks}")

<<<<<<< HEAD
        non_main_threads = [
            thread
            for thread in threading.enumerate()
            if thread != threading.main_thread()
        ]

        if non_main_threads:
            if self.env_true(TEST_THREADS_CLEANUP_VAR):
=======
        non_main_threads = []
        for thread in threading.enumerate():
            if thread != threading.main_thread():
                non_main_threads.append(thread)

        if non_main_threads:
            if os.environ.get(TEST_THREADS_CLEANUP_VAR, None) is not None:
>>>>>>> 630fef9b
                with self.subTest(part="non-main threads"):
                    raise AssertionError(
                        f"Non-main threads still running: {non_main_threads}"
                    )
            else:
                print(f"Non-main threads still running: {non_main_threads}")

<<<<<<< HEAD
        super().tearDown()

=======
>>>>>>> 630fef9b
    @classmethod
    def tearDownClass(cls):
        """Show a final printout of remaining running tasks and threads upon
        completion of all tests in this class.

        Note that these are not meant to result in test failures. This is only
        executed after all the tests in a test class are done.
        """

        print(f"Tearing down {cls.__name__}")

        running_tasks = []

        try:
            loop = asyncio.get_event_loop()
            print(f"  Loop still running: {loop}")
            print("  Remaining tasks:")
            for task in asyncio.all_tasks(loop):
                running_tasks.append(task)
                print("    " + str(task))
                task.print_stack()

        except Exception as e:
            print(f"  No running loop? {e}")
<<<<<<< HEAD

        print("  Remaining non-main threads:")
        non_main_threads = [
            thread
            for thread in threading.enumerate()
            if thread != threading.main_thread()
        ]
        for thread in non_main_threads:
            print("    " + str(thread))

        super().tearDownClass()
=======

        print("  Remaining non-main threads:")
        non_main_threads = []
        for thread in threading.enumerate():
            if thread != threading.main_thread():
                non_main_threads.append(thread)
                print("    " + str(thread))
>>>>>>> 630fef9b
<|MERGE_RESOLUTION|>--- conflicted
+++ resolved
@@ -90,15 +90,9 @@
     all optional packages have been installed.
     """
 
-<<<<<<< HEAD
     return unittest.skipIf(
         not TruTestCase.env_true(OPTIONAL_VAR), "optional test"
     )(testmethodorclass)
-=======
-    return unittest.skipIf(not os.environ.get(OPTIONAL_VAR), "optional test")(
-        testmethodorclass
-    )
->>>>>>> 630fef9b
 
 
 def requiredonly_test(testmethodorclass):
@@ -110,12 +104,8 @@
     """
 
     return unittest.skipIf(
-<<<<<<< HEAD
         TruTestCase.env_true(OPTIONAL_VAR)
         or TruTestCase.env_true(ALLOW_OPTIONAL_VAR),
-=======
-        os.environ.get(OPTIONAL_VAR) or os.environ.get(ALLOW_OPTIONAL_VAR),
->>>>>>> 630fef9b
         "not an optional test",
     )(testmethodorclass)
 
@@ -528,7 +518,6 @@
       with the `WITH_REF_PATH` environment variable.
     """
 
-<<<<<<< HEAD
     @staticmethod
     def env_true(var: str) -> bool:
         """Determine whether the given environment variable is "true".
@@ -556,8 +545,6 @@
             "on",
         ]
 
-=======
->>>>>>> 630fef9b
     def assertCollected(self, ref: weakref.ReferenceType[T], msg=None):
         """Check that the object referenced by `ref` has been garbage
         collected.
@@ -567,8 +554,6 @@
         variable.
         """
 
-<<<<<<< HEAD
-=======
         caller_frame = python_utils.caller_frame(offset=0)
         alls = [
             caller_frame.f_builtins,
@@ -576,30 +561,11 @@
             caller_frame.f_locals,
         ]
 
->>>>>>> 630fef9b
         gc.collect()
 
         if msg is None:
             msg = f"Object {ref} was not garbage collected."
 
-<<<<<<< HEAD
-        obj = ref()
-
-        with self.subTest(part="garbage collection"):
-            self.assertTrue(obj is None, msg)
-
-        # Enable WITH_REF_PATH to see printout of why the given ref was not
-        # GC-ed.
-        if obj is not None and self.env_true(WITH_REF_PATH_VAR):
-            caller_globals = python_utils.caller_frame(offset=1).f_globals
-
-            with self.subTest(part="reference path"):
-                # Show the reference path to the given ref.
-                print(f"Reference path from globals to {ref}:")
-                path = find_path(id(caller_globals), id(obj))
-                self.assertIsNotNone(path, "Couldn't find reference path.")
-                print_referent_lens(path)
-=======
         # obj = ref()
 
         with self.subTest(part="garbage collection"):
@@ -629,7 +595,6 @@
                 else:
                     print(f"Reference path from test frame to {ref}:")
                     print_referent_lens(origin=alls, lens=path)
->>>>>>> 630fef9b
 
     def tearDown(self):
         """Check for running tasks and non-main threads after each test.
@@ -656,11 +621,7 @@
             pass
 
         if running_tasks:
-<<<<<<< HEAD
             if self.env_true(TEST_TASKS_CLEANUP_VAR):
-=======
-            if os.environ.get(TEST_TASKS_CLEANUP_VAR, None) is not None:
->>>>>>> 630fef9b
                 with self.subTest(part="running tasks"):
                     raise AssertionError(
                         f"Tasks still running: {running_tasks}"
@@ -668,7 +629,6 @@
             else:
                 print(f"Tasks still running: {running_tasks}")
 
-<<<<<<< HEAD
         non_main_threads = [
             thread
             for thread in threading.enumerate()
@@ -677,15 +637,6 @@
 
         if non_main_threads:
             if self.env_true(TEST_THREADS_CLEANUP_VAR):
-=======
-        non_main_threads = []
-        for thread in threading.enumerate():
-            if thread != threading.main_thread():
-                non_main_threads.append(thread)
-
-        if non_main_threads:
-            if os.environ.get(TEST_THREADS_CLEANUP_VAR, None) is not None:
->>>>>>> 630fef9b
                 with self.subTest(part="non-main threads"):
                     raise AssertionError(
                         f"Non-main threads still running: {non_main_threads}"
@@ -693,11 +644,8 @@
             else:
                 print(f"Non-main threads still running: {non_main_threads}")
 
-<<<<<<< HEAD
         super().tearDown()
 
-=======
->>>>>>> 630fef9b
     @classmethod
     def tearDownClass(cls):
         """Show a final printout of remaining running tasks and threads upon
@@ -722,7 +670,6 @@
 
         except Exception as e:
             print(f"  No running loop? {e}")
-<<<<<<< HEAD
 
         print("  Remaining non-main threads:")
         non_main_threads = [
@@ -733,13 +680,4 @@
         for thread in non_main_threads:
             print("    " + str(thread))
 
-        super().tearDownClass()
-=======
-
-        print("  Remaining non-main threads:")
-        non_main_threads = []
-        for thread in threading.enumerate():
-            if thread != threading.main_thread():
-                non_main_threads.append(thread)
-                print("    " + str(thread))
->>>>>>> 630fef9b
+        super().tearDownClass()
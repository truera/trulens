import numpy as np

from trulens.nn.attribution import InternalInfluence
from trulens.nn.backend import get_backend
from trulens.nn.distributions import GaussianDoi
from trulens.nn.distributions import LinearDoi
from trulens.nn.distributions import PointDoi
from trulens.nn.quantities import LambdaQoI
from trulens.nn.slices import Cut
from trulens.nn.slices import InputCut
from trulens.nn.slices import OutputCut
from trulens.utils.typing import ModelInputs


class DoiTestBase(object):

    def setUp(self):
        # Create an example tensor to use for the tests.
        self.B = get_backend()
        self.z = self.B.as_tensor(np.array([[1., 2., 3.], [0., -1., -2.]]))

        # Weights of a simple neural network for testing optional model_input args.
        self.l1_coeff = 2
        self.l1_exp = 5
        self.l2_coeff = 7
        self.l2_exp = 3
        # output = l2_coeff * (l1_coeff * (input ^ l1_exp)) ^ l2_exp

        self.consts = np.array([[1.0], [2.0], [5.0]])

    # Tests for PointDoI.

    def test_point(self):

        res = PointDoi()(self.z)

        self.assertEqual(len(res), 1, 'PointDoi should return a single point')

        self.assertTrue(
            np.array_equal(self.B.as_array(res[0]), self.B.as_array(self.z)),
            'Value of point should not change'
        )

    # Tests for LinearDoI.

    def test_linear(self):

        doi = LinearDoi(
            baseline=np.ones(self.B.int_shape(self.z)), resolution=21
        )
        res = doi(self.z)

        self.assertEqual(
            len(res), 21, 'LinearDoi should return `resolution` points'
        )

        self.assertTrue(
            np.array_equal(self.B.as_array(res[0]), self.B.as_array(self.z)),
            'First point should be the original point'
        )

        self.assertTrue(
            np.all(self.B.as_array(res[-1]) == 1.),
            'Last point should be baseline'
        )

        self.assertTrue(
            np.allclose(
                self.B.as_array(res[-2]),
                np.array([[1., 1.05, 1.1], [0.95, 0.9, 0.85]])
            ), 'Intermediate points should interpolate from baseline'
        )

    def test_linear_point(self):
        doi = LinearDoi(resolution=1)
        res = doi(self.z)

        self.assertEqual(
            len(res), 1, 'LinearDoi should return `resolution` points'
        )

        self.assertTrue(
            np.array_equal(self.B.as_array(res[0]), self.B.as_array(self.z)),
            'When `resolution` is 1, should be the same as PointDoi'
        )

    def test_linear_default_baseline(self):
        doi = LinearDoi(baseline=None, resolution=10)
        res = doi(self.z)

        self.assertTrue(
            np.all(self.B.as_array(res[-1]) == 0.),
            'Default baseline should be zeros'
        )

    def test_linear_from_computed_nearby_baseline(self):
        # Baseline for cut value is a function of value at that cut.

        doi = LinearDoi(lambda z: z + 42)

        res = doi(self.z)

        self.assertTrue(
            np.all(self.B.as_array(res[0]) == self.B.as_array(self.z)),
            'Starting point of linear baseline should be base cut value.'
        )

        self.assertTrue(
            np.all(self.B.as_array(res[-1]) == self.B.as_array(self.z + 42)),
            'End point of linear baseline should be computed cut value.'
        )

    def test_model_inputs_for_baseline(self):
        # Test the model_inputs optional argument for callable baseline.

        doi1 = LinearDoi(
<<<<<<< HEAD
            resolution=10, baseline=lambda z: z, cut=Cut(self.layer1))
=======
            resolution=10, baseline=lambda z: z, cut=Cut(self.layer1)
        )
>>>>>>> b28c4385
        # baseline is identical to value at cut (should produce 0 attribution if multiply_activation=True)

        doi2 = LinearDoi(
            resolution=10,
            baseline=lambda z, model_inputs: model_inputs.args[0],
<<<<<<< HEAD
            cut=Cut(self.layer1))
=======
            cut=Cut(self.layer1)
        )
>>>>>>> b28c4385
        # baseline is actually model input (should produce non-zero attribution even if multiply_activation=True)

        infl1 = InternalInfluence(
            self.model, (Cut(self.layer1), OutputCut()),
            LambdaQoI(lambda out: out),
            doi1,
            multiply_activation=True
        )

        res1 = infl1.attributions(self.consts)
        expect1 = np.zeros_like(self.consts)

        self.assertTrue(np.allclose(res1, expect1))

        infl2 = InternalInfluence(
            self.model, (Cut(self.layer1), OutputCut()),
            LambdaQoI(lambda out: out),
            doi2,
            multiply_activation=True
        )

        res2 = infl2.attributions(self.consts)

        self.assertTrue(np.any(np.abs(res2) > 0))

    def test_model_inputs_for_doi(self):
        # Test the model_inputs optional argument for doi's.

        class DoiOnInput(PointDoi):

            def __call__(self, z, *, model_inputs: ModelInputs):
                # ignore value at cut, return model input instead
                return [model_inputs.args[0]]

        class DoiOnCut(PointDoi):

            def __call__(self, z, *, model_inputs: ModelInputs):
                return [z]

        doi1 = DoiOnCut(cut=Cut(self.layer1))

        doi2 = DoiOnInput(cut=Cut(self.layer1))
        # will return values at input=Cut(0) despite defining values for Cut(1)

        infl1 = InternalInfluence(
            self.model, (Cut(self.layer1), OutputCut()),
            LambdaQoI(lambda out: out),
            doi1,
            multiply_activation=False
        )

        res1 = infl1.attributions(self.consts)

        l0 = self.consts
        l1 = self.l1_coeff * (l0**self.l1_exp)
        l2 = self.l2_coeff * (l1**self.l2_exp)

        # d l2 / d l1 evaluated at l1
        expect1 = self.l2_coeff * self.l2_exp * (l1**(self.l2_exp - 1.0))

        self.assertTrue(np.allclose(res1, expect1))

        infl2 = InternalInfluence(
            self.model, (Cut(self.layer1), OutputCut()),
            LambdaQoI(lambda out: out),
            doi2,
            multiply_activation=False
        )

        res2 = infl2.attributions(self.consts)

        # d l2 / d l1 evaluated at l0 (due to doi2 returning model inputs = l0)
        expect2 = self.l2_coeff * self.l2_exp * (l0**(self.l2_exp - 1.0))

        self.assertTrue(np.allclose(res2, expect2))

    # Tests for GaussianDoI.

    def test_gaussian(self):

        doi = GaussianDoi(var=1., resolution=10)
        res = doi(self.z)

        self.assertEqual(
            len(res), 10, 'GaussianDoi should return `resolution` points'
        )

        self.assertEqual(self.B.int_shape(res[0]), self.B.int_shape(self.z))

    def test_gaussian_non_tensor(self):

        doi = GaussianDoi(var=1., resolution=10)
        res = doi(self.B.as_array(self.z))

        self.assertEqual(
            len(res), 10, 'GaussianDoi should return `resolution` points'
        )

        self.assertEqual(res[0].shape, self.B.int_shape(self.z))<|MERGE_RESOLUTION|>--- conflicted
+++ resolved
@@ -114,23 +114,15 @@
         # Test the model_inputs optional argument for callable baseline.
 
         doi1 = LinearDoi(
-<<<<<<< HEAD
-            resolution=10, baseline=lambda z: z, cut=Cut(self.layer1))
-=======
             resolution=10, baseline=lambda z: z, cut=Cut(self.layer1)
         )
->>>>>>> b28c4385
         # baseline is identical to value at cut (should produce 0 attribution if multiply_activation=True)
 
         doi2 = LinearDoi(
             resolution=10,
             baseline=lambda z, model_inputs: model_inputs.args[0],
-<<<<<<< HEAD
-            cut=Cut(self.layer1))
-=======
             cut=Cut(self.layer1)
         )
->>>>>>> b28c4385
         # baseline is actually model input (should produce non-zero attribution even if multiply_activation=True)
 
         infl1 = InternalInfluence(

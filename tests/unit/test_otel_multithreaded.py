--- conflicted
+++ resolved
@@ -65,19 +65,11 @@
                 seen_span_ids.add(span_id)
             elif span_type == SpanAttributes.SpanType.RECORD_ROOT:
                 self.assertEqual(
-<<<<<<< HEAD
-                    record_attributes[SpanAttributes.MAIN.MAIN_INPUT],
-                    "test",
-                )
-                self.assertEqual(
-                    record_attributes[SpanAttributes.MAIN.MAIN_OUTPUT],
-=======
                     record_attributes[SpanAttributes.RECORD_ROOT.MAIN_INPUT],
                     "test",
                 )
                 self.assertEqual(
                     record_attributes[SpanAttributes.RECORD_ROOT.MAIN_OUTPUT],
->>>>>>> 9d86338c
                     "Kojikun",
                 )
         self.assertEqual(len(seen_span_ids), 100)
import numpy as np

<<<<<<< HEAD
from trulens.nn.attribution import InternalInfluence, InputAttribution
from trulens.nn.backend import get_backend
from trulens.nn.quantities import MaxClassQoI
from trulens.nn.slices import Cut, InputCut, LogitCut
=======
from trulens.nn.attribution import InputAttribution
from trulens.nn.attribution import InternalInfluence
from trulens.nn.backend import get_backend
from trulens.nn.quantities import MaxClassQoI
from trulens.nn.slices import Cut
from trulens.nn.slices import InputCut
from trulens.nn.slices import LogitCut
>>>>>>> 652235b8
from trulens.utils.typing import ModelInputs


class ModelWrapperTestBase(object):

    def setUp(self):
        # `self.model` should be implemented in the respective backend to match
        # the following network:
        #
        # Output:        o        name: 'logits'
        #              /   \
        #           1 /     \ 2
        # Layer 2:   o       o    cut identifier: `self.layer2`
        #            | \   / |
        #            |  \ /  |
        #            |   x   |
        #            | 1/ \0 |
        #          1 | /   \ | 1
        # Layer 1:   o       o    cut identifier: `self.layer1`
        #            | \   / |
        #            |  \ /  |
        #            |   x   |
        #            | 0/ \-1|
        #          1 | /   \ | 1
        # Input:     o       o    cut identifier: `self.layer0`

        self.layer1_weights = np.array([[1., 0.], [-1., 1.]])
        self.layer2_weights = np.array([[1., 1.], [0., 1.]])
        self.layer3_weights = np.array([[1.], [2.]])
        self.internal_bias = np.array([0., 0.])
        self.bias = np.array([0.])

        # `self.model_kwargs`` should implement exponential with five types of inputs:
        #   args[0] - (batchable) X
        #   args[1] - (batchable) Coefficients
        #   args[2] - (NOT batchable) common divisor to divide all coefficients
        #   kwargs['Degree'] - (batchable) power to raise x by
        #   kwargs['offset'] - (NOT batchable) common offset to add to all terms
        # output = X^(Degree) * Coefficients / divisor + offset
        # The first arg's first dimension determines batch_size and other batchable inputs
        #   must match this first dimension to get batched.

    # Tests for fprop.

    def test_fprop_full_network(self):
        self.assertTrue(
            np.allclose(
                self.model.fprop(
                    (
                        np.array(
                            [[2., 1.], [1., 2.], [1., 1.], [1., 0.], [0., -1.]]
                        ),
                    )
                )[0],
                np.array([5., 4., 2., 3., 3.])[:, None]
            )
        )

    def test_fprop_doi_cut(self):
        self.assertTrue(
            np.allclose(
                self.model.fprop(
                    (
                        np.array(
                            [[0., 0.], [0., 0.], [0., 0.], [0., 0.], [0., 0.]]
                        ),
                    ),
                    doi_cut=Cut(self.layer1),
                    intervention=np.array(
                        [[1., 1.], [0., 2.], [-1., 1.], [-1., 2.], [0., -1.]]
                    )
                )[0],
                np.array([5., 4., 0., 2., 0.])[:, None]
            )
        )

    def test_fprop_to_cut(self):
        self.assertTrue(
            np.allclose(
                self.model.fprop(
                    (
                        np.array(
                            [[2., 1.], [1., 2.], [1., 1.], [1., 0.], [0., -1.]]
                        ),
                    ),
                    to_cut=Cut(self.layer2)
                )[0],
                np.array([[1., 2.], [0., 2.], [0., 1.], [1., 1.], [1., 1.]])
            )
        )

    def test_fprop_identity(self):
        self.assertTrue(
            np.allclose(
                self.model.fprop(
                    (
                        np.array(
                            [[0., 0.], [0., 0.], [0., 0.], [0., 0.], [0., 0.]]
                        ),
                    ),
                    doi_cut=Cut(self.layer1),
                    to_cut=Cut(self.layer1),
                    intervention=np.array(
                        [[2., 1.], [1., 2.], [1., 1.], [1., 0.], [0., -1.]]
                    )
                )[0],
                np.array([[2., 1.], [1., 2.], [1., 1.], [1., 0.], [0., -1.]])
            )
        )

    def test_fprop_multiple_outputs(self):
        r = self.model.fprop(
            (np.array([[2., 1.], [1., 2.], [1., 1.], [1., 0.], [0., -1.]]),),
            to_cut=Cut([self.layer2, 'logits'])
        )

        self.assertEqual(len(r), 2)

        self.assertTrue(
            np.allclose(
                r[0],
                np.array([[1., 2.], [0., 2.], [0., 1.], [1., 1.], [1., 1.]])
            )
        )
        self.assertTrue(
            np.allclose(r[1],
                        np.array([5., 4., 2., 3., 3.])[:, None])
        )

    def test_fprop_logits_default(self):
        self.assertTrue(
            np.allclose(
                self.model.fprop(
                    (
                        np.array(
                            [[2., 1.], [1., 2.], [1., 1.], [1., 0.], [0., -1.]]
                        ),
                    ),
                    to_cut=LogitCut()
                )[0],
                np.array([5., 4., 2., 3., 3.])[:, None]
            )
        )

    def test_fprop_kwargs(self):
        """Test fprop on InputCut DoI for a model with both args and kwargs."""

        if not hasattr(self, 'model_kwargs'):
            # TODO: implement these tests for keras
            return

        B = get_backend()

        # Capital vars are batched, lower-case ones are not.
        X = np.array([[1., 2., 3.], [4., 5., 6.]])
        Coeffs = np.array([[0.5, 1.0, 1.5], [2.0, 2.5, 3.0]])
        divisor = np.array([[3.0]])
        Degree = np.array([[1., 2., 3.], [4., 5., 6.]])
        offset = np.array([[4.0]])

        actual = self.model_kwargs.fprop(
            model_args=(X, Coeffs, divisor),  # cannot swap contents
            model_kwargs=dict(Degree=Degree, offset=offset)  # between these
        )

        # Expect handling as in numpy broadcasting of the non-batched divisor, offset:
        expected = (X**Degree) * Coeffs / divisor + offset

        self.assertTrue(np.allclose(actual, expected))

    def test_fprop_kwargs_intervention(self):
        """Test fprop with InputCut and intervention/input with both args and kwargs."""

        if not hasattr(self, 'model_kwargs'):
            # TODO: implement these tests for keras
            return

        B = get_backend()

        # Capital vars are batched, lower-case ones are not.

        # batch of 2
        X = np.array([[1.0, 2.0, 3.0], [4.0, 5.0, 6.0]])
        Coeffs = np.array([[0.5, 1.0, 1.5], [2.5, 3.0, 3.5]])
        Degree = np.array([[4.0, 5.0, 6.0], [7.0, 8.0, 9.0]])

        # non-batchable parameters
        divisor = np.array([[3.0]])
        offset = np.array([[4.0]])

        actual = self.model_kwargs.fprop(
            (X, Coeffs, divisor),               # ignored but still need to be provided
            dict(Degree=Degree, offset=offset), # ignored but still need to be provided
            doi_cut=InputCut(),
            intervention=ModelInputs(           # slightly modified model inputs
                args=(X+1.0, Coeffs+2.0, divisor+3.0),
                kwargs=dict(Degree=Degree+4.0, offset=offset+5.0)
            )
        )[0]

        # Expect handling of the non-batched values (divisor, offset) as in
        # numpy broadcasting.
        expected = ((X + 1.0)**(Degree + 4.0)
                   ) * (Coeffs + 2.0) / (divisor + 3.0) + (offset + 5.0)

        self.assertTrue(np.allclose(actual, expected))

    def test_fprop_kwargs_intervention_tiling(self):
        """Test fprop with InputCut DoI with an intervention that needs to have
        its kwargs tiled."""

        if not hasattr(self, 'model_kwargs'):
            # TODO: implement these tests for keras
            return

        B = get_backend()

        # Capital vars are batched, lower-case ones are not.

        # batch of 2
        X = np.array([[1.0, 2.0, 3.0], [4.0, 5.0, 6.0]])
        Coeffs = np.array([[0.5, 1.0, 1.5], [2.5, 3.0, 3.5]])
        Degree = np.array([[4.0, 5.0, 6.0], [7.0, 8.0, 9.0]])

        # non-batchable parameters
        divisor = np.array([[3.0]])
        offset = np.array([[4.0]])

        # Will intervene at layer1 which is just a copy of the input X.

        # batch of 4 at intervention, Coeffs, Degree, but not (divisor, offset) should get tiled 2 times.
        X_intervention = np.array(
            [
                [1.0, 2.0, 3.0], [4.0, 5.0, 6.0], [7.0, 8.0, 9.0],
                [10.0, 11.0, 12.0]
            ]
        )

        actual = self.model_kwargs.fprop(
            (X, Coeffs, divisor),
            dict(Degree=Degree, offset=offset),
            doi_cut=Cut(self.model_kwargs_layer1),
            intervention=X_intervention
        )[0]

        # Expect handling of the non-batched values (divisor, offset) as in
        # numpy broadcasting while Degree and Coeffs should be tiled twice to
        # match intervention.
        expected = (X_intervention**np.tile(Degree, (2, 1))
                   ) * np.tile(Coeffs, (2, 1)) / divisor + offset

        self.assertTrue(np.allclose(actual, expected))

    def test_fprop_kwargs(self):
        """Test fprop on InputCut DoI for a model with both args and kwargs."""

        if not hasattr(self, 'model_kwargs'):
            # TODO: implement these tests for keras
            return

        B = get_backend()

        # Capital vars are batched, lower-case ones are not.
        X = np.array([[1., 2., 3.], [4., 5., 6.]])
        Coeffs = np.array([[0.5, 1.0, 1.5], [2.0, 2.5, 3.0]])
        divisor = np.array([[3.0]])
        Degree = np.array([[1., 2., 3.], [4., 5., 6.]])
        offset = np.array([[4.0]])

        actual = self.model_kwargs.fprop(
            model_args=(X, Coeffs, divisor),  # cannot swap contents
            model_kwargs=dict(Degree=Degree, offset=offset)  # between these
        )

        # Expect handling as in numpy broadcasting of the non-batched divisor, offset:
        expected = (X**Degree) * Coeffs / divisor + offset

        self.assertTrue(np.allclose(actual, expected))

    def test_fprop_kwargs_intervention(self):
        """Test fprop with InputCut and intervention/input with both args and kwargs."""

        if not hasattr(self, 'model_kwargs'):
            # TODO: implement these tests for keras
            return

        B = get_backend()

        # Capital vars are batched, lower-case ones are not.

        # batch of 2
        X = np.array([[1.0, 2.0, 3.0], [4.0, 5.0, 6.0]])
        Coeffs = np.array([[0.5, 1.0, 1.5], [2.5, 3.0, 3.5]])
        Degree = np.array([[4.0, 5.0, 6.0], [7.0, 8.0, 9.0]])

        # non-batchable parameters
        divisor = np.array([[3.0]])
        offset = np.array([[4.0]])

        actual = self.model_kwargs.fprop(
            (X, Coeffs, divisor),               # ignored but still need to be provided
            dict(Degree=Degree, offset=offset), # ignored but still need to be provided
            doi_cut=InputCut(),
            intervention=ModelInputs(           # slightly modified model inputs
                args=(X+1.0, Coeffs+2.0, divisor+3.0),
                kwargs=dict(Degree=Degree+4.0, offset=offset+5.0)
            )
        )[0]

        # Expect handling of the non-batched values (divisor, offset) as in
        # numpy broadcasting.
        expected = ((X + 1.0)**(Degree + 4.0)
                   ) * (Coeffs + 2.0) / (divisor + 3.0) + (offset + 5.0)

        self.assertTrue(np.allclose(actual, expected))

    def test_fprop_kwargs_intervention_tiling(self):
        """Test fprop with InputCut DoI with an intervention that needs to have
        its kwargs tiled."""

        if not hasattr(self, 'model_kwargs'):
            # TODO: implement these tests for keras
            return

        B = get_backend()

        # Capital vars are batched, lower-case ones are not.

        # batch of 2
        X = np.array([[1.0, 2.0, 3.0], [4.0, 5.0, 6.0]])
        Coeffs = np.array([[0.5, 1.0, 1.5], [2.5, 3.0, 3.5]])
        Degree = np.array([[4.0, 5.0, 6.0], [7.0, 8.0, 9.0]])

        # non-batchable parameters
        divisor = np.array([[3.0]])
        offset = np.array([[4.0]])

        # Will intervene at layer1 which is just a copy of the input X.

        # batch of 4 at intervention, Coeffs, Degree, but not (divisor, offset) should get tiled 2 times.
        X_intervention = np.array(
            [
                [1.0, 2.0, 3.0], [4.0, 5.0, 6.0], [7.0, 8.0, 9.0],
                [10.0, 11.0, 12.0]
            ]
        )

        actual = self.model_kwargs.fprop(
            (X, Coeffs, divisor),
            dict(Degree=Degree, offset=offset),
            doi_cut=Cut(self.model_kwargs_layer1),
            intervention=X_intervention
        )[0]

        # Expect handling of the non-batched values (divisor, offset) as in
        # numpy broadcasting while Degree and Coeffs should be tiled twice to
        # match intervention.
        expected = (X_intervention**np.tile(Degree, (2, 1))
                   ) * np.tile(Coeffs, (2, 1)) / divisor + offset

        self.assertTrue(np.allclose(actual, expected))

    def test_fprop_kwargs(self):
        """Test fprop on InputCut DoI for a model with both args and kwargs."""

        if not hasattr(self, 'model_kwargs'):
            # TODO: implement these tests for keras
            return

        B = get_backend()

        X = np.array([[1., 2., 3.], [4., 5., 6.]])
        Coeffs = np.array([[0.5, 1.0, 1.5], [2.0, 2.5, 3.0]])
        divisor = np.array([[3.0]])
        Degree = np.array([[1., 2., 3.], [4., 5., 6.]])
        offset = np.array([[4.0]])

        actual = self.model_kwargs.fprop(
            model_args=(X, Coeffs, divisor),  # cannot swap contents
            model_kwargs=dict(Degree=Degree, offset=offset)  # between these
        )

        # Expect handling as in numpy broadcasting of the non-batched divisor, offset:
        expected = (X**Degree) * Coeffs / divisor + offset

        self.assertTrue(np.allclose(actual, expected))

    def test_fprop_kwargs_intervention(self):
        """Test fprop with InputCut and intervention/input with both args and kwargs."""

        if not hasattr(self, 'model_kwargs'):
            # TODO: implement these tests for keras
            return

        B = get_backend()

        # batch of 2
        X = np.array([[1.0, 2.0, 3.0], [4.0, 5.0, 6.0]])
        Coeffs = np.array([[0.5, 1.0, 1.5], [2.5, 3.0, 3.5]])
        Degree = np.array([[4.0, 5.0, 6.0], [7.0, 8.0, 9.0]])

        # non-batchable parameters
        divisor = np.array([[3.0]])
        offset = np.array([[4.0]])

        actual = self.model_kwargs.fprop(
            (X, Coeffs, divisor),               # ignored but still need to be provided
            dict(Degree=Degree, offset=offset), # ignored but still need to be provided
            doi_cut=InputCut(),
            intervention=ModelInputs(           # slightly modified model inputs
                args=(X+1.0, Coeffs+2.0, divisor+3.0),
                kwargs=dict(Degree=Degree+4.0, offset=offset+5.0)
            )
        )[0]

        # Expect handling of the non-batched values (divisor, offset) as in
        # numpy broadcasting.
        expected = (
            (X + 1.0)**
            (Degree + 4.0)) * (Coeffs + 2.0) / (divisor + 3.0) + (offset + 5.0)

        self.assertTrue(np.allclose(actual, expected))

    def test_fprop_kwargs_intervention_tiling(self):
        """Test fprop with InputCut DoI with an intervention that needs to have
        its kwargs tiled."""

        if not hasattr(self, 'model_kwargs'):
            # TODO: implement these tests for keras
            return

        B = get_backend()

        # batch of 2
        X = np.array([[1.0, 2.0, 3.0], [4.0, 5.0, 6.0]])
        Coeffs = np.array([[0.5, 1.0, 1.5], [2.5, 3.0, 3.5]])
        Degree = np.array([[4.0, 5.0, 6.0], [7.0, 8.0, 9.0]])

        # non-batchable parameters
        divisor = np.array([[3.0]])
        offset = np.array([[4.0]])

        # Will intervene at layer1 which is just a copy of the input X.

        # batch of 4 at intervention, Coeffs, Degree, but not (divisor, offset) should get tiled 2 times.
        X_intervention = np.array(
            [
                [1.0, 2.0, 3.0], [4.0, 5.0, 6.0], [7.0, 8.0, 9.0],
                [10.0, 11.0, 12.0]
            ])

        actual = self.model_kwargs.fprop(
            (X, Coeffs, divisor),
            dict(Degree=Degree, offset=offset),
            doi_cut=Cut(self.model_kwargs_layer1),
            intervention=X_intervention)[0]

        # Expect handling of the non-batched values (divisor, offset) as in
        # numpy broadcasting while Degree and Coeffs should be tiled twice to
        # match intervention.
        expected = (X_intervention**np.tile(Degree, (2, 1))) * np.tile(
            Coeffs, (2, 1)) / divisor + offset

        self.assertTrue(np.allclose(actual, expected))

    # Tests for qoibprop.

    def test_qoibprop_full_model(self):
        self.assertTrue(
            np.allclose(
                self.model.qoi_bprop(
                    MaxClassQoI(), (np.array([[2., 1.], [1., 2.]]),)
                ), np.array([[3., -1.], [0., 2.]])
            )
        )

    def test_qoibprop_attribution_cut(self):
        self.assertTrue(
            np.allclose(
                self.model.qoi_bprop(
                    MaxClassQoI(), (np.array([[2., 1.], [1., 2.]]),),
                    attribution_cut=Cut(self.layer1)
                ), np.array([[3., 2.], [2., 2.]])
            )
        )

    def test_qoibprop_to_cut(self):
        self.assertTrue(
            np.allclose(
                self.model.qoi_bprop(
                    MaxClassQoI(), (np.array([[2., 1.], [1., 2.]]),),
                    to_cut=Cut(self.layer2)
                ), np.array([[1., 0.], [0., 1.]])
            )
        )

    def test_qoibprop_identity(self):
        self.assertTrue(
            np.allclose(
                self.model.qoi_bprop(
                    MaxClassQoI(), (np.array([[2., 1.], [1., 2.]]),),
                    attribution_cut=InputCut(),
                    to_cut=InputCut()
                ), np.array([[1., 0.], [0., 1.]])
            )
        )

    def test_qoibprop_internal_doi(self):
        self.assertTrue(
            np.allclose(
                self.model.qoi_bprop(
                    MaxClassQoI(), (np.array([[0., 0.], [0., 0.]]),),
                    attribution_cut=Cut(self.layer1),
                    doi_cut=Cut(self.layer1),
                    intervention=np.array([[2., 1.], [1., 2.]])
                ), np.array([[3., 2.], [3., 2.]])
            )
        )

    def test_qoibprop_multiple_inputs(self):
        r = self.model.qoi_bprop(
            MaxClassQoI(), (np.array([[2., 1.], [1., 2.]]),),
            attribution_cut=Cut([self.layer0, self.layer1])
        )

        self.assertEqual(len(r), 2)
        self.assertTrue(np.allclose(r[0], np.array([[3., -1.], [0., 2.]])))
        self.assertTrue(np.allclose(r[1], np.array([[3., 2.], [2., 2.]])))

    def test_out_cut(self):
        input_array = np.array(
            [[2., 1.], [1., 2.], [1., 1.], [1., 0.], [0., -1.]]
        )

        input_infl = InputAttribution(self.model,
                                      self.out).attributions(input_array)
        input_infl_none_out = InputAttribution(self.model
                                              ).attributions(input_array)
        np.testing.assert_array_equal(input_infl, input_infl_none_out)

        internal_infl = InternalInfluence(
            self.model, cuts=(None, self.out), qoi='max', doi='point'
        ).attributions(input_array)
        internal_infl_none_out = InternalInfluence(
            self.model, cuts=None, qoi='max', doi='point'
        ).attributions(input_array)
        np.testing.assert_array_equal(internal_infl, internal_infl_none_out)

        np.testing.assert_array_equal(internal_infl, input_infl)<|MERGE_RESOLUTION|>--- conflicted
+++ resolved
@@ -1,11 +1,5 @@
 import numpy as np
 
-<<<<<<< HEAD
-from trulens.nn.attribution import InternalInfluence, InputAttribution
-from trulens.nn.backend import get_backend
-from trulens.nn.quantities import MaxClassQoI
-from trulens.nn.slices import Cut, InputCut, LogitCut
-=======
 from trulens.nn.attribution import InputAttribution
 from trulens.nn.attribution import InternalInfluence
 from trulens.nn.backend import get_backend
@@ -13,7 +7,6 @@
 from trulens.nn.slices import Cut
 from trulens.nn.slices import InputCut
 from trulens.nn.slices import LogitCut
->>>>>>> 652235b8
 from trulens.utils.typing import ModelInputs
 
 

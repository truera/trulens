--- conflicted
+++ resolved
@@ -554,13 +554,9 @@
             if [curr.children for curr in bde] != [[d], [], []]:
                 return -6
             for i in range(len(trace.events)):
-<<<<<<< HEAD
-                if not pd.Series.equals(bde[i].event, trace.events.iloc[i]):
-=======
                 if not pd.Series.equals(
                     bde[i].event, trace.events.iloc[i].drop("processed_content")
                 ):
->>>>>>> 1d442ae6
                     return -7
             return 0.21
 

--- conflicted
+++ resolved
@@ -3,13 +3,9 @@
 """
 
 import pytest
-<<<<<<< HEAD
-from trulens.core.session import TruSession
 from trulens.otel.semconv.constants import (
     TRULENS_RECORD_ROOT_INSTRUMENT_WRAPPER_FLAG,
 )
-=======
->>>>>>> 730fe7ac
 
 from tests.util.otel_app_test_case import OtelAppTestCase
 

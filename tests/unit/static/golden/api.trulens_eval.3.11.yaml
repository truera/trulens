--- conflicted
+++ resolved
@@ -970,10 +970,6 @@
     recording_contexts: _contextvars.ContextVar[trulens.core.instruments._RecordingContext]
     records_with_pending_feedback_results: trulens.core.utils.containers.BlockingSet[trulens.core.schema.record.Record]
     replace: builtins.function
-<<<<<<< HEAD
-    require_snowpark_session: builtins.function
-=======
->>>>>>> 2dd52fde
     root_callable: pydantic.fields.FieldInfo
     root_class: trulens.core.utils.pyschema.Class
     schema: builtins.classmethod

trulens_eval:
  __class__: builtins.module
  __version__: 1.0.0.a
  highs:
    AzureOpenAI: pydantic._internal._model_construction.ModelMetaclass
    Bedrock: pydantic._internal._model_construction.ModelMetaclass
    Cortex: pydantic._internal._model_construction.ModelMetaclass
    Feedback: pydantic._internal._model_construction.ModelMetaclass
    FeedbackMode: enum.EnumType
    Huggingface: pydantic._internal._model_construction.ModelMetaclass
    HuggingfaceLocal: pydantic._internal._model_construction.ModelMetaclass
    Langchain: pydantic._internal._model_construction.ModelMetaclass
    LiteLLM: pydantic._internal._model_construction.ModelMetaclass
    OpenAI: pydantic._internal._model_construction.ModelMetaclass
    Provider: pydantic._internal._model_construction.ModelMetaclass
    Select: builtins.type
    TP: trulens.core.utils.python.SingletonPerNameMeta
    Tru: trulens.core.utils.python.PydanticSingletonMeta
    TruApp: pydantic._internal._model_construction.ModelMetaclass
    TruBasicApp: pydantic._internal._model_construction.ModelMetaclass
    TruChain: pydantic._internal._model_construction.ModelMetaclass
    TruCustomApp: pydantic._internal._model_construction.ModelMetaclass
    TruLlama: pydantic._internal._model_construction.ModelMetaclass
    TruRails: pydantic._internal._model_construction.ModelMetaclass
    TruVirtual: pydantic._internal._model_construction.ModelMetaclass
  lows:
    __all__: builtins.list
    __version__: builtins.str
    __version_info__: builtins.tuple
    deprecation_utils: builtins.module
    eval_optional_utils: builtins.module
    feedback_schema: builtins.module
    import_utils: builtins.module
    optional_utils: builtins.module
    select_schema: builtins.module
trulens_eval.AzureOpenAI:
  __bases__:
  - trulens.providers.openai.provider.OpenAI
  __class__: pydantic._internal._model_construction.ModelMetaclass
  attributes:
    DEFAULT_MODEL_ENGINE: builtins.str
    coherence: builtins.function
    coherence_with_cot_reasons: builtins.function
    comprehensiveness_with_cot_reasons: builtins.function
    conciseness: builtins.function
    conciseness_with_cot_reasons: builtins.function
    construct: builtins.classmethod
    context_relevance: builtins.function
    context_relevance_with_cot_reasons: builtins.function
    controversiality: builtins.function
    controversiality_with_cot_reasons: builtins.function
    copy: builtins.function
    correctness: builtins.function
    correctness_with_cot_reasons: builtins.function
    criminality: builtins.function
    criminality_with_cot_reasons: builtins.function
    deployment_name: builtins.str
    dict: builtins.function
    endpoint: trulens.core.feedback.endpoint.Endpoint
    formatted_objects: _contextvars.ContextVar
    from_orm: builtins.classmethod
    generate_score: builtins.function
    generate_score_and_reasons: builtins.function
    get_class: builtins.staticmethod
    groundedness_measure_with_cot_reasons: builtins.function
    groundedness_measure_with_cot_reasons_consider_answerability: builtins.function
    harmfulness: builtins.function
    harmfulness_with_cot_reasons: builtins.function
    helpfulness: builtins.function
    helpfulness_with_cot_reasons: builtins.function
    insensitivity: builtins.function
    insensitivity_with_cot_reasons: builtins.function
    json: builtins.function
    load: builtins.staticmethod
    maliciousness: builtins.function
    maliciousness_with_cot_reasons: builtins.function
    misogyny: builtins.function
    misogyny_with_cot_reasons: builtins.function
    model_agreement: builtins.function
    model_computed_fields: builtins.property
    model_config: builtins.dict
    model_construct: builtins.classmethod
    model_copy: builtins.function
    model_dump: builtins.function
    model_dump_json: builtins.function
    model_engine: builtins.str
    model_extra: builtins.property
    model_fields: builtins.property
    model_fields_set: builtins.property
    model_json_schema: builtins.classmethod
    model_parametrized_name: builtins.classmethod
    model_post_init: builtins.function
    model_rebuild: builtins.classmethod
    model_validate: builtins.classmethod
    model_validate_json: builtins.classmethod
    model_validate_strings: builtins.classmethod
    moderation_harassment: builtins.function
    moderation_harassment_threatening: builtins.function
    moderation_hate: builtins.function
    moderation_hatethreatening: builtins.function
    moderation_selfharm: builtins.function
    moderation_sexual: builtins.function
    moderation_sexualminors: builtins.function
    moderation_violence: builtins.function
    moderation_violencegraphic: builtins.function
    of_class: builtins.staticmethod
    of_object: builtins.staticmethod
    parse_file: builtins.classmethod
    parse_obj: builtins.classmethod
    parse_raw: builtins.classmethod
    qs_relevance: builtins.function
    qs_relevance_with_cot_reasons: builtins.function
    relevance: builtins.function
    relevance_with_cot_reasons: builtins.function
    replace: builtins.function
    schema: builtins.classmethod
    schema_json: builtins.classmethod
    sentiment: builtins.function
    sentiment_with_cot_reasons: builtins.function
    stereotypes: builtins.function
    stereotypes_with_cot_reasons: builtins.function
    summarization_with_cot_reasons: builtins.function
    tru_class_info: trulens.core.utils.pyschema.Class
    update: builtins.function
    update_forward_refs: builtins.classmethod
    validate: builtins.classmethod
trulens_eval.Bedrock:
  __bases__:
  - trulens.feedback.llm_provider.LLMProvider
  __class__: pydantic._internal._model_construction.ModelMetaclass
  attributes:
    DEFAULT_MODEL_ID: builtins.str
    coherence: builtins.function
    coherence_with_cot_reasons: builtins.function
    comprehensiveness_with_cot_reasons: builtins.function
    conciseness: builtins.function
    conciseness_with_cot_reasons: builtins.function
    construct: builtins.classmethod
    context_relevance: builtins.function
    context_relevance_with_cot_reasons: builtins.function
    controversiality: builtins.function
    controversiality_with_cot_reasons: builtins.function
    copy: builtins.function
    correctness: builtins.function
    correctness_with_cot_reasons: builtins.function
    criminality: builtins.function
    criminality_with_cot_reasons: builtins.function
    dict: builtins.function
    endpoint: trulens.providers.bedrock.endpoint.BedrockEndpoint
    formatted_objects: _contextvars.ContextVar
    from_orm: builtins.classmethod
    generate_score: builtins.function
    generate_score_and_reasons: builtins.function
    get_class: builtins.staticmethod
    groundedness_measure_with_cot_reasons: builtins.function
    groundedness_measure_with_cot_reasons_consider_answerability: builtins.function
    harmfulness: builtins.function
    harmfulness_with_cot_reasons: builtins.function
    helpfulness: builtins.function
    helpfulness_with_cot_reasons: builtins.function
    insensitivity: builtins.function
    insensitivity_with_cot_reasons: builtins.function
    json: builtins.function
    load: builtins.staticmethod
    maliciousness: builtins.function
    maliciousness_with_cot_reasons: builtins.function
    misogyny: builtins.function
    misogyny_with_cot_reasons: builtins.function
    model_agreement: builtins.function
    model_computed_fields: builtins.property
    model_config: builtins.dict
    model_construct: builtins.classmethod
    model_copy: builtins.function
    model_dump: builtins.function
    model_dump_json: builtins.function
    model_engine: builtins.str
    model_extra: builtins.property
    model_fields: builtins.property
    model_fields_set: builtins.property
    model_id: builtins.str
    model_json_schema: builtins.classmethod
    model_parametrized_name: builtins.classmethod
    model_post_init: builtins.function
    model_rebuild: builtins.classmethod
    model_validate: builtins.classmethod
    model_validate_json: builtins.classmethod
    model_validate_strings: builtins.classmethod
    of_class: builtins.staticmethod
    of_object: builtins.staticmethod
    parse_file: builtins.classmethod
    parse_obj: builtins.classmethod
    parse_raw: builtins.classmethod
    qs_relevance: builtins.function
    qs_relevance_with_cot_reasons: builtins.function
    relevance: builtins.function
    relevance_with_cot_reasons: builtins.function
    replace: builtins.function
    schema: builtins.classmethod
    schema_json: builtins.classmethod
    sentiment: builtins.function
    sentiment_with_cot_reasons: builtins.function
    stereotypes: builtins.function
    stereotypes_with_cot_reasons: builtins.function
    summarization_with_cot_reasons: builtins.function
    tru_class_info: trulens.core.utils.pyschema.Class
    update: builtins.function
    update_forward_refs: builtins.classmethod
    validate: builtins.classmethod
trulens_eval.Cortex:
  __bases__:
  - trulens.feedback.llm_provider.LLMProvider
  __class__: pydantic._internal._model_construction.ModelMetaclass
  attributes:
    DEFAULT_MODEL_ENGINE: builtins.str
    DEFAULT_SNOWPARK_SESSION: typing.Optional[snowflake.snowpark.session.Session,
      builtins.NoneType]
    coherence: builtins.function
    coherence_with_cot_reasons: builtins.function
    comprehensiveness_with_cot_reasons: builtins.function
    conciseness: builtins.function
    conciseness_with_cot_reasons: builtins.function
    construct: builtins.classmethod
    context_relevance: builtins.function
    context_relevance_with_cot_reasons: builtins.function
    controversiality: builtins.function
    controversiality_with_cot_reasons: builtins.function
    copy: builtins.function
    correctness: builtins.function
    correctness_with_cot_reasons: builtins.function
    criminality: builtins.function
    criminality_with_cot_reasons: builtins.function
    dict: builtins.function
    endpoint: trulens.providers.cortex.endpoint.CortexEndpoint
    formatted_objects: _contextvars.ContextVar
    from_orm: builtins.classmethod
    generate_score: builtins.function
    generate_score_and_reasons: builtins.function
    get_class: builtins.staticmethod
    groundedness_measure_with_cot_reasons: builtins.function
    groundedness_measure_with_cot_reasons_consider_answerability: builtins.function
    harmfulness: builtins.function
    harmfulness_with_cot_reasons: builtins.function
    helpfulness: builtins.function
    helpfulness_with_cot_reasons: builtins.function
    insensitivity: builtins.function
    insensitivity_with_cot_reasons: builtins.function
    json: builtins.function
    load: builtins.staticmethod
    maliciousness: builtins.function
    maliciousness_with_cot_reasons: builtins.function
    misogyny: builtins.function
    misogyny_with_cot_reasons: builtins.function
    model_agreement: builtins.function
    model_computed_fields: builtins.property
    model_config: builtins.dict
    model_construct: builtins.classmethod
    model_copy: builtins.function
    model_dump: builtins.function
    model_dump_json: builtins.function
    model_engine: builtins.str
    model_extra: builtins.property
    model_fields: builtins.property
    model_fields_set: builtins.property
    model_json_schema: builtins.classmethod
    model_parametrized_name: builtins.classmethod
    model_post_init: builtins.function
    model_rebuild: builtins.classmethod
    model_validate: builtins.classmethod
    model_validate_json: builtins.classmethod
    model_validate_strings: builtins.classmethod
    of_class: builtins.staticmethod
    of_object: builtins.staticmethod
    parse_file: builtins.classmethod
    parse_obj: builtins.classmethod
    parse_raw: builtins.classmethod
    qs_relevance: builtins.function
    qs_relevance_with_cot_reasons: builtins.function
    relevance: builtins.function
    relevance_with_cot_reasons: builtins.function
    replace: builtins.function
    schema: builtins.classmethod
    schema_json: builtins.classmethod
    sentiment: builtins.function
    sentiment_with_cot_reasons: builtins.function
    snowpark_session: snowflake.snowpark.session.Session
    stereotypes: builtins.function
    stereotypes_with_cot_reasons: builtins.function
    summarization_with_cot_reasons: builtins.function
    tru_class_info: trulens.core.utils.pyschema.Class
    update: builtins.function
    update_forward_refs: builtins.classmethod
    validate: builtins.classmethod
trulens_eval.Feedback:
  __bases__:
  - trulens.core.schema.feedback.FeedbackDefinition
  __class__: pydantic._internal._model_construction.ModelMetaclass
  attributes:
    agg: typing.Optional[typing.Callable[[typing.Union[typing.Iterable[float], typing.Iterable[typing.Tuple[float,
      float]]]], builtins.float], builtins.NoneType]
    aggregate: builtins.function
    aggregator: typing.Union[trulens.core.utils.pyschema.Function, trulens.core.utils.pyschema.Method,
      builtins.NoneType]
    check_selectors: builtins.function
    combinations: typing.Optional[trulens.core.schema.feedback.FeedbackCombinations,
      builtins.NoneType]
    construct: builtins.classmethod
    copy: builtins.function
    criteria: typing.Optional[builtins.str, builtins.NoneType]
    dict: builtins.function
    evaluate_deferred: builtins.staticmethod
    examples: typing.Optional[typing.List[typing.Tuple], builtins.NoneType]
    extract_selection: builtins.function
    feedback_definition_id: builtins.str
    formatted_objects: _contextvars.ContextVar
    from_orm: builtins.classmethod
    get_class: builtins.staticmethod
    groundedness_configs: typing.Optional[trulens.core.feedback.feedback.GroundednessConfigs,
      builtins.NoneType]
    higher_is_better: typing.Optional[builtins.bool, builtins.NoneType]
    if_exists: typing.Optional[trulens.core.utils.serial.Lens, builtins.NoneType]
    if_missing: trulens.core.schema.feedback.FeedbackOnMissingParameters
    imp: typing.Optional[typing.Callable[[~A], typing.Union[builtins.float, typing.Tuple[builtins.float,
      typing.Dict[builtins.str, typing.Any]]]], builtins.NoneType]
    implementation: typing.Union[trulens.core.utils.pyschema.Function, trulens.core.utils.pyschema.Method,
      builtins.NoneType]
    json: builtins.function
    load: builtins.staticmethod
    max_score_val: typing.Optional[builtins.int, builtins.NoneType]
    min_score_val: typing.Optional[builtins.int, builtins.NoneType]
    model_computed_fields: builtins.property
    model_config: builtins.dict
    model_construct: builtins.classmethod
    model_copy: builtins.function
    model_dump: builtins.function
    model_dump_json: builtins.function
    model_extra: builtins.property
    model_fields: builtins.property
    model_fields_set: builtins.property
    model_json_schema: builtins.classmethod
    model_parametrized_name: builtins.classmethod
    model_post_init: builtins.function
    model_rebuild: builtins.classmethod
    model_validate: builtins.classmethod
    model_validate_json: builtins.classmethod
    model_validate_strings: builtins.classmethod
    name: builtins.property
    of_class: builtins.staticmethod
    of_feedback_definition: builtins.staticmethod
    of_object: builtins.staticmethod
    'on': builtins.function
    on_default: builtins.function
    on_input: builtins.function
    on_input_output: builtins.function
    on_output: builtins.function
    on_prompt: builtins.function
    on_response: builtins.function
    parse_file: builtins.classmethod
    parse_obj: builtins.classmethod
    parse_raw: builtins.classmethod
    replace: builtins.function
    run: builtins.function
    run_and_log: builtins.function
    run_location: typing.Optional[trulens.core.schema.feedback.FeedbackRunLocation,
      builtins.NoneType]
    schema: builtins.classmethod
    schema_json: builtins.classmethod
    selectors: typing.Dict[builtins.str, trulens.core.utils.serial.Lens]
    sig: builtins.property
    supplied_name: typing.Optional[builtins.str, builtins.NoneType]
    temperature: typing.Optional[builtins.float, builtins.NoneType]
    tru_class_info: trulens.core.utils.pyschema.Class
    update: builtins.function
    update_forward_refs: builtins.classmethod
    validate: builtins.classmethod
trulens_eval.FeedbackMode:
  __bases__:
  - builtins.str
  - enum.Enum
  __class__: enum.EnumType
  attributes:
    DEFERRED: trulens.core.schema.feedback.FeedbackMode
    NONE: trulens.core.schema.feedback.FeedbackMode
    WITH_APP: trulens.core.schema.feedback.FeedbackMode
    WITH_APP_THREAD: trulens.core.schema.feedback.FeedbackMode
    name: enum.property
    value: enum.property
trulens_eval.Huggingface:
  __bases__:
  - trulens.providers.huggingface.provider.HuggingfaceBase
  __class__: pydantic._internal._model_construction.ModelMetaclass
  attributes:
    construct: builtins.classmethod
    context_relevance: builtins.function
    copy: builtins.function
    dict: builtins.function
    endpoint: trulens.core.feedback.endpoint._WithPost
    formatted_objects: _contextvars.ContextVar
    from_orm: builtins.classmethod
    get_class: builtins.staticmethod
    groundedness_measure_with_nli: builtins.function
    hallucination_evaluator: builtins.function
    json: builtins.function
    language_match: builtins.function
    load: builtins.staticmethod
    model_computed_fields: builtins.property
    model_config: builtins.dict
    model_construct: builtins.classmethod
    model_copy: builtins.function
    model_dump: builtins.function
    model_dump_json: builtins.function
    model_extra: builtins.property
    model_fields: builtins.property
    model_fields_set: builtins.property
    model_json_schema: builtins.classmethod
    model_parametrized_name: builtins.classmethod
    model_post_init: builtins.function
    model_rebuild: builtins.classmethod
    model_validate: builtins.classmethod
    model_validate_json: builtins.classmethod
    model_validate_strings: builtins.classmethod
    of_class: builtins.staticmethod
    of_object: builtins.staticmethod
    parse_file: builtins.classmethod
    parse_obj: builtins.classmethod
    parse_raw: builtins.classmethod
    pii_detection: builtins.function
    pii_detection_with_cot_reasons: builtins.function
    positive_sentiment: builtins.function
    replace: builtins.function
    schema: builtins.classmethod
    schema_json: builtins.classmethod
    toxic: builtins.function
    tru_class_info: trulens.core.utils.pyschema.Class
    update: builtins.function
    update_forward_refs: builtins.classmethod
    validate: builtins.classmethod
trulens_eval.HuggingfaceLocal:
  __bases__:
  - trulens.providers.huggingface.provider.HuggingfaceBase
  __class__: pydantic._internal._model_construction.ModelMetaclass
  attributes:
    construct: builtins.classmethod
    context_relevance: builtins.function
    copy: builtins.function
    dict: builtins.function
    endpoint: typing.Optional[trulens.core.feedback.endpoint.Endpoint, builtins.NoneType]
    formatted_objects: _contextvars.ContextVar
    from_orm: builtins.classmethod
    get_class: builtins.staticmethod
    groundedness_measure_with_nli: builtins.function
    hallucination_evaluator: builtins.function
    json: builtins.function
    language_match: builtins.function
    load: builtins.staticmethod
    model_computed_fields: builtins.property
    model_config: builtins.dict
    model_construct: builtins.classmethod
    model_copy: builtins.function
    model_dump: builtins.function
    model_dump_json: builtins.function
    model_extra: builtins.property
    model_fields: builtins.property
    model_fields_set: builtins.property
    model_json_schema: builtins.classmethod
    model_parametrized_name: builtins.classmethod
    model_post_init: builtins.function
    model_rebuild: builtins.classmethod
    model_validate: builtins.classmethod
    model_validate_json: builtins.classmethod
    model_validate_strings: builtins.classmethod
    of_class: builtins.staticmethod
    of_object: builtins.staticmethod
    parse_file: builtins.classmethod
    parse_obj: builtins.classmethod
    parse_raw: builtins.classmethod
    pii_detection: builtins.function
    pii_detection_with_cot_reasons: builtins.function
    positive_sentiment: builtins.function
    replace: builtins.function
    schema: builtins.classmethod
    schema_json: builtins.classmethod
    toxic: builtins.function
    tru_class_info: trulens.core.utils.pyschema.Class
    update: builtins.function
    update_forward_refs: builtins.classmethod
    validate: builtins.classmethod
trulens_eval.Langchain:
  __bases__:
  - trulens.feedback.llm_provider.LLMProvider
  __class__: pydantic._internal._model_construction.ModelMetaclass
  attributes:
    coherence: builtins.function
    coherence_with_cot_reasons: builtins.function
    comprehensiveness_with_cot_reasons: builtins.function
    conciseness: builtins.function
    conciseness_with_cot_reasons: builtins.function
    construct: builtins.classmethod
    context_relevance: builtins.function
    context_relevance_with_cot_reasons: builtins.function
    controversiality: builtins.function
    controversiality_with_cot_reasons: builtins.function
    copy: builtins.function
    correctness: builtins.function
    correctness_with_cot_reasons: builtins.function
    criminality: builtins.function
    criminality_with_cot_reasons: builtins.function
    dict: builtins.function
    endpoint: trulens.providers.langchain.endpoint.LangchainEndpoint
    formatted_objects: _contextvars.ContextVar
    from_orm: builtins.classmethod
    generate_score: builtins.function
    generate_score_and_reasons: builtins.function
    get_class: builtins.staticmethod
    groundedness_measure_with_cot_reasons: builtins.function
    groundedness_measure_with_cot_reasons_consider_answerability: builtins.function
    harmfulness: builtins.function
    harmfulness_with_cot_reasons: builtins.function
    helpfulness: builtins.function
    helpfulness_with_cot_reasons: builtins.function
    insensitivity: builtins.function
    insensitivity_with_cot_reasons: builtins.function
    json: builtins.function
    load: builtins.staticmethod
    maliciousness: builtins.function
    maliciousness_with_cot_reasons: builtins.function
    misogyny: builtins.function
    misogyny_with_cot_reasons: builtins.function
    model_agreement: builtins.function
    model_computed_fields: builtins.property
    model_config: builtins.dict
    model_construct: builtins.classmethod
    model_copy: builtins.function
    model_dump: builtins.function
    model_dump_json: builtins.function
    model_engine: builtins.str
    model_extra: builtins.property
    model_fields: builtins.property
    model_fields_set: builtins.property
    model_json_schema: builtins.classmethod
    model_parametrized_name: builtins.classmethod
    model_post_init: builtins.function
    model_rebuild: builtins.classmethod
    model_validate: builtins.classmethod
    model_validate_json: builtins.classmethod
    model_validate_strings: builtins.classmethod
    of_class: builtins.staticmethod
    of_object: builtins.staticmethod
    parse_file: builtins.classmethod
    parse_obj: builtins.classmethod
    parse_raw: builtins.classmethod
    qs_relevance: builtins.function
    qs_relevance_with_cot_reasons: builtins.function
    relevance: builtins.function
    relevance_with_cot_reasons: builtins.function
    replace: builtins.function
    schema: builtins.classmethod
    schema_json: builtins.classmethod
    sentiment: builtins.function
    sentiment_with_cot_reasons: builtins.function
    stereotypes: builtins.function
    stereotypes_with_cot_reasons: builtins.function
    summarization_with_cot_reasons: builtins.function
    tru_class_info: trulens.core.utils.pyschema.Class
    update: builtins.function
    update_forward_refs: builtins.classmethod
    validate: builtins.classmethod
trulens_eval.Leaderboard:
  __class__: builtins.module
  highs: {}
  lows:
    MIGRATION_UNKNOWN_STR: builtins.str
    deprecation_utils: builtins.module
    leaderboard: builtins.function
trulens_eval.LiteLLM:
  __bases__:
  - trulens.feedback.llm_provider.LLMProvider
  __class__: pydantic._internal._model_construction.ModelMetaclass
  attributes:
    DEFAULT_MODEL_ENGINE: builtins.str
    coherence: builtins.function
    coherence_with_cot_reasons: builtins.function
    completion_args: typing.Dict[builtins.str, builtins.str]
    comprehensiveness_with_cot_reasons: builtins.function
    conciseness: builtins.function
    conciseness_with_cot_reasons: builtins.function
    construct: builtins.classmethod
    context_relevance: builtins.function
    context_relevance_with_cot_reasons: builtins.function
    controversiality: builtins.function
    controversiality_with_cot_reasons: builtins.function
    copy: builtins.function
    correctness: builtins.function
    correctness_with_cot_reasons: builtins.function
    criminality: builtins.function
    criminality_with_cot_reasons: builtins.function
    dict: builtins.function
    endpoint: trulens.core.feedback.endpoint.Endpoint
    formatted_objects: _contextvars.ContextVar
    from_orm: builtins.classmethod
    generate_score: builtins.function
    generate_score_and_reasons: builtins.function
    get_class: builtins.staticmethod
    groundedness_measure_with_cot_reasons: builtins.function
    groundedness_measure_with_cot_reasons_consider_answerability: builtins.function
    harmfulness: builtins.function
    harmfulness_with_cot_reasons: builtins.function
    helpfulness: builtins.function
    helpfulness_with_cot_reasons: builtins.function
    insensitivity: builtins.function
    insensitivity_with_cot_reasons: builtins.function
    json: builtins.function
    load: builtins.staticmethod
    maliciousness: builtins.function
    maliciousness_with_cot_reasons: builtins.function
    misogyny: builtins.function
    misogyny_with_cot_reasons: builtins.function
    model_agreement: builtins.function
    model_computed_fields: builtins.property
    model_config: builtins.dict
    model_construct: builtins.classmethod
    model_copy: builtins.function
    model_dump: builtins.function
    model_dump_json: builtins.function
    model_engine: builtins.str
    model_extra: builtins.property
    model_fields: builtins.property
    model_fields_set: builtins.property
    model_json_schema: builtins.classmethod
    model_parametrized_name: builtins.classmethod
    model_post_init: builtins.function
    model_rebuild: builtins.classmethod
    model_validate: builtins.classmethod
    model_validate_json: builtins.classmethod
    model_validate_strings: builtins.classmethod
    of_class: builtins.staticmethod
    of_object: builtins.staticmethod
    parse_file: builtins.classmethod
    parse_obj: builtins.classmethod
    parse_raw: builtins.classmethod
    qs_relevance: builtins.function
    qs_relevance_with_cot_reasons: builtins.function
    relevance: builtins.function
    relevance_with_cot_reasons: builtins.function
    replace: builtins.function
    schema: builtins.classmethod
    schema_json: builtins.classmethod
    sentiment: builtins.function
    sentiment_with_cot_reasons: builtins.function
    stereotypes: builtins.function
    stereotypes_with_cot_reasons: builtins.function
    summarization_with_cot_reasons: builtins.function
    tru_class_info: trulens.core.utils.pyschema.Class
    update: builtins.function
    update_forward_refs: builtins.classmethod
    validate: builtins.classmethod
trulens_eval.OpenAI:
  __bases__:
  - trulens.feedback.llm_provider.LLMProvider
  __class__: pydantic._internal._model_construction.ModelMetaclass
  attributes:
    DEFAULT_MODEL_ENGINE: builtins.str
    coherence: builtins.function
    coherence_with_cot_reasons: builtins.function
    comprehensiveness_with_cot_reasons: builtins.function
    conciseness: builtins.function
    conciseness_with_cot_reasons: builtins.function
    construct: builtins.classmethod
    context_relevance: builtins.function
    context_relevance_with_cot_reasons: builtins.function
    controversiality: builtins.function
    controversiality_with_cot_reasons: builtins.function
    copy: builtins.function
    correctness: builtins.function
    correctness_with_cot_reasons: builtins.function
    criminality: builtins.function
    criminality_with_cot_reasons: builtins.function
    dict: builtins.function
    endpoint: trulens.core.feedback.endpoint.Endpoint
    formatted_objects: _contextvars.ContextVar
    from_orm: builtins.classmethod
    generate_score: builtins.function
    generate_score_and_reasons: builtins.function
    get_class: builtins.staticmethod
    groundedness_measure_with_cot_reasons: builtins.function
    groundedness_measure_with_cot_reasons_consider_answerability: builtins.function
    harmfulness: builtins.function
    harmfulness_with_cot_reasons: builtins.function
    helpfulness: builtins.function
    helpfulness_with_cot_reasons: builtins.function
    insensitivity: builtins.function
    insensitivity_with_cot_reasons: builtins.function
    json: builtins.function
    load: builtins.staticmethod
    maliciousness: builtins.function
    maliciousness_with_cot_reasons: builtins.function
    misogyny: builtins.function
    misogyny_with_cot_reasons: builtins.function
    model_agreement: builtins.function
    model_computed_fields: builtins.property
    model_config: builtins.dict
    model_construct: builtins.classmethod
    model_copy: builtins.function
    model_dump: builtins.function
    model_dump_json: builtins.function
    model_engine: builtins.str
    model_extra: builtins.property
    model_fields: builtins.property
    model_fields_set: builtins.property
    model_json_schema: builtins.classmethod
    model_parametrized_name: builtins.classmethod
    model_post_init: builtins.function
    model_rebuild: builtins.classmethod
    model_validate: builtins.classmethod
    model_validate_json: builtins.classmethod
    model_validate_strings: builtins.classmethod
    moderation_harassment: builtins.function
    moderation_harassment_threatening: builtins.function
    moderation_hate: builtins.function
    moderation_hatethreatening: builtins.function
    moderation_selfharm: builtins.function
    moderation_sexual: builtins.function
    moderation_sexualminors: builtins.function
    moderation_violence: builtins.function
    moderation_violencegraphic: builtins.function
    of_class: builtins.staticmethod
    of_object: builtins.staticmethod
    parse_file: builtins.classmethod
    parse_obj: builtins.classmethod
    parse_raw: builtins.classmethod
    qs_relevance: builtins.function
    qs_relevance_with_cot_reasons: builtins.function
    relevance: builtins.function
    relevance_with_cot_reasons: builtins.function
    replace: builtins.function
    schema: builtins.classmethod
    schema_json: builtins.classmethod
    sentiment: builtins.function
    sentiment_with_cot_reasons: builtins.function
    stereotypes: builtins.function
    stereotypes_with_cot_reasons: builtins.function
    summarization_with_cot_reasons: builtins.function
    tru_class_info: trulens.core.utils.pyschema.Class
    update: builtins.function
    update_forward_refs: builtins.classmethod
    validate: builtins.classmethod
trulens_eval.Provider:
  __bases__:
  - trulens.core.utils.pyschema.WithClassInfo
  - trulens.core.utils.serial.SerialModel
  __class__: pydantic._internal._model_construction.ModelMetaclass
  attributes:
    construct: builtins.classmethod
    copy: builtins.function
    dict: builtins.function
    endpoint: typing.Optional[trulens.core.feedback.endpoint.Endpoint, builtins.NoneType]
    formatted_objects: _contextvars.ContextVar
    from_orm: builtins.classmethod
    get_class: builtins.staticmethod
    json: builtins.function
    load: builtins.staticmethod
    model_computed_fields: builtins.property
    model_config: builtins.dict
    model_construct: builtins.classmethod
    model_copy: builtins.function
    model_dump: builtins.function
    model_dump_json: builtins.function
    model_extra: builtins.property
    model_fields: builtins.property
    model_fields_set: builtins.property
    model_json_schema: builtins.classmethod
    model_parametrized_name: builtins.classmethod
    model_post_init: builtins.function
    model_rebuild: builtins.classmethod
    model_validate: builtins.classmethod
    model_validate_json: builtins.classmethod
    model_validate_strings: builtins.classmethod
    of_class: builtins.staticmethod
    of_object: builtins.staticmethod
    parse_file: builtins.classmethod
    parse_obj: builtins.classmethod
    parse_raw: builtins.classmethod
    replace: builtins.function
    schema: builtins.classmethod
    schema_json: builtins.classmethod
    tru_class_info: trulens.core.utils.pyschema.Class
    update: builtins.function
    update_forward_refs: builtins.classmethod
    validate: builtins.classmethod
trulens_eval.Select:
  __bases__:
  - builtins.object
  __class__: builtins.type
  attributes:
    App: trulens.core.utils.serial.Lens
    Lens: pydantic._internal._model_construction.ModelMetaclass
    Query: pydantic._internal._model_construction.ModelMetaclass
    Record: trulens.core.utils.serial.Lens
    RecordArgs: trulens.core.utils.serial.Lens
    RecordCall: trulens.core.utils.serial.Lens
    RecordCalls: trulens.core.utils.serial.Lens
    RecordInput: trulens.core.utils.serial.Lens
    RecordOutput: trulens.core.utils.serial.Lens
    RecordRets: trulens.core.utils.serial.Lens
    Tru: trulens.core.utils.serial.Lens
    context: builtins.function
    dequalify: builtins.staticmethod
    for_app: builtins.staticmethod
    for_record: builtins.staticmethod
    path_and_method: builtins.staticmethod
    render_for_dashboard: builtins.staticmethod
trulens_eval.TP:
  __bases__:
  - builtins.object
  __class__: trulens.core.utils.python.SingletonPerNameMeta
  attributes:
    DEBUG_TIMEOUT: builtins.float
    MAX_THREADS: builtins.int
    shutdown: builtins.function
    submit: builtins.function
trulens_eval.Tru:
  __bases__:
  - trulens.core.experimental._WithExperimentalSettings
  - trulens.core.utils.python.PydanticSingleton
  __class__: trulens.core.utils.python.PydanticSingletonMeta
  attributes:
    App: builtins.function
    Basic: builtins.function
    Chain: builtins.function
    Custom: builtins.function
    DEFERRED_NUM_RUNS: builtins.int
    GROUND_TRUTHS_BATCH_SIZE: builtins.int
    Llama: builtins.function
    RECORDS_BATCH_TIMEOUT_IN_SEC: builtins.int
    RETRY_FAILED_SECONDS: builtins.float
    RETRY_RUNNING_SECONDS: builtins.float
    Rails: builtins.function
    Virtual: builtins.function
    add_app: builtins.function
    add_feedback: builtins.function
    add_feedbacks: builtins.function
    add_ground_truth_to_dataset: builtins.function
    add_record: builtins.function
    add_record_nowait: builtins.function
    connector: typing.Optional[trulens.core.database.connector.base.DBConnector, builtins.NoneType]
    construct: builtins.classmethod
    copy: builtins.function
    delete_app: builtins.function
    delete_singleton_by_name: builtins.classmethod
    dict: builtins.function
    find_unused_port: builtins.function
    force_flush: builtins.function
    from_orm: builtins.classmethod
    get_app: builtins.function
    get_apps: builtins.function
    get_ground_truth: builtins.function
    get_leaderboard: builtins.function
    get_records_and_feedback: builtins.function
    json: builtins.function
    migrate_database: builtins.function
    model_computed_fields: builtins.property
    model_config: builtins.dict
    model_construct: builtins.classmethod
    model_copy: builtins.function
    model_dump: builtins.function
    model_dump_json: builtins.function
    model_extra: builtins.property
    model_fields: builtins.property
    model_fields_set: builtins.property
    model_json_schema: builtins.classmethod
    model_parametrized_name: builtins.classmethod
    model_post_init: builtins.function
    model_rebuild: builtins.classmethod
    model_validate: builtins.classmethod
    model_validate_json: builtins.classmethod
    model_validate_strings: builtins.classmethod
    parse_file: builtins.classmethod
    parse_obj: builtins.classmethod
    parse_raw: builtins.classmethod
    reset_database: builtins.function
    run_dashboard: builtins.function
    run_evaluator: builtins.function
    run_feedback_functions: builtins.function
    schema: builtins.classmethod
    schema_json: builtins.classmethod
    start_dashboard: builtins.function
    start_evaluator: builtins.function
    stop_dashboard: builtins.function
    stop_evaluator: builtins.function
    update_forward_refs: builtins.classmethod
    update_record: builtins.function
    validate: builtins.classmethod
trulens_eval.TruApp:
  __bases__:
  - trulens.core.app.App
  __class__: pydantic._internal._model_construction.ModelMetaclass
  attributes:
<<<<<<< HEAD
    add_run: builtins.function
=======
>>>>>>> e0d15d93
    app: typing.Any
    app_extra_json: typing.Union[builtins.str, builtins.int, builtins.float, builtins.bytes,
      builtins.NoneType, typing.Sequence[typing.Any], typing.Dict[builtins.str, typing.Any]]
    app_id: builtins.str
    app_name: builtins.str
    app_version: builtins.str
    awith_: builtins.function
    awith_record: builtins.function
    connector: builtins.property
    construct: builtins.classmethod
    continue_session: builtins.staticmethod
    copy: builtins.function
    db: builtins.property
    dict: builtins.function
    dummy_record: builtins.function
    feedback_definitions: typing.Sequence[builtins.str]
    feedback_mode: trulens.core.schema.feedback.FeedbackMode
    feedbacks: typing.List[trulens.core.feedback.feedback.Feedback]
    format_instrumented_methods: builtins.function
    formatted_objects: _contextvars.ContextVar
    from_orm: builtins.classmethod
    functions_to_instrument: builtins.set
    get_class: builtins.staticmethod
    get_loadable_apps: builtins.staticmethod
    get_method_path: builtins.function
    get_methods_for_func: builtins.function
    initial_app_loader_dump: typing.Optional[trulens.core.utils.serial.SerialBytes,
      builtins.NoneType]
    instrument: typing.Optional[trulens.core.instruments.Instrument, builtins.NoneType]
    instrumented: builtins.function
    instrumented_methods: typing.Dict[builtins.int, typing.Dict[typing.Callable, trulens.core.utils.serial.Lens]]
    json: builtins.function
    jsonify_extra: builtins.function
<<<<<<< HEAD
    list_runs: builtins.function
=======
>>>>>>> e0d15d93
    load: builtins.staticmethod
    main_acall: builtins.function
    main_call: builtins.function
    main_input: builtins.function
    main_method_name: typing.Optional[builtins.str, builtins.NoneType]
    main_output: builtins.function
    manage_pending_feedback_results_thread: typing.Optional[trulens.core.utils.threading.Thread,
      builtins.NoneType]
    metadata: typing.Dict
    model_computed_fields: builtins.property
    model_config: builtins.dict
    model_construct: builtins.classmethod
    model_copy: builtins.function
    model_dump: builtins.function
    model_dump_json: builtins.function
    model_extra: builtins.property
    model_fields: builtins.property
    model_fields_set: builtins.property
    model_json_schema: builtins.classmethod
    model_parametrized_name: builtins.classmethod
    model_post_init: builtins.function
    model_rebuild: builtins.classmethod
    model_validate: builtins.classmethod
    model_validate_json: builtins.classmethod
    model_validate_strings: builtins.classmethod
    new_session: builtins.staticmethod
    of_class: builtins.staticmethod
    of_object: builtins.staticmethod
    on_add_record: builtins.function
    on_method_instrumented: builtins.function
    on_new_record: builtins.function
    parse_file: builtins.classmethod
    parse_obj: builtins.classmethod
    parse_raw: builtins.classmethod
    print_instrumented: builtins.function
    print_instrumented_components: builtins.function
    print_instrumented_methods: builtins.function
    record_ingest_mode: trulens.core.schema.app.RecordIngestMode
    recording_contexts: _contextvars.ContextVar[trulens.core.instruments._RecordingContext]
    records_with_pending_feedback_results: trulens.core.utils.containers.BlockingSet[trulens.core.schema.record.Record]
    replace: builtins.function
    root_callable: pydantic.fields.FieldInfo
    root_class: trulens.core.utils.pyschema.Class
    schema: builtins.classmethod
    schema_json: builtins.classmethod
    select_context: builtins.classmethod
    select_inputs: builtins.classmethod
    select_outputs: builtins.classmethod
    selector_check_warning: builtins.bool
    selector_nocheck: builtins.bool
    session: trulens.core.session.TruSession
<<<<<<< HEAD
    snowflake_app_dao: typing.Optional[typing.Any, builtins.NoneType]
=======
>>>>>>> e0d15d93
    tags: builtins.str
    tru: builtins.property
    tru_class_info: trulens.core.utils.pyschema.Class
    update: builtins.function
    update_forward_refs: builtins.classmethod
    validate: builtins.classmethod
    wait_for_feedback_results: builtins.function
    with_: builtins.function
    with_record: builtins.function
    wrap_lazy_values: builtins.function
trulens_eval.TruBasicApp:
  __bases__:
  - trulens.core.app.App
  __class__: pydantic._internal._model_construction.ModelMetaclass
  attributes:
    add_run: builtins.function
    app: trulens.apps.basic.TruWrapperApp
    app_extra_json: typing.Union[builtins.str, builtins.int, builtins.float, builtins.bytes,
      builtins.NoneType, typing.Sequence[typing.Any], typing.Dict[builtins.str, typing.Any]]
    app_id: builtins.str
    app_name: builtins.str
    app_version: builtins.str
    awith_: builtins.function
    awith_record: builtins.function
    call_with_record: builtins.function
    connector: builtins.property
    construct: builtins.classmethod
    continue_session: builtins.staticmethod
    copy: builtins.function
    db: builtins.property
    dict: builtins.function
    dummy_record: builtins.function
    feedback_definitions: typing.Sequence[builtins.str]
    feedback_mode: trulens.core.schema.feedback.FeedbackMode
    feedbacks: typing.List[trulens.core.feedback.feedback.Feedback]
    format_instrumented_methods: builtins.function
    formatted_objects: _contextvars.ContextVar
    from_orm: builtins.classmethod
    get_class: builtins.staticmethod
    get_loadable_apps: builtins.staticmethod
    get_method_path: builtins.function
    get_methods_for_func: builtins.function
    initial_app_loader_dump: typing.Optional[trulens.core.utils.serial.SerialBytes,
      builtins.NoneType]
    instrument: typing.Optional[trulens.core.instruments.Instrument, builtins.NoneType]
    instrumented: builtins.function
    instrumented_methods: typing.Dict[builtins.int, typing.Dict[typing.Callable, trulens.core.utils.serial.Lens]]
    json: builtins.function
    jsonify_extra: builtins.function
    list_runs: builtins.function
    load: builtins.staticmethod
    main_acall: builtins.function
    main_call: builtins.function
    main_input: builtins.function
    main_method_name: typing.Optional[builtins.str, builtins.NoneType]
    main_output: builtins.function
    manage_pending_feedback_results_thread: typing.Optional[trulens.core.utils.threading.Thread,
      builtins.NoneType]
    metadata: typing.Dict
    model_computed_fields: builtins.property
    model_config: builtins.dict
    model_construct: builtins.classmethod
    model_copy: builtins.function
    model_dump: builtins.function
    model_dump_json: builtins.function
    model_extra: builtins.property
    model_fields: builtins.property
    model_fields_set: builtins.property
    model_json_schema: builtins.classmethod
    model_parametrized_name: builtins.classmethod
    model_post_init: builtins.function
    model_rebuild: builtins.classmethod
    model_validate: builtins.classmethod
    model_validate_json: builtins.classmethod
    model_validate_strings: builtins.classmethod
    new_session: builtins.staticmethod
    of_class: builtins.staticmethod
    of_object: builtins.staticmethod
    on_add_record: builtins.function
    on_method_instrumented: builtins.function
    on_new_record: builtins.function
    parse_file: builtins.classmethod
    parse_obj: builtins.classmethod
    parse_raw: builtins.classmethod
    print_instrumented: builtins.function
    print_instrumented_components: builtins.function
    print_instrumented_methods: builtins.function
    record_ingest_mode: trulens.core.schema.app.RecordIngestMode
    recording_contexts: _contextvars.ContextVar[trulens.core.instruments._RecordingContext]
    records_with_pending_feedback_results: trulens.core.utils.containers.BlockingSet[trulens.core.schema.record.Record]
    replace: builtins.function
    root_callable: pydantic.fields.FieldInfo
    root_class: trulens.core.utils.pyschema.Class
    schema: builtins.classmethod
    schema_json: builtins.classmethod
    select_context: builtins.classmethod
    select_inputs: builtins.classmethod
    select_outputs: builtins.classmethod
    selector_check_warning: builtins.bool
    selector_nocheck: builtins.bool
    session: trulens.core.session.TruSession
    snowflake_app_dao: typing.Optional[typing.Any, builtins.NoneType]
    tags: builtins.str
    tru: builtins.property
    tru_class_info: trulens.core.utils.pyschema.Class
    update: builtins.function
    update_forward_refs: builtins.classmethod
    validate: builtins.classmethod
    wait_for_feedback_results: builtins.function
    with_: builtins.function
    with_record: builtins.function
    wrap_lazy_values: builtins.function
trulens_eval.TruChain:
  __bases__:
  - trulens.core.app.App
  __class__: pydantic._internal._model_construction.ModelMetaclass
  attributes:
    acall_with_record: builtins.function
    add_run: builtins.function
    app: langchain_core.runnables.base.Runnable
    app_extra_json: typing.Union[builtins.str, builtins.int, builtins.float, builtins.bytes,
      builtins.NoneType, typing.Sequence[typing.Any], typing.Dict[builtins.str, typing.Any]]
    app_id: builtins.str
    app_name: builtins.str
    app_version: builtins.str
    awith_: builtins.function
    awith_record: builtins.function
    call_with_record: builtins.function
    connector: builtins.property
    construct: builtins.classmethod
    continue_session: builtins.staticmethod
    copy: builtins.function
    db: builtins.property
    dict: builtins.function
    dummy_record: builtins.function
    feedback_definitions: typing.Sequence[builtins.str]
    feedback_mode: trulens.core.schema.feedback.FeedbackMode
    feedbacks: typing.List[trulens.core.feedback.feedback.Feedback]
    format_instrumented_methods: builtins.function
    formatted_objects: _contextvars.ContextVar
    from_orm: builtins.classmethod
    get_class: builtins.staticmethod
    get_loadable_apps: builtins.staticmethod
    get_method_path: builtins.function
    get_methods_for_func: builtins.function
    initial_app_loader_dump: typing.Optional[trulens.core.utils.serial.SerialBytes,
      builtins.NoneType]
    instrument: typing.Optional[trulens.core.instruments.Instrument, builtins.NoneType]
    instrumented: builtins.function
    instrumented_methods: typing.Dict[builtins.int, typing.Dict[typing.Callable, trulens.core.utils.serial.Lens]]
    json: builtins.function
    jsonify_extra: builtins.function
    list_runs: builtins.function
    load: builtins.staticmethod
    main_acall: builtins.function
    main_call: builtins.function
    main_input: builtins.function
    main_method_name: typing.Optional[builtins.str, builtins.NoneType]
    main_output: builtins.function
    manage_pending_feedback_results_thread: typing.Optional[trulens.core.utils.threading.Thread,
      builtins.NoneType]
    metadata: typing.Dict
    model_computed_fields: builtins.property
    model_config: builtins.dict
    model_construct: builtins.classmethod
    model_copy: builtins.function
    model_dump: builtins.function
    model_dump_json: builtins.function
    model_extra: builtins.property
    model_fields: builtins.property
    model_fields_set: builtins.property
    model_json_schema: builtins.classmethod
    model_parametrized_name: builtins.classmethod
    model_post_init: builtins.function
    model_rebuild: builtins.classmethod
    model_validate: builtins.classmethod
    model_validate_json: builtins.classmethod
    model_validate_strings: builtins.classmethod
    new_session: builtins.staticmethod
    of_class: builtins.staticmethod
    of_object: builtins.staticmethod
    on_add_record: builtins.function
    on_method_instrumented: builtins.function
    on_new_record: builtins.function
    parse_file: builtins.classmethod
    parse_obj: builtins.classmethod
    parse_raw: builtins.classmethod
    print_instrumented: builtins.function
    print_instrumented_components: builtins.function
    print_instrumented_methods: builtins.function
    record_ingest_mode: trulens.core.schema.app.RecordIngestMode
    recording_contexts: _contextvars.ContextVar[trulens.core.instruments._RecordingContext]
    records_with_pending_feedback_results: trulens.core.utils.containers.BlockingSet[trulens.core.schema.record.Record]
    replace: builtins.function
    root_callable: pydantic.fields.FieldInfo
    root_class: trulens.core.utils.pyschema.Class
    schema: builtins.classmethod
    schema_json: builtins.classmethod
    select_context: builtins.classmethod
    select_inputs: builtins.classmethod
    select_outputs: builtins.classmethod
    selector_check_warning: builtins.bool
    selector_nocheck: builtins.bool
    session: trulens.core.session.TruSession
    snowflake_app_dao: typing.Optional[typing.Any, builtins.NoneType]
    tags: builtins.str
    tru: builtins.property
    tru_class_info: trulens.core.utils.pyschema.Class
    update: builtins.function
    update_forward_refs: builtins.classmethod
    validate: builtins.classmethod
    wait_for_feedback_results: builtins.function
    with_: builtins.function
    with_record: builtins.function
    wrap_lazy_values: builtins.function
trulens_eval.TruCustomApp:
  __bases__:
  - trulens.apps.app.TruApp
  __class__: pydantic._internal._model_construction.ModelMetaclass
  attributes:
    add_run: builtins.function
    app: typing.Any
    app_extra_json: typing.Union[builtins.str, builtins.int, builtins.float, builtins.bytes,
      builtins.NoneType, typing.Sequence[typing.Any], typing.Dict[builtins.str, typing.Any]]
    app_id: builtins.str
    app_name: builtins.str
    app_version: builtins.str
    awith_: builtins.function
    awith_record: builtins.function
    connector: builtins.property
    construct: builtins.classmethod
    continue_session: builtins.staticmethod
    copy: builtins.function
    db: builtins.property
    dict: builtins.function
    dummy_record: builtins.function
    feedback_definitions: typing.Sequence[builtins.str]
    feedback_mode: trulens.core.schema.feedback.FeedbackMode
    feedbacks: typing.List[trulens.core.feedback.feedback.Feedback]
    format_instrumented_methods: builtins.function
    formatted_objects: _contextvars.ContextVar
    from_orm: builtins.classmethod
    functions_to_instrument: builtins.set
    get_class: builtins.staticmethod
    get_loadable_apps: builtins.staticmethod
    get_method_path: builtins.function
    get_methods_for_func: builtins.function
    initial_app_loader_dump: typing.Optional[trulens.core.utils.serial.SerialBytes,
      builtins.NoneType]
    instrument: typing.Optional[trulens.core.instruments.Instrument, builtins.NoneType]
    instrumented: builtins.function
    instrumented_methods: typing.Dict[builtins.int, typing.Dict[typing.Callable, trulens.core.utils.serial.Lens]]
    json: builtins.function
    jsonify_extra: builtins.function
    list_runs: builtins.function
    load: builtins.staticmethod
    main_acall: builtins.function
    main_call: builtins.function
    main_input: builtins.function
    main_method_name: typing.Optional[builtins.str, builtins.NoneType]
    main_output: builtins.function
    manage_pending_feedback_results_thread: typing.Optional[trulens.core.utils.threading.Thread,
      builtins.NoneType]
    metadata: typing.Dict
    model_computed_fields: builtins.property
    model_config: builtins.dict
    model_construct: builtins.classmethod
    model_copy: builtins.function
    model_dump: builtins.function
    model_dump_json: builtins.function
    model_extra: builtins.property
    model_fields: builtins.property
    model_fields_set: builtins.property
    model_json_schema: builtins.classmethod
    model_parametrized_name: builtins.classmethod
    model_post_init: builtins.function
    model_rebuild: builtins.classmethod
    model_validate: builtins.classmethod
    model_validate_json: builtins.classmethod
    model_validate_strings: builtins.classmethod
    new_session: builtins.staticmethod
    of_class: builtins.staticmethod
    of_object: builtins.staticmethod
    on_add_record: builtins.function
    on_method_instrumented: builtins.function
    on_new_record: builtins.function
    parse_file: builtins.classmethod
    parse_obj: builtins.classmethod
    parse_raw: builtins.classmethod
    print_instrumented: builtins.function
    print_instrumented_components: builtins.function
    print_instrumented_methods: builtins.function
    record_ingest_mode: trulens.core.schema.app.RecordIngestMode
    recording_contexts: _contextvars.ContextVar[trulens.core.instruments._RecordingContext]
    records_with_pending_feedback_results: trulens.core.utils.containers.BlockingSet[trulens.core.schema.record.Record]
    replace: builtins.function
    root_callable: pydantic.fields.FieldInfo
    root_class: trulens.core.utils.pyschema.Class
    schema: builtins.classmethod
    schema_json: builtins.classmethod
    select_context: builtins.classmethod
    select_inputs: builtins.classmethod
    select_outputs: builtins.classmethod
    selector_check_warning: builtins.bool
    selector_nocheck: builtins.bool
    session: trulens.core.session.TruSession
    snowflake_app_dao: typing.Optional[typing.Any, builtins.NoneType]
    tags: builtins.str
    tru: builtins.property
    tru_class_info: trulens.core.utils.pyschema.Class
    update: builtins.function
    update_forward_refs: builtins.classmethod
    validate: builtins.classmethod
    wait_for_feedback_results: builtins.function
    with_: builtins.function
    with_record: builtins.function
    wrap_lazy_values: builtins.function
trulens_eval.TruLlama:
  __bases__:
  - trulens.core.app.App
  __class__: pydantic._internal._model_construction.ModelMetaclass
  attributes:
    add_run: builtins.function
    app: typing.Union[llama_index.core.base.base_query_engine.BaseQueryEngine, llama_index.core.chat_engine.types.BaseChatEngine]
    app_extra_json: typing.Union[builtins.str, builtins.int, builtins.float, builtins.bytes,
      builtins.NoneType, typing.Sequence[typing.Any], typing.Dict[builtins.str, typing.Any]]
    app_id: builtins.str
    app_name: builtins.str
    app_version: builtins.str
    awith_: builtins.function
    awith_record: builtins.function
    connector: builtins.property
    construct: builtins.classmethod
    continue_session: builtins.staticmethod
    copy: builtins.function
    db: builtins.property
    dict: builtins.function
    dummy_record: builtins.function
    feedback_definitions: typing.Sequence[builtins.str]
    feedback_mode: trulens.core.schema.feedback.FeedbackMode
    feedbacks: typing.List[trulens.core.feedback.feedback.Feedback]
    format_instrumented_methods: builtins.function
    formatted_objects: _contextvars.ContextVar
    from_orm: builtins.classmethod
    get_class: builtins.staticmethod
    get_loadable_apps: builtins.staticmethod
    get_method_path: builtins.function
    get_methods_for_func: builtins.function
    initial_app_loader_dump: typing.Optional[trulens.core.utils.serial.SerialBytes,
      builtins.NoneType]
    instrument: typing.Optional[trulens.core.instruments.Instrument, builtins.NoneType]
    instrumented: builtins.function
    instrumented_methods: typing.Dict[builtins.int, typing.Dict[typing.Callable, trulens.core.utils.serial.Lens]]
    json: builtins.function
    jsonify_extra: builtins.function
    list_runs: builtins.function
    load: builtins.staticmethod
    main_acall: builtins.function
    main_call: builtins.function
    main_input: builtins.function
    main_method_name: typing.Optional[builtins.str, builtins.NoneType]
    main_output: builtins.function
    manage_pending_feedback_results_thread: typing.Optional[trulens.core.utils.threading.Thread,
      builtins.NoneType]
    metadata: typing.Dict
    model_computed_fields: builtins.property
    model_config: builtins.dict
    model_construct: builtins.classmethod
    model_copy: builtins.function
    model_dump: builtins.function
    model_dump_json: builtins.function
    model_extra: builtins.property
    model_fields: builtins.property
    model_fields_set: builtins.property
    model_json_schema: builtins.classmethod
    model_parametrized_name: builtins.classmethod
    model_post_init: builtins.function
    model_rebuild: builtins.classmethod
    model_validate: builtins.classmethod
    model_validate_json: builtins.classmethod
    model_validate_strings: builtins.classmethod
    new_session: builtins.staticmethod
    of_class: builtins.staticmethod
    of_object: builtins.staticmethod
    on_add_record: builtins.function
    on_method_instrumented: builtins.function
    on_new_record: builtins.function
    parse_file: builtins.classmethod
    parse_obj: builtins.classmethod
    parse_raw: builtins.classmethod
    print_instrumented: builtins.function
    print_instrumented_components: builtins.function
    print_instrumented_methods: builtins.function
    record_ingest_mode: trulens.core.schema.app.RecordIngestMode
    recording_contexts: _contextvars.ContextVar[trulens.core.instruments._RecordingContext]
    records_with_pending_feedback_results: trulens.core.utils.containers.BlockingSet[trulens.core.schema.record.Record]
    replace: builtins.function
    root_callable: pydantic.fields.FieldInfo
    root_class: trulens.core.utils.pyschema.Class
    schema: builtins.classmethod
    schema_json: builtins.classmethod
    select_context: builtins.classmethod
    select_inputs: builtins.classmethod
    select_outputs: builtins.classmethod
    select_source_nodes: builtins.classmethod
    selector_check_warning: builtins.bool
    selector_nocheck: builtins.bool
    session: trulens.core.session.TruSession
    snowflake_app_dao: typing.Optional[typing.Any, builtins.NoneType]
    tags: builtins.str
    tru: builtins.property
    tru_class_info: trulens.core.utils.pyschema.Class
    update: builtins.function
    update_forward_refs: builtins.classmethod
    validate: builtins.classmethod
    wait_for_feedback_results: builtins.function
    with_: builtins.function
    with_record: builtins.function
    wrap_lazy_values: builtins.function
trulens_eval.TruRails:
  __bases__:
  - trulens.core.app.App
  __class__: pydantic._internal._model_construction.ModelMetaclass
  attributes:
    add_run: builtins.function
    app: nemoguardrails.rails.llm.llmrails.LLMRails
    app_extra_json: typing.Union[builtins.str, builtins.int, builtins.float, builtins.bytes,
      builtins.NoneType, typing.Sequence[typing.Any], typing.Dict[builtins.str, typing.Any]]
    app_id: builtins.str
    app_name: builtins.str
    app_version: builtins.str
    awith_: builtins.function
    awith_record: builtins.function
    connector: builtins.property
    construct: builtins.classmethod
    continue_session: builtins.staticmethod
    copy: builtins.function
    db: builtins.property
    dict: builtins.function
    dummy_record: builtins.function
    feedback_definitions: typing.Sequence[builtins.str]
    feedback_mode: trulens.core.schema.feedback.FeedbackMode
    feedbacks: typing.List[trulens.core.feedback.feedback.Feedback]
    format_instrumented_methods: builtins.function
    formatted_objects: _contextvars.ContextVar
    from_orm: builtins.classmethod
    get_class: builtins.staticmethod
    get_loadable_apps: builtins.staticmethod
    get_method_path: builtins.function
    get_methods_for_func: builtins.function
    initial_app_loader_dump: typing.Optional[trulens.core.utils.serial.SerialBytes,
      builtins.NoneType]
    instrument: typing.Optional[trulens.core.instruments.Instrument, builtins.NoneType]
    instrumented: builtins.function
    instrumented_methods: typing.Dict[builtins.int, typing.Dict[typing.Callable, trulens.core.utils.serial.Lens]]
    json: builtins.function
    jsonify_extra: builtins.function
    list_runs: builtins.function
    load: builtins.staticmethod
    main_acall: builtins.function
    main_call: builtins.function
    main_input: builtins.function
    main_method_name: typing.Optional[builtins.str, builtins.NoneType]
    main_output: builtins.function
    manage_pending_feedback_results_thread: typing.Optional[trulens.core.utils.threading.Thread,
      builtins.NoneType]
    metadata: typing.Dict
    model_computed_fields: builtins.property
    model_config: builtins.dict
    model_construct: builtins.classmethod
    model_copy: builtins.function
    model_dump: builtins.function
    model_dump_json: builtins.function
    model_extra: builtins.property
    model_fields: builtins.property
    model_fields_set: builtins.property
    model_json_schema: builtins.classmethod
    model_parametrized_name: builtins.classmethod
    model_post_init: builtins.function
    model_rebuild: builtins.classmethod
    model_validate: builtins.classmethod
    model_validate_json: builtins.classmethod
    model_validate_strings: builtins.classmethod
    new_session: builtins.staticmethod
    of_class: builtins.staticmethod
    of_object: builtins.staticmethod
    on_add_record: builtins.function
    on_method_instrumented: builtins.function
    on_new_record: builtins.function
    parse_file: builtins.classmethod
    parse_obj: builtins.classmethod
    parse_raw: builtins.classmethod
    print_instrumented: builtins.function
    print_instrumented_components: builtins.function
    print_instrumented_methods: builtins.function
    record_ingest_mode: trulens.core.schema.app.RecordIngestMode
    recording_contexts: _contextvars.ContextVar[trulens.core.instruments._RecordingContext]
    records_with_pending_feedback_results: trulens.core.utils.containers.BlockingSet[trulens.core.schema.record.Record]
    replace: builtins.function
    root_callable: pydantic.fields.FieldInfo
    root_class: trulens.core.utils.pyschema.Class
    schema: builtins.classmethod
    schema_json: builtins.classmethod
    select_context: builtins.classmethod
    select_inputs: builtins.classmethod
    select_outputs: builtins.classmethod
    selector_check_warning: builtins.bool
    selector_nocheck: builtins.bool
    session: trulens.core.session.TruSession
    snowflake_app_dao: typing.Optional[typing.Any, builtins.NoneType]
    tags: builtins.str
    tru: builtins.property
    tru_class_info: trulens.core.utils.pyschema.Class
    update: builtins.function
    update_forward_refs: builtins.classmethod
    validate: builtins.classmethod
    wait_for_feedback_results: builtins.function
    with_: builtins.function
    with_record: builtins.function
    wrap_lazy_values: builtins.function
trulens_eval.TruVirtual:
  __bases__:
  - trulens.core.app.App
  __class__: pydantic._internal._model_construction.ModelMetaclass
  attributes:
    add_dataframe: builtins.function
    add_record: builtins.function
    add_run: builtins.function
    app: trulens.apps.virtual.VirtualApp
    app_extra_json: typing.Union[builtins.str, builtins.int, builtins.float, builtins.bytes,
      builtins.NoneType, typing.Sequence[typing.Any], typing.Dict[builtins.str, typing.Any]]
    app_id: builtins.str
    app_name: builtins.str
    app_version: builtins.str
    awith_: builtins.function
    awith_record: builtins.function
    connector: builtins.property
    construct: builtins.classmethod
    continue_session: builtins.staticmethod
    copy: builtins.function
    db: builtins.property
    dict: builtins.function
    dummy_record: builtins.function
    feedback_definitions: typing.Sequence[builtins.str]
    feedback_mode: trulens.core.schema.feedback.FeedbackMode
    feedbacks: typing.List[trulens.core.feedback.feedback.Feedback]
    format_instrumented_methods: builtins.function
    formatted_objects: _contextvars.ContextVar
    from_orm: builtins.classmethod
    get_class: builtins.staticmethod
    get_loadable_apps: builtins.staticmethod
    get_method_path: builtins.function
    get_methods_for_func: builtins.function
    initial_app_loader_dump: typing.Optional[trulens.core.utils.serial.SerialBytes,
      builtins.NoneType]
    instrument: typing.Optional[trulens.core.instruments.Instrument, builtins.NoneType]
    instrumented: builtins.function
    instrumented_methods: typing.Dict[builtins.int, typing.Dict[typing.Callable, trulens.core.utils.serial.Lens]]
    json: builtins.function
    jsonify_extra: builtins.function
    list_runs: builtins.function
    load: builtins.staticmethod
    main_acall: builtins.function
    main_call: builtins.function
    main_input: builtins.function
    main_method_name: typing.Optional[builtins.str, builtins.NoneType]
    main_output: builtins.function
    manage_pending_feedback_results_thread: typing.Optional[trulens.core.utils.threading.Thread,
      builtins.NoneType]
    metadata: typing.Dict
    model_computed_fields: builtins.property
    model_config: builtins.dict
    model_construct: builtins.classmethod
    model_copy: builtins.function
    model_dump: builtins.function
    model_dump_json: builtins.function
    model_extra: builtins.property
    model_fields: builtins.property
    model_fields_set: builtins.property
    model_json_schema: builtins.classmethod
    model_parametrized_name: builtins.classmethod
    model_post_init: builtins.function
    model_rebuild: builtins.classmethod
    model_validate: builtins.classmethod
    model_validate_json: builtins.classmethod
    model_validate_strings: builtins.classmethod
    new_session: builtins.staticmethod
    of_class: builtins.staticmethod
    of_object: builtins.staticmethod
    on_add_record: builtins.function
    on_method_instrumented: builtins.function
    on_new_record: builtins.function
    parse_file: builtins.classmethod
    parse_obj: builtins.classmethod
    parse_raw: builtins.classmethod
    print_instrumented: builtins.function
    print_instrumented_components: builtins.function
    print_instrumented_methods: builtins.function
    record_ingest_mode: trulens.core.schema.app.RecordIngestMode
    recording_contexts: _contextvars.ContextVar[trulens.core.instruments._RecordingContext]
    records_with_pending_feedback_results: trulens.core.utils.containers.BlockingSet[trulens.core.schema.record.Record]
    replace: builtins.function
    root_callable: trulens.core.utils.pyschema.Method
    root_class: typing.Any
    schema: builtins.classmethod
    schema_json: builtins.classmethod
    select_context: builtins.classmethod
    select_inputs: builtins.classmethod
    select_outputs: builtins.classmethod
    selector_check_warning: builtins.bool
    selector_nocheck: builtins.bool
    session: trulens.core.session.TruSession
    snowflake_app_dao: typing.Optional[typing.Any, builtins.NoneType]
    tags: builtins.str
    tru: builtins.property
    tru_class_info: trulens.core.utils.pyschema.Class
    update: builtins.function
    update_forward_refs: builtins.classmethod
    validate: builtins.classmethod
    wait_for_feedback_results: builtins.function
    with_: builtins.function
    with_record: builtins.function
    wrap_lazy_values: builtins.function
trulens_eval.app:
  __class__: builtins.module
  highs: {}
  lows:
    ATTRIBUTE_ERROR_MESSAGE: builtins.str
    Agent: trulens.core.app.ComponentViewMeta
    App: pydantic._internal._model_construction.ModelMetaclass
    ComponentView: trulens.core.app.ComponentViewMeta
    CustomComponent: trulens.core.app.ComponentViewMeta
    LLM: trulens.core.app.ComponentViewMeta
    LangChainComponent: trulens.core.app.ComponentViewMeta
    LlamaIndexComponent: trulens.core.app.ComponentViewMeta
    Memory: trulens.core.app.ComponentViewMeta
    Other: trulens.core.app.ComponentViewMeta
    Prompt: trulens.core.app.ComponentViewMeta
    RecordingContext: builtins.type
    Tool: trulens.core.app.ComponentViewMeta
    TrulensComponent: trulens.core.app.ComponentViewMeta
    deprecation_utils: builtins.module
    instrumented_component_views: builtins.function
trulens_eval.app.Agent:
  __bases__:
  - trulens.core.app.ComponentView
  __class__: trulens.core.app.ComponentViewMeta
  attributes:
    agent_name: builtins.property
    class_is: builtins.staticmethod
    innermost_base: builtins.staticmethod
    of_json: builtins.classmethod
    unsorted_parameters: builtins.function
trulens_eval.app.App:
  __bases__:
  - trulens.core.schema.app.AppDefinition
  - trulens.core.instruments.WithInstrumentCallbacks
  - collections.abc.Hashable
  - typing.Generic
  __class__: pydantic._internal._model_construction.ModelMetaclass
  attributes:
    add_run: builtins.function
    app: typing.Any
    app_extra_json: typing.Union[builtins.str, builtins.int, builtins.float, builtins.bytes,
      builtins.NoneType, typing.Sequence[typing.Any], typing.Dict[builtins.str, typing.Any]]
    app_id: builtins.str
    app_name: builtins.str
    app_version: builtins.str
    awith_: builtins.function
    awith_record: builtins.function
    connector: builtins.property
    construct: builtins.classmethod
    continue_session: builtins.staticmethod
    copy: builtins.function
    db: builtins.property
    dict: builtins.function
    dummy_record: builtins.function
    feedback_definitions: typing.Sequence[builtins.str]
    feedback_mode: trulens.core.schema.feedback.FeedbackMode
    feedbacks: typing.List[trulens.core.feedback.feedback.Feedback]
    format_instrumented_methods: builtins.function
    formatted_objects: _contextvars.ContextVar
    from_orm: builtins.classmethod
    get_class: builtins.staticmethod
    get_loadable_apps: builtins.staticmethod
    get_method_path: builtins.function
    get_methods_for_func: builtins.function
    initial_app_loader_dump: typing.Optional[trulens.core.utils.serial.SerialBytes,
      builtins.NoneType]
    instrument: typing.Optional[trulens.core.instruments.Instrument, builtins.NoneType]
    instrumented: builtins.function
    instrumented_methods: typing.Dict[builtins.int, typing.Dict[typing.Callable, trulens.core.utils.serial.Lens]]
    json: builtins.function
    jsonify_extra: builtins.function
    list_runs: builtins.function
    load: builtins.staticmethod
    main_acall: builtins.function
    main_call: builtins.function
    main_input: builtins.function
    main_method_name: typing.Optional[builtins.str, builtins.NoneType]
    main_output: builtins.function
    manage_pending_feedback_results_thread: typing.Optional[trulens.core.utils.threading.Thread,
      builtins.NoneType]
    metadata: typing.Dict
    model_computed_fields: builtins.property
    model_config: builtins.dict
    model_construct: builtins.classmethod
    model_copy: builtins.function
    model_dump: builtins.function
    model_dump_json: builtins.function
    model_extra: builtins.property
    model_fields: builtins.property
    model_fields_set: builtins.property
    model_json_schema: builtins.classmethod
    model_parametrized_name: builtins.classmethod
    model_post_init: builtins.function
    model_rebuild: builtins.classmethod
    model_validate: builtins.classmethod
    model_validate_json: builtins.classmethod
    model_validate_strings: builtins.classmethod
    new_session: builtins.staticmethod
    of_class: builtins.staticmethod
    of_object: builtins.staticmethod
    on_add_record: builtins.function
    on_method_instrumented: builtins.function
    on_new_record: builtins.function
    parse_file: builtins.classmethod
    parse_obj: builtins.classmethod
    parse_raw: builtins.classmethod
    print_instrumented: builtins.function
    print_instrumented_components: builtins.function
    print_instrumented_methods: builtins.function
    record_ingest_mode: trulens.core.schema.app.RecordIngestMode
    recording_contexts: _contextvars.ContextVar[trulens.core.instruments._RecordingContext]
    records_with_pending_feedback_results: trulens.core.utils.containers.BlockingSet[trulens.core.schema.record.Record]
    replace: builtins.function
    root_class: trulens.core.utils.pyschema.Class
    schema: builtins.classmethod
    schema_json: builtins.classmethod
    select_context: builtins.classmethod
    select_inputs: builtins.classmethod
    select_outputs: builtins.classmethod
    selector_check_warning: builtins.bool
    selector_nocheck: builtins.bool
    session: trulens.core.session.TruSession
    snowflake_app_dao: typing.Optional[typing.Any, builtins.NoneType]
    tags: builtins.str
    tru: builtins.property
    tru_class_info: trulens.core.utils.pyschema.Class
    update: builtins.function
    update_forward_refs: builtins.classmethod
    validate: builtins.classmethod
    wait_for_feedback_results: builtins.function
    with_: builtins.function
    with_record: builtins.function
    wrap_lazy_values: builtins.function
trulens_eval.app.ComponentView:
  __bases__:
  - abc.ABC
  __class__: trulens.core.app.ComponentViewMeta
  attributes:
    class_is: builtins.staticmethod
    innermost_base: builtins.staticmethod
    of_json: builtins.classmethod
    unsorted_parameters: builtins.function
trulens_eval.app.CustomComponent:
  __bases__:
  - trulens.core.app.ComponentView
  __class__: trulens.core.app.ComponentViewMeta
  attributes:
    COMPONENT_VIEWS: builtins.list
    Custom: trulens.core.app.ComponentViewMeta
    class_is: builtins.staticmethod
    component_of_json: builtins.staticmethod
    constructor_of_class: builtins.staticmethod
    innermost_base: builtins.staticmethod
    of_json: builtins.classmethod
    unsorted_parameters: builtins.function
trulens_eval.app.LLM:
  __bases__:
  - trulens.core.app.ComponentView
  __class__: trulens.core.app.ComponentViewMeta
  attributes:
    class_is: builtins.staticmethod
    innermost_base: builtins.staticmethod
    model_name: builtins.property
    of_json: builtins.classmethod
    unsorted_parameters: builtins.function
trulens_eval.app.LangChainComponent:
  __bases__:
  - trulens.core.app.ComponentView
  __class__: trulens.core.app.ComponentViewMeta
  attributes:
    class_is: builtins.staticmethod
    innermost_base: builtins.staticmethod
    of_json: builtins.staticmethod
    unsorted_parameters: builtins.function
trulens_eval.app.LlamaIndexComponent:
  __bases__:
  - trulens.core.app.ComponentView
  __class__: trulens.core.app.ComponentViewMeta
  attributes:
    class_is: builtins.staticmethod
    innermost_base: builtins.staticmethod
    of_json: builtins.staticmethod
    unsorted_parameters: builtins.function
trulens_eval.app.Memory:
  __bases__:
  - trulens.core.app.ComponentView
  __class__: trulens.core.app.ComponentViewMeta
  attributes:
    class_is: builtins.staticmethod
    innermost_base: builtins.staticmethod
    of_json: builtins.classmethod
    unsorted_parameters: builtins.function
trulens_eval.app.Other:
  __bases__:
  - trulens.core.app.ComponentView
  __class__: trulens.core.app.ComponentViewMeta
  attributes:
    class_is: builtins.staticmethod
    innermost_base: builtins.staticmethod
    of_json: builtins.classmethod
    unsorted_parameters: builtins.function
trulens_eval.app.Prompt:
  __bases__:
  - trulens.core.app.ComponentView
  __class__: trulens.core.app.ComponentViewMeta
  attributes:
    class_is: builtins.staticmethod
    innermost_base: builtins.staticmethod
    of_json: builtins.classmethod
    template: builtins.property
    unsorted_parameters: builtins.function
trulens_eval.app.RecordingContext:
  __bases__:
  - builtins.object
  __class__: builtins.type
  attributes:
    add_call: builtins.function
    finish_record: builtins.function
    get: builtins.function
trulens_eval.app.Tool:
  __bases__:
  - trulens.core.app.ComponentView
  __class__: trulens.core.app.ComponentViewMeta
  attributes:
    class_is: builtins.staticmethod
    innermost_base: builtins.staticmethod
    of_json: builtins.classmethod
    tool_name: builtins.property
    unsorted_parameters: builtins.function
trulens_eval.app.TrulensComponent:
  __bases__:
  - trulens.core.app.ComponentView
  __class__: trulens.core.app.ComponentViewMeta
  attributes:
    class_is: builtins.staticmethod
    innermost_base: builtins.staticmethod
    of_json: builtins.staticmethod
    unsorted_parameters: builtins.function
trulens_eval.appui:
  __class__: builtins.module
  highs: {}
  lows:
    AppUI: traitlets.traitlets.MetaHasTraits
    RecordWidget: builtins.type
    Selector: traitlets.traitlets.MetaHasTraits
    SelectorValue: traitlets.traitlets.MetaHasTraits
    VALUE_MAX_CHARS: builtins.int
    debug_style: builtins.dict
    deprecation_utils: builtins.module
trulens_eval.appui.AppUI:
  __bases__:
  - traitlets.traitlets.HasTraits
  __class__: traitlets.traitlets.MetaHasTraits
  attributes:
    add_app_selection: builtins.function
    add_record: builtins.function
    add_record_selection: builtins.function
    make_on_delete_app_selector: builtins.function
    make_on_delete_record_selector: builtins.function
    update_app_selections: builtins.function
trulens_eval.appui.RecordWidget:
  __bases__:
  - builtins.object
  __class__: builtins.type
  attributes:
    remove_selector: builtins.function
    set_comp: builtins.function
    set_human: builtins.function
    update_selections: builtins.function
trulens_eval.appui.Selector:
  __bases__:
  - traitlets.traitlets.HasTraits
  __class__: traitlets.traitlets.MetaHasTraits
  attributes:
    jpath: traitlets.traitlets.Any
    select: traitlets.traitlets.Unicode
trulens_eval.appui.SelectorValue:
  __bases__:
  - traitlets.traitlets.HasTraits
  __class__: traitlets.traitlets.MetaHasTraits
  attributes:
    obj: traitlets.traitlets.Any
    selector: traitlets.traitlets.Any
    update: builtins.function
    update_obj: builtins.function
    update_selector: builtins.function
trulens_eval.database:
  __class__: builtins.module
  highs: {}
  lows:
    deprecation_utils: builtins.module
    exceptions: builtins.module
    legacy: builtins.module
    migrations: builtins.module
    orm: builtins.module
    sqlalchemy: builtins.module
    utils: builtins.module
trulens_eval.database.base:
  __class__: builtins.module
  highs: {}
  lows:
    DB: pydantic._internal._model_construction.ModelMetaclass
    DEFAULT_DATABASE_FILE: builtins.str
    DEFAULT_DATABASE_PREFIX: builtins.str
    DEFAULT_DATABASE_REDACT_KEYS: builtins.bool
    MULTI_CALL_NAME_DELIMITER: builtins.str
    deprecation_utils: builtins.module
trulens_eval.database.base.DB:
  __bases__:
  - trulens.core.utils.serial.SerialModel
  - abc.ABC
  - trulens.core.utils.text.WithIdentString
  __class__: pydantic._internal._model_construction.ModelMetaclass
  attributes:
    batch_insert_feedback: builtins.function
    batch_insert_ground_truth: builtins.function
    batch_insert_record: builtins.function
    check_db_revision: builtins.function
    construct: builtins.classmethod
    copy: builtins.function
    delete_app: builtins.function
    dict: builtins.function
    formatted_objects: _contextvars.ContextVar
    from_orm: builtins.classmethod
    get_app: builtins.function
    get_apps: builtins.function
    get_datasets: builtins.function
    get_db_revision: builtins.function
    get_feedback: builtins.function
    get_feedback_count_by_status: builtins.function
    get_feedback_defs: builtins.function
    get_ground_truth: builtins.function
    get_ground_truths_by_dataset: builtins.function
    get_records_and_feedback: builtins.function
    get_virtual_ground_truth: builtins.function
    insert_app: builtins.function
    insert_dataset: builtins.function
    insert_event: builtins.function
    insert_feedback: builtins.function
    insert_feedback_definition: builtins.function
    insert_ground_truth: builtins.function
    insert_record: builtins.function
    json: builtins.function
    migrate_database: builtins.function
    model_computed_fields: builtins.property
    model_config: builtins.dict
    model_construct: builtins.classmethod
    model_copy: builtins.function
    model_dump: builtins.function
    model_dump_json: builtins.function
    model_extra: builtins.property
    model_fields: builtins.property
    model_fields_set: builtins.property
    model_json_schema: builtins.classmethod
    model_parametrized_name: builtins.classmethod
    model_post_init: builtins.function
    model_rebuild: builtins.classmethod
    model_validate: builtins.classmethod
    model_validate_json: builtins.classmethod
    model_validate_strings: builtins.classmethod
    parse_file: builtins.classmethod
    parse_obj: builtins.classmethod
    parse_raw: builtins.classmethod
    redact_keys: builtins.bool
    replace: builtins.function
    reset_database: builtins.function
    schema: builtins.classmethod
    schema_json: builtins.classmethod
    table_prefix: builtins.str
    update: builtins.function
    update_app_metadata: builtins.function
    update_forward_refs: builtins.classmethod
    validate: builtins.classmethod
trulens_eval.database.exceptions:
  __class__: builtins.module
  highs: {}
  lows:
    DatabaseVersionException: builtins.type
    deprecation_utils: builtins.module
trulens_eval.database.exceptions.DatabaseVersionException:
  __bases__:
  - builtins.Exception
  __class__: builtins.type
  attributes:
    Reason: enum.EnumType
    ahead: builtins.classmethod
    behind: builtins.classmethod
    reconfigured: builtins.classmethod
trulens_eval.database.migrations:
  __class__: builtins.module
  highs: {}
  lows:
    DbRevisions: pydantic._internal._model_construction.ModelMetaclass
    alembic_config: builtins.function
    deprecation_utils: builtins.module
    downgrade_db: builtins.function
    get_current_db_revision: builtins.function
    get_revision_history: builtins.function
    upgrade_db: builtins.function
trulens_eval.database.migrations.DbRevisions:
  __bases__:
  - pydantic.main.BaseModel
  __class__: pydantic._internal._model_construction.ModelMetaclass
  attributes:
    ahead: builtins.property
    behind: builtins.property
    current: typing.Optional[builtins.str, builtins.NoneType]
    history: typing.List[builtins.str]
    in_sync: builtins.property
    latest: builtins.property
    load: builtins.classmethod
trulens_eval.database.migrations.data:
  __class__: builtins.module
  highs: {}
  lows:
    data_migrate: builtins.function
    deprecation_utils: builtins.module
    sql_alchemy_migration_versions: builtins.list
    sqlalchemy_upgrade_paths: builtins.dict
trulens_eval.database.orm:
  __class__: builtins.module
  highs: {}
  lows:
    BaseWithTablePrefix: builtins.type
    ORM: abc.ABCMeta
    deprecation_utils: builtins.module
    make_base_for_prefix: functools._lru_cache_wrapper
    make_orm_for_prefix: functools._lru_cache_wrapper
    new_base: functools._lru_cache_wrapper
    new_orm: builtins.function
trulens_eval.database.orm.BaseWithTablePrefix:
  __bases__:
  - builtins.object
  __class__: builtins.type
  attributes: {}
trulens_eval.database.orm.ORM:
  __bases__:
  - abc.ABC
  - typing.Generic
  __class__: abc.ABCMeta
  attributes: {}
trulens_eval.database.sqlalchemy:
  __class__: builtins.module
  highs: {}
  lows:
    AppsExtractor: builtins.type
    SQLAlchemyDB: pydantic._internal._model_construction.ModelMetaclass
    SnowflakeImpl: alembic.ddl.impl.ImplMeta
    deprecation_utils: builtins.module
    flatten: builtins.function
    no_perf: builtins.dict
trulens_eval.database.sqlalchemy.AppsExtractor:
  __bases__:
  - builtins.object
  __class__: builtins.type
  attributes:
    all_cols: builtins.list
    app_cols: builtins.list
    extra_cols: builtins.list
    extract_apps: builtins.function
    extract_records: builtins.function
    get_df_and_cols: builtins.function
    rec_cols: builtins.list
trulens_eval.database.sqlalchemy.SQLAlchemyDB:
  __bases__:
  - trulens.core.database.base.DB
  __class__: pydantic._internal._model_construction.ModelMetaclass
  attributes:
    batch_insert_feedback: builtins.function
    batch_insert_ground_truth: builtins.function
    batch_insert_record: builtins.function
    check_db_revision: builtins.function
    construct: builtins.classmethod
    copy: builtins.function
    delete_app: builtins.function
    dict: builtins.function
    engine: typing.Optional[sqlalchemy.engine.base.Engine, builtins.NoneType]
    engine_params: builtins.dict
    formatted_objects: _contextvars.ContextVar
    from_db_engine: builtins.classmethod
    from_db_url: builtins.classmethod
    from_orm: builtins.classmethod
    from_tru_args: builtins.classmethod
    get_app: builtins.function
    get_apps: builtins.function
    get_datasets: builtins.function
    get_db_revision: builtins.function
    get_feedback: builtins.function
    get_feedback_count_by_status: builtins.function
    get_feedback_defs: builtins.function
    get_ground_truth: builtins.function
    get_ground_truths_by_dataset: builtins.function
    get_records_and_feedback: builtins.function
    get_virtual_ground_truth: builtins.function
    insert_app: builtins.function
    insert_dataset: builtins.function
    insert_event: builtins.function
    insert_feedback: builtins.function
    insert_feedback_definition: builtins.function
    insert_ground_truth: builtins.function
    insert_record: builtins.function
    json: builtins.function
    migrate_database: builtins.function
    model_computed_fields: builtins.property
    model_config: builtins.dict
    model_construct: builtins.classmethod
    model_copy: builtins.function
    model_dump: builtins.function
    model_dump_json: builtins.function
    model_extra: builtins.property
    model_fields: builtins.property
    model_fields_set: builtins.property
    model_json_schema: builtins.classmethod
    model_parametrized_name: builtins.classmethod
    model_post_init: builtins.function
    model_rebuild: builtins.classmethod
    model_validate: builtins.classmethod
    model_validate_json: builtins.classmethod
    model_validate_strings: builtins.classmethod
    orm: typing.Type[trulens.core.database.orm.ORM]
    parse_file: builtins.classmethod
    parse_obj: builtins.classmethod
    parse_raw: builtins.classmethod
    redact_keys: builtins.bool
    replace: builtins.function
    reset_database: builtins.function
    schema: builtins.classmethod
    schema_json: builtins.classmethod
    session: typing.Optional[sqlalchemy.orm.session.sessionmaker, builtins.NoneType]
    session_params: builtins.dict
    table_prefix: builtins.str
    update: builtins.function
    update_app_metadata: builtins.function
    update_forward_refs: builtins.classmethod
    validate: builtins.classmethod
trulens_eval.database.sqlalchemy.SnowflakeImpl:
  __bases__:
  - alembic.ddl.impl.DefaultImpl
  __class__: alembic.ddl.impl.ImplMeta
  attributes: {}
trulens_eval.database.utils:
  __class__: builtins.module
  highs: {}
  lows:
    check_db_revision: builtins.function
    coerce_ts: builtins.function
    copy_database: builtins.function
    deprecation_utils: builtins.module
    is_legacy_sqlite: builtins.function
    is_memory_sqlite: builtins.function
trulens_eval.feedback:
  __class__: builtins.module
  highs:
    AzureOpenAI: pydantic._internal._model_construction.ModelMetaclass
    Bedrock: pydantic._internal._model_construction.ModelMetaclass
    Cortex: pydantic._internal._model_construction.ModelMetaclass
    Embeddings: pydantic._internal._model_construction.ModelMetaclass
    Feedback: pydantic._internal._model_construction.ModelMetaclass
    GroundTruthAgreement: pydantic._internal._model_construction.ModelMetaclass
    Huggingface: pydantic._internal._model_construction.ModelMetaclass
    HuggingfaceLocal: pydantic._internal._model_construction.ModelMetaclass
    Langchain: pydantic._internal._model_construction.ModelMetaclass
    LiteLLM: pydantic._internal._model_construction.ModelMetaclass
    OpenAI: pydantic._internal._model_construction.ModelMetaclass
  lows:
    __all__: builtins.list
    deprecation_utils: builtins.module
    import_utils: builtins.module
    optional_utils: builtins.module
trulens_eval.feedback.AzureOpenAI:
  __bases__:
  - trulens.providers.openai.provider.OpenAI
  __class__: pydantic._internal._model_construction.ModelMetaclass
  attributes:
    DEFAULT_MODEL_ENGINE: builtins.str
    coherence: builtins.function
    coherence_with_cot_reasons: builtins.function
    comprehensiveness_with_cot_reasons: builtins.function
    conciseness: builtins.function
    conciseness_with_cot_reasons: builtins.function
    construct: builtins.classmethod
    context_relevance: builtins.function
    context_relevance_with_cot_reasons: builtins.function
    controversiality: builtins.function
    controversiality_with_cot_reasons: builtins.function
    copy: builtins.function
    correctness: builtins.function
    correctness_with_cot_reasons: builtins.function
    criminality: builtins.function
    criminality_with_cot_reasons: builtins.function
    deployment_name: builtins.str
    dict: builtins.function
    endpoint: trulens.core.feedback.endpoint.Endpoint
    formatted_objects: _contextvars.ContextVar
    from_orm: builtins.classmethod
    generate_score: builtins.function
    generate_score_and_reasons: builtins.function
    get_class: builtins.staticmethod
    groundedness_measure_with_cot_reasons: builtins.function
    groundedness_measure_with_cot_reasons_consider_answerability: builtins.function
    harmfulness: builtins.function
    harmfulness_with_cot_reasons: builtins.function
    helpfulness: builtins.function
    helpfulness_with_cot_reasons: builtins.function
    insensitivity: builtins.function
    insensitivity_with_cot_reasons: builtins.function
    json: builtins.function
    load: builtins.staticmethod
    maliciousness: builtins.function
    maliciousness_with_cot_reasons: builtins.function
    misogyny: builtins.function
    misogyny_with_cot_reasons: builtins.function
    model_agreement: builtins.function
    model_computed_fields: builtins.property
    model_config: builtins.dict
    model_construct: builtins.classmethod
    model_copy: builtins.function
    model_dump: builtins.function
    model_dump_json: builtins.function
    model_engine: builtins.str
    model_extra: builtins.property
    model_fields: builtins.property
    model_fields_set: builtins.property
    model_json_schema: builtins.classmethod
    model_parametrized_name: builtins.classmethod
    model_post_init: builtins.function
    model_rebuild: builtins.classmethod
    model_validate: builtins.classmethod
    model_validate_json: builtins.classmethod
    model_validate_strings: builtins.classmethod
    moderation_harassment: builtins.function
    moderation_harassment_threatening: builtins.function
    moderation_hate: builtins.function
    moderation_hatethreatening: builtins.function
    moderation_selfharm: builtins.function
    moderation_sexual: builtins.function
    moderation_sexualminors: builtins.function
    moderation_violence: builtins.function
    moderation_violencegraphic: builtins.function
    of_class: builtins.staticmethod
    of_object: builtins.staticmethod
    parse_file: builtins.classmethod
    parse_obj: builtins.classmethod
    parse_raw: builtins.classmethod
    qs_relevance: builtins.function
    qs_relevance_with_cot_reasons: builtins.function
    relevance: builtins.function
    relevance_with_cot_reasons: builtins.function
    replace: builtins.function
    schema: builtins.classmethod
    schema_json: builtins.classmethod
    sentiment: builtins.function
    sentiment_with_cot_reasons: builtins.function
    stereotypes: builtins.function
    stereotypes_with_cot_reasons: builtins.function
    summarization_with_cot_reasons: builtins.function
    tru_class_info: trulens.core.utils.pyschema.Class
    update: builtins.function
    update_forward_refs: builtins.classmethod
    validate: builtins.classmethod
trulens_eval.feedback.Bedrock:
  __bases__:
  - trulens.feedback.llm_provider.LLMProvider
  __class__: pydantic._internal._model_construction.ModelMetaclass
  attributes:
    DEFAULT_MODEL_ID: builtins.str
    coherence: builtins.function
    coherence_with_cot_reasons: builtins.function
    comprehensiveness_with_cot_reasons: builtins.function
    conciseness: builtins.function
    conciseness_with_cot_reasons: builtins.function
    construct: builtins.classmethod
    context_relevance: builtins.function
    context_relevance_with_cot_reasons: builtins.function
    controversiality: builtins.function
    controversiality_with_cot_reasons: builtins.function
    copy: builtins.function
    correctness: builtins.function
    correctness_with_cot_reasons: builtins.function
    criminality: builtins.function
    criminality_with_cot_reasons: builtins.function
    dict: builtins.function
    endpoint: trulens.providers.bedrock.endpoint.BedrockEndpoint
    formatted_objects: _contextvars.ContextVar
    from_orm: builtins.classmethod
    generate_score: builtins.function
    generate_score_and_reasons: builtins.function
    get_class: builtins.staticmethod
    groundedness_measure_with_cot_reasons: builtins.function
    groundedness_measure_with_cot_reasons_consider_answerability: builtins.function
    harmfulness: builtins.function
    harmfulness_with_cot_reasons: builtins.function
    helpfulness: builtins.function
    helpfulness_with_cot_reasons: builtins.function
    insensitivity: builtins.function
    insensitivity_with_cot_reasons: builtins.function
    json: builtins.function
    load: builtins.staticmethod
    maliciousness: builtins.function
    maliciousness_with_cot_reasons: builtins.function
    misogyny: builtins.function
    misogyny_with_cot_reasons: builtins.function
    model_agreement: builtins.function
    model_computed_fields: builtins.property
    model_config: builtins.dict
    model_construct: builtins.classmethod
    model_copy: builtins.function
    model_dump: builtins.function
    model_dump_json: builtins.function
    model_engine: builtins.str
    model_extra: builtins.property
    model_fields: builtins.property
    model_fields_set: builtins.property
    model_id: builtins.str
    model_json_schema: builtins.classmethod
    model_parametrized_name: builtins.classmethod
    model_post_init: builtins.function
    model_rebuild: builtins.classmethod
    model_validate: builtins.classmethod
    model_validate_json: builtins.classmethod
    model_validate_strings: builtins.classmethod
    of_class: builtins.staticmethod
    of_object: builtins.staticmethod
    parse_file: builtins.classmethod
    parse_obj: builtins.classmethod
    parse_raw: builtins.classmethod
    qs_relevance: builtins.function
    qs_relevance_with_cot_reasons: builtins.function
    relevance: builtins.function
    relevance_with_cot_reasons: builtins.function
    replace: builtins.function
    schema: builtins.classmethod
    schema_json: builtins.classmethod
    sentiment: builtins.function
    sentiment_with_cot_reasons: builtins.function
    stereotypes: builtins.function
    stereotypes_with_cot_reasons: builtins.function
    summarization_with_cot_reasons: builtins.function
    tru_class_info: trulens.core.utils.pyschema.Class
    update: builtins.function
    update_forward_refs: builtins.classmethod
    validate: builtins.classmethod
trulens_eval.feedback.Cortex:
  __bases__:
  - trulens.feedback.llm_provider.LLMProvider
  __class__: pydantic._internal._model_construction.ModelMetaclass
  attributes:
    DEFAULT_MODEL_ENGINE: builtins.str
    DEFAULT_SNOWPARK_SESSION: typing.Optional[snowflake.snowpark.session.Session,
      builtins.NoneType]
    coherence: builtins.function
    coherence_with_cot_reasons: builtins.function
    comprehensiveness_with_cot_reasons: builtins.function
    conciseness: builtins.function
    conciseness_with_cot_reasons: builtins.function
    construct: builtins.classmethod
    context_relevance: builtins.function
    context_relevance_with_cot_reasons: builtins.function
    controversiality: builtins.function
    controversiality_with_cot_reasons: builtins.function
    copy: builtins.function
    correctness: builtins.function
    correctness_with_cot_reasons: builtins.function
    criminality: builtins.function
    criminality_with_cot_reasons: builtins.function
    dict: builtins.function
    endpoint: trulens.providers.cortex.endpoint.CortexEndpoint
    formatted_objects: _contextvars.ContextVar
    from_orm: builtins.classmethod
    generate_score: builtins.function
    generate_score_and_reasons: builtins.function
    get_class: builtins.staticmethod
    groundedness_measure_with_cot_reasons: builtins.function
    groundedness_measure_with_cot_reasons_consider_answerability: builtins.function
    harmfulness: builtins.function
    harmfulness_with_cot_reasons: builtins.function
    helpfulness: builtins.function
    helpfulness_with_cot_reasons: builtins.function
    insensitivity: builtins.function
    insensitivity_with_cot_reasons: builtins.function
    json: builtins.function
    load: builtins.staticmethod
    maliciousness: builtins.function
    maliciousness_with_cot_reasons: builtins.function
    misogyny: builtins.function
    misogyny_with_cot_reasons: builtins.function
    model_agreement: builtins.function
    model_computed_fields: builtins.property
    model_config: builtins.dict
    model_construct: builtins.classmethod
    model_copy: builtins.function
    model_dump: builtins.function
    model_dump_json: builtins.function
    model_engine: builtins.str
    model_extra: builtins.property
    model_fields: builtins.property
    model_fields_set: builtins.property
    model_json_schema: builtins.classmethod
    model_parametrized_name: builtins.classmethod
    model_post_init: builtins.function
    model_rebuild: builtins.classmethod
    model_validate: builtins.classmethod
    model_validate_json: builtins.classmethod
    model_validate_strings: builtins.classmethod
    of_class: builtins.staticmethod
    of_object: builtins.staticmethod
    parse_file: builtins.classmethod
    parse_obj: builtins.classmethod
    parse_raw: builtins.classmethod
    qs_relevance: builtins.function
    qs_relevance_with_cot_reasons: builtins.function
    relevance: builtins.function
    relevance_with_cot_reasons: builtins.function
    replace: builtins.function
    schema: builtins.classmethod
    schema_json: builtins.classmethod
    sentiment: builtins.function
    sentiment_with_cot_reasons: builtins.function
    snowpark_session: snowflake.snowpark.session.Session
    stereotypes: builtins.function
    stereotypes_with_cot_reasons: builtins.function
    summarization_with_cot_reasons: builtins.function
    tru_class_info: trulens.core.utils.pyschema.Class
    update: builtins.function
    update_forward_refs: builtins.classmethod
    validate: builtins.classmethod
trulens_eval.feedback.Embeddings:
  __bases__:
  - trulens.core.utils.pyschema.WithClassInfo
  - trulens.core.utils.serial.SerialModel
  __class__: pydantic._internal._model_construction.ModelMetaclass
  attributes:
    construct: builtins.classmethod
    copy: builtins.function
    cosine_distance: builtins.function
    dict: builtins.function
    euclidean_distance: builtins.function
    formatted_objects: _contextvars.ContextVar
    from_orm: builtins.classmethod
    get_class: builtins.staticmethod
    json: builtins.function
    load: builtins.staticmethod
    manhattan_distance: builtins.function
    model_computed_fields: builtins.property
    model_config: builtins.dict
    model_construct: builtins.classmethod
    model_copy: builtins.function
    model_dump: builtins.function
    model_dump_json: builtins.function
    model_extra: builtins.property
    model_fields: builtins.property
    model_fields_set: builtins.property
    model_json_schema: builtins.classmethod
    model_parametrized_name: builtins.classmethod
    model_post_init: builtins.function
    model_rebuild: builtins.classmethod
    model_validate: builtins.classmethod
    model_validate_json: builtins.classmethod
    model_validate_strings: builtins.classmethod
    of_class: builtins.staticmethod
    of_object: builtins.staticmethod
    parse_file: builtins.classmethod
    parse_obj: builtins.classmethod
    parse_raw: builtins.classmethod
    replace: builtins.function
    schema: builtins.classmethod
    schema_json: builtins.classmethod
    tru_class_info: trulens.core.utils.pyschema.Class
    update: builtins.function
    update_forward_refs: builtins.classmethod
    validate: builtins.classmethod
trulens_eval.feedback.Feedback:
  __bases__:
  - trulens.core.schema.feedback.FeedbackDefinition
  __class__: pydantic._internal._model_construction.ModelMetaclass
  attributes:
    agg: typing.Optional[typing.Callable[[typing.Union[typing.Iterable[float], typing.Iterable[typing.Tuple[float,
      float]]]], builtins.float], builtins.NoneType]
    aggregate: builtins.function
    aggregator: typing.Union[trulens.core.utils.pyschema.Function, trulens.core.utils.pyschema.Method,
      builtins.NoneType]
    check_selectors: builtins.function
    combinations: typing.Optional[trulens.core.schema.feedback.FeedbackCombinations,
      builtins.NoneType]
    construct: builtins.classmethod
    copy: builtins.function
    criteria: typing.Optional[builtins.str, builtins.NoneType]
    dict: builtins.function
    evaluate_deferred: builtins.staticmethod
    examples: typing.Optional[typing.List[typing.Tuple], builtins.NoneType]
    extract_selection: builtins.function
    feedback_definition_id: builtins.str
    formatted_objects: _contextvars.ContextVar
    from_orm: builtins.classmethod
    get_class: builtins.staticmethod
    groundedness_configs: typing.Optional[trulens.core.feedback.feedback.GroundednessConfigs,
      builtins.NoneType]
    higher_is_better: typing.Optional[builtins.bool, builtins.NoneType]
    if_exists: typing.Optional[trulens.core.utils.serial.Lens, builtins.NoneType]
    if_missing: trulens.core.schema.feedback.FeedbackOnMissingParameters
    imp: typing.Optional[typing.Callable[[~A], typing.Union[builtins.float, typing.Tuple[builtins.float,
      typing.Dict[builtins.str, typing.Any]]]], builtins.NoneType]
    implementation: typing.Union[trulens.core.utils.pyschema.Function, trulens.core.utils.pyschema.Method,
      builtins.NoneType]
    json: builtins.function
    load: builtins.staticmethod
    max_score_val: typing.Optional[builtins.int, builtins.NoneType]
    min_score_val: typing.Optional[builtins.int, builtins.NoneType]
    model_computed_fields: builtins.property
    model_config: builtins.dict
    model_construct: builtins.classmethod
    model_copy: builtins.function
    model_dump: builtins.function
    model_dump_json: builtins.function
    model_extra: builtins.property
    model_fields: builtins.property
    model_fields_set: builtins.property
    model_json_schema: builtins.classmethod
    model_parametrized_name: builtins.classmethod
    model_post_init: builtins.function
    model_rebuild: builtins.classmethod
    model_validate: builtins.classmethod
    model_validate_json: builtins.classmethod
    model_validate_strings: builtins.classmethod
    name: builtins.property
    of_class: builtins.staticmethod
    of_feedback_definition: builtins.staticmethod
    of_object: builtins.staticmethod
    'on': builtins.function
    on_default: builtins.function
    on_input: builtins.function
    on_input_output: builtins.function
    on_output: builtins.function
    on_prompt: builtins.function
    on_response: builtins.function
    parse_file: builtins.classmethod
    parse_obj: builtins.classmethod
    parse_raw: builtins.classmethod
    replace: builtins.function
    run: builtins.function
    run_and_log: builtins.function
    run_location: typing.Optional[trulens.core.schema.feedback.FeedbackRunLocation,
      builtins.NoneType]
    schema: builtins.classmethod
    schema_json: builtins.classmethod
    selectors: typing.Dict[builtins.str, trulens.core.utils.serial.Lens]
    sig: builtins.property
    supplied_name: typing.Optional[builtins.str, builtins.NoneType]
    temperature: typing.Optional[builtins.float, builtins.NoneType]
    tru_class_info: trulens.core.utils.pyschema.Class
    update: builtins.function
    update_forward_refs: builtins.classmethod
    validate: builtins.classmethod
trulens_eval.feedback.GroundTruthAgreement:
  __bases__:
  - trulens.core.utils.pyschema.WithClassInfo
  - trulens.core.utils.serial.SerialModel
  __class__: pydantic._internal._model_construction.ModelMetaclass
  attributes:
    absolute_error: builtins.function
    agreement_measure: builtins.function
    bert_score: builtins.function
    bert_scorer: builtins.object
    bleu: builtins.function
    construct: builtins.classmethod
    copy: builtins.function
    dict: builtins.function
    formatted_objects: _contextvars.ContextVar
    from_orm: builtins.classmethod
    get_class: builtins.staticmethod
    ground_truth: typing.Union[typing.List[typing.Dict], typing.Callable, pandas.core.frame.DataFrame,
      trulens.core.utils.pyschema.FunctionOrMethod]
    ground_truth_imp: typing.Optional[typing.Callable, builtins.NoneType]
    ir_hit_rate: builtins.function
    json: builtins.function
    load: builtins.staticmethod
    mae: builtins.property
    model_computed_fields: builtins.property
    model_config: builtins.dict
    model_construct: builtins.classmethod
    model_copy: builtins.function
    model_dump: builtins.function
    model_dump_json: builtins.function
    model_extra: builtins.property
    model_fields: builtins.property
    model_fields_set: builtins.property
    model_json_schema: builtins.classmethod
    model_parametrized_name: builtins.classmethod
    model_post_init: builtins.function
    model_rebuild: builtins.classmethod
    model_validate: builtins.classmethod
    model_validate_json: builtins.classmethod
    model_validate_strings: builtins.classmethod
    mrr: builtins.function
    ndcg_at_k: builtins.function
    of_class: builtins.staticmethod
    of_object: builtins.staticmethod
    parse_file: builtins.classmethod
    parse_obj: builtins.classmethod
    parse_raw: builtins.classmethod
    precision_at_k: builtins.function
    provider: trulens.feedback.llm_provider.LLMProvider
    recall_at_k: builtins.function
    replace: builtins.function
    rouge: builtins.function
    schema: builtins.classmethod
    schema_json: builtins.classmethod
    tru_class_info: trulens.core.utils.pyschema.Class
    update: builtins.function
    update_forward_refs: builtins.classmethod
    validate: builtins.classmethod
trulens_eval.feedback.Huggingface:
  __bases__:
  - trulens.providers.huggingface.provider.HuggingfaceBase
  __class__: pydantic._internal._model_construction.ModelMetaclass
  attributes:
    construct: builtins.classmethod
    context_relevance: builtins.function
    copy: builtins.function
    dict: builtins.function
    endpoint: trulens.core.feedback.endpoint._WithPost
    formatted_objects: _contextvars.ContextVar
    from_orm: builtins.classmethod
    get_class: builtins.staticmethod
    groundedness_measure_with_nli: builtins.function
    hallucination_evaluator: builtins.function
    json: builtins.function
    language_match: builtins.function
    load: builtins.staticmethod
    model_computed_fields: builtins.property
    model_config: builtins.dict
    model_construct: builtins.classmethod
    model_copy: builtins.function
    model_dump: builtins.function
    model_dump_json: builtins.function
    model_extra: builtins.property
    model_fields: builtins.property
    model_fields_set: builtins.property
    model_json_schema: builtins.classmethod
    model_parametrized_name: builtins.classmethod
    model_post_init: builtins.function
    model_rebuild: builtins.classmethod
    model_validate: builtins.classmethod
    model_validate_json: builtins.classmethod
    model_validate_strings: builtins.classmethod
    of_class: builtins.staticmethod
    of_object: builtins.staticmethod
    parse_file: builtins.classmethod
    parse_obj: builtins.classmethod
    parse_raw: builtins.classmethod
    pii_detection: builtins.function
    pii_detection_with_cot_reasons: builtins.function
    positive_sentiment: builtins.function
    replace: builtins.function
    schema: builtins.classmethod
    schema_json: builtins.classmethod
    toxic: builtins.function
    tru_class_info: trulens.core.utils.pyschema.Class
    update: builtins.function
    update_forward_refs: builtins.classmethod
    validate: builtins.classmethod
trulens_eval.feedback.HuggingfaceLocal:
  __bases__:
  - trulens.providers.huggingface.provider.HuggingfaceBase
  __class__: pydantic._internal._model_construction.ModelMetaclass
  attributes:
    construct: builtins.classmethod
    context_relevance: builtins.function
    copy: builtins.function
    dict: builtins.function
    endpoint: typing.Optional[trulens.core.feedback.endpoint.Endpoint, builtins.NoneType]
    formatted_objects: _contextvars.ContextVar
    from_orm: builtins.classmethod
    get_class: builtins.staticmethod
    groundedness_measure_with_nli: builtins.function
    hallucination_evaluator: builtins.function
    json: builtins.function
    language_match: builtins.function
    load: builtins.staticmethod
    model_computed_fields: builtins.property
    model_config: builtins.dict
    model_construct: builtins.classmethod
    model_copy: builtins.function
    model_dump: builtins.function
    model_dump_json: builtins.function
    model_extra: builtins.property
    model_fields: builtins.property
    model_fields_set: builtins.property
    model_json_schema: builtins.classmethod
    model_parametrized_name: builtins.classmethod
    model_post_init: builtins.function
    model_rebuild: builtins.classmethod
    model_validate: builtins.classmethod
    model_validate_json: builtins.classmethod
    model_validate_strings: builtins.classmethod
    of_class: builtins.staticmethod
    of_object: builtins.staticmethod
    parse_file: builtins.classmethod
    parse_obj: builtins.classmethod
    parse_raw: builtins.classmethod
    pii_detection: builtins.function
    pii_detection_with_cot_reasons: builtins.function
    positive_sentiment: builtins.function
    replace: builtins.function
    schema: builtins.classmethod
    schema_json: builtins.classmethod
    toxic: builtins.function
    tru_class_info: trulens.core.utils.pyschema.Class
    update: builtins.function
    update_forward_refs: builtins.classmethod
    validate: builtins.classmethod
trulens_eval.feedback.Langchain:
  __bases__:
  - trulens.feedback.llm_provider.LLMProvider
  __class__: pydantic._internal._model_construction.ModelMetaclass
  attributes:
    coherence: builtins.function
    coherence_with_cot_reasons: builtins.function
    comprehensiveness_with_cot_reasons: builtins.function
    conciseness: builtins.function
    conciseness_with_cot_reasons: builtins.function
    construct: builtins.classmethod
    context_relevance: builtins.function
    context_relevance_with_cot_reasons: builtins.function
    controversiality: builtins.function
    controversiality_with_cot_reasons: builtins.function
    copy: builtins.function
    correctness: builtins.function
    correctness_with_cot_reasons: builtins.function
    criminality: builtins.function
    criminality_with_cot_reasons: builtins.function
    dict: builtins.function
    endpoint: trulens.providers.langchain.endpoint.LangchainEndpoint
    formatted_objects: _contextvars.ContextVar
    from_orm: builtins.classmethod
    generate_score: builtins.function
    generate_score_and_reasons: builtins.function
    get_class: builtins.staticmethod
    groundedness_measure_with_cot_reasons: builtins.function
    groundedness_measure_with_cot_reasons_consider_answerability: builtins.function
    harmfulness: builtins.function
    harmfulness_with_cot_reasons: builtins.function
    helpfulness: builtins.function
    helpfulness_with_cot_reasons: builtins.function
    insensitivity: builtins.function
    insensitivity_with_cot_reasons: builtins.function
    json: builtins.function
    load: builtins.staticmethod
    maliciousness: builtins.function
    maliciousness_with_cot_reasons: builtins.function
    misogyny: builtins.function
    misogyny_with_cot_reasons: builtins.function
    model_agreement: builtins.function
    model_computed_fields: builtins.property
    model_config: builtins.dict
    model_construct: builtins.classmethod
    model_copy: builtins.function
    model_dump: builtins.function
    model_dump_json: builtins.function
    model_engine: builtins.str
    model_extra: builtins.property
    model_fields: builtins.property
    model_fields_set: builtins.property
    model_json_schema: builtins.classmethod
    model_parametrized_name: builtins.classmethod
    model_post_init: builtins.function
    model_rebuild: builtins.classmethod
    model_validate: builtins.classmethod
    model_validate_json: builtins.classmethod
    model_validate_strings: builtins.classmethod
    of_class: builtins.staticmethod
    of_object: builtins.staticmethod
    parse_file: builtins.classmethod
    parse_obj: builtins.classmethod
    parse_raw: builtins.classmethod
    qs_relevance: builtins.function
    qs_relevance_with_cot_reasons: builtins.function
    relevance: builtins.function
    relevance_with_cot_reasons: builtins.function
    replace: builtins.function
    schema: builtins.classmethod
    schema_json: builtins.classmethod
    sentiment: builtins.function
    sentiment_with_cot_reasons: builtins.function
    stereotypes: builtins.function
    stereotypes_with_cot_reasons: builtins.function
    summarization_with_cot_reasons: builtins.function
    tru_class_info: trulens.core.utils.pyschema.Class
    update: builtins.function
    update_forward_refs: builtins.classmethod
    validate: builtins.classmethod
trulens_eval.feedback.LiteLLM:
  __bases__:
  - trulens.feedback.llm_provider.LLMProvider
  __class__: pydantic._internal._model_construction.ModelMetaclass
  attributes:
    DEFAULT_MODEL_ENGINE: builtins.str
    coherence: builtins.function
    coherence_with_cot_reasons: builtins.function
    completion_args: typing.Dict[builtins.str, builtins.str]
    comprehensiveness_with_cot_reasons: builtins.function
    conciseness: builtins.function
    conciseness_with_cot_reasons: builtins.function
    construct: builtins.classmethod
    context_relevance: builtins.function
    context_relevance_with_cot_reasons: builtins.function
    controversiality: builtins.function
    controversiality_with_cot_reasons: builtins.function
    copy: builtins.function
    correctness: builtins.function
    correctness_with_cot_reasons: builtins.function
    criminality: builtins.function
    criminality_with_cot_reasons: builtins.function
    dict: builtins.function
    endpoint: trulens.core.feedback.endpoint.Endpoint
    formatted_objects: _contextvars.ContextVar
    from_orm: builtins.classmethod
    generate_score: builtins.function
    generate_score_and_reasons: builtins.function
    get_class: builtins.staticmethod
    groundedness_measure_with_cot_reasons: builtins.function
    groundedness_measure_with_cot_reasons_consider_answerability: builtins.function
    harmfulness: builtins.function
    harmfulness_with_cot_reasons: builtins.function
    helpfulness: builtins.function
    helpfulness_with_cot_reasons: builtins.function
    insensitivity: builtins.function
    insensitivity_with_cot_reasons: builtins.function
    json: builtins.function
    load: builtins.staticmethod
    maliciousness: builtins.function
    maliciousness_with_cot_reasons: builtins.function
    misogyny: builtins.function
    misogyny_with_cot_reasons: builtins.function
    model_agreement: builtins.function
    model_computed_fields: builtins.property
    model_config: builtins.dict
    model_construct: builtins.classmethod
    model_copy: builtins.function
    model_dump: builtins.function
    model_dump_json: builtins.function
    model_engine: builtins.str
    model_extra: builtins.property
    model_fields: builtins.property
    model_fields_set: builtins.property
    model_json_schema: builtins.classmethod
    model_parametrized_name: builtins.classmethod
    model_post_init: builtins.function
    model_rebuild: builtins.classmethod
    model_validate: builtins.classmethod
    model_validate_json: builtins.classmethod
    model_validate_strings: builtins.classmethod
    of_class: builtins.staticmethod
    of_object: builtins.staticmethod
    parse_file: builtins.classmethod
    parse_obj: builtins.classmethod
    parse_raw: builtins.classmethod
    qs_relevance: builtins.function
    qs_relevance_with_cot_reasons: builtins.function
    relevance: builtins.function
    relevance_with_cot_reasons: builtins.function
    replace: builtins.function
    schema: builtins.classmethod
    schema_json: builtins.classmethod
    sentiment: builtins.function
    sentiment_with_cot_reasons: builtins.function
    stereotypes: builtins.function
    stereotypes_with_cot_reasons: builtins.function
    summarization_with_cot_reasons: builtins.function
    tru_class_info: trulens.core.utils.pyschema.Class
    update: builtins.function
    update_forward_refs: builtins.classmethod
    validate: builtins.classmethod
trulens_eval.feedback.OpenAI:
  __bases__:
  - trulens.feedback.llm_provider.LLMProvider
  __class__: pydantic._internal._model_construction.ModelMetaclass
  attributes:
    DEFAULT_MODEL_ENGINE: builtins.str
    coherence: builtins.function
    coherence_with_cot_reasons: builtins.function
    comprehensiveness_with_cot_reasons: builtins.function
    conciseness: builtins.function
    conciseness_with_cot_reasons: builtins.function
    construct: builtins.classmethod
    context_relevance: builtins.function
    context_relevance_with_cot_reasons: builtins.function
    controversiality: builtins.function
    controversiality_with_cot_reasons: builtins.function
    copy: builtins.function
    correctness: builtins.function
    correctness_with_cot_reasons: builtins.function
    criminality: builtins.function
    criminality_with_cot_reasons: builtins.function
    dict: builtins.function
    endpoint: trulens.core.feedback.endpoint.Endpoint
    formatted_objects: _contextvars.ContextVar
    from_orm: builtins.classmethod
    generate_score: builtins.function
    generate_score_and_reasons: builtins.function
    get_class: builtins.staticmethod
    groundedness_measure_with_cot_reasons: builtins.function
    groundedness_measure_with_cot_reasons_consider_answerability: builtins.function
    harmfulness: builtins.function
    harmfulness_with_cot_reasons: builtins.function
    helpfulness: builtins.function
    helpfulness_with_cot_reasons: builtins.function
    insensitivity: builtins.function
    insensitivity_with_cot_reasons: builtins.function
    json: builtins.function
    load: builtins.staticmethod
    maliciousness: builtins.function
    maliciousness_with_cot_reasons: builtins.function
    misogyny: builtins.function
    misogyny_with_cot_reasons: builtins.function
    model_agreement: builtins.function
    model_computed_fields: builtins.property
    model_config: builtins.dict
    model_construct: builtins.classmethod
    model_copy: builtins.function
    model_dump: builtins.function
    model_dump_json: builtins.function
    model_engine: builtins.str
    model_extra: builtins.property
    model_fields: builtins.property
    model_fields_set: builtins.property
    model_json_schema: builtins.classmethod
    model_parametrized_name: builtins.classmethod
    model_post_init: builtins.function
    model_rebuild: builtins.classmethod
    model_validate: builtins.classmethod
    model_validate_json: builtins.classmethod
    model_validate_strings: builtins.classmethod
    moderation_harassment: builtins.function
    moderation_harassment_threatening: builtins.function
    moderation_hate: builtins.function
    moderation_hatethreatening: builtins.function
    moderation_selfharm: builtins.function
    moderation_sexual: builtins.function
    moderation_sexualminors: builtins.function
    moderation_violence: builtins.function
    moderation_violencegraphic: builtins.function
    of_class: builtins.staticmethod
    of_object: builtins.staticmethod
    parse_file: builtins.classmethod
    parse_obj: builtins.classmethod
    parse_raw: builtins.classmethod
    qs_relevance: builtins.function
    qs_relevance_with_cot_reasons: builtins.function
    relevance: builtins.function
    relevance_with_cot_reasons: builtins.function
    replace: builtins.function
    schema: builtins.classmethod
    schema_json: builtins.classmethod
    sentiment: builtins.function
    sentiment_with_cot_reasons: builtins.function
    stereotypes: builtins.function
    stereotypes_with_cot_reasons: builtins.function
    summarization_with_cot_reasons: builtins.function
    tru_class_info: trulens.core.utils.pyschema.Class
    update: builtins.function
    update_forward_refs: builtins.classmethod
    validate: builtins.classmethod
trulens_eval.feedback.embeddings:
  __class__: builtins.module
  highs: {}
  lows:
    Embeddings: pydantic._internal._model_construction.ModelMetaclass
    deprecation_utils: builtins.module
trulens_eval.feedback.embeddings.Embeddings:
  __bases__:
  - trulens.core.utils.pyschema.WithClassInfo
  - trulens.core.utils.serial.SerialModel
  __class__: pydantic._internal._model_construction.ModelMetaclass
  attributes:
    construct: builtins.classmethod
    copy: builtins.function
    cosine_distance: builtins.function
    dict: builtins.function
    euclidean_distance: builtins.function
    formatted_objects: _contextvars.ContextVar
    from_orm: builtins.classmethod
    get_class: builtins.staticmethod
    json: builtins.function
    load: builtins.staticmethod
    manhattan_distance: builtins.function
    model_computed_fields: builtins.property
    model_config: builtins.dict
    model_construct: builtins.classmethod
    model_copy: builtins.function
    model_dump: builtins.function
    model_dump_json: builtins.function
    model_extra: builtins.property
    model_fields: builtins.property
    model_fields_set: builtins.property
    model_json_schema: builtins.classmethod
    model_parametrized_name: builtins.classmethod
    model_post_init: builtins.function
    model_rebuild: builtins.classmethod
    model_validate: builtins.classmethod
    model_validate_json: builtins.classmethod
    model_validate_strings: builtins.classmethod
    of_class: builtins.staticmethod
    of_object: builtins.staticmethod
    parse_file: builtins.classmethod
    parse_obj: builtins.classmethod
    parse_raw: builtins.classmethod
    replace: builtins.function
    schema: builtins.classmethod
    schema_json: builtins.classmethod
    tru_class_info: trulens.core.utils.pyschema.Class
    update: builtins.function
    update_forward_refs: builtins.classmethod
    validate: builtins.classmethod
trulens_eval.feedback.feedback:
  __class__: builtins.module
  highs: {}
  lows:
    Feedback: pydantic._internal._model_construction.ModelMetaclass
    InvalidSelector: builtins.type
    SkipEval: builtins.type
    deprecation_utils: builtins.module
    rag_triad: builtins.function
trulens_eval.feedback.feedback.Feedback:
  __bases__:
  - trulens.core.schema.feedback.FeedbackDefinition
  __class__: pydantic._internal._model_construction.ModelMetaclass
  attributes:
    agg: typing.Optional[typing.Callable[[typing.Union[typing.Iterable[float], typing.Iterable[typing.Tuple[float,
      float]]]], builtins.float], builtins.NoneType]
    aggregate: builtins.function
    aggregator: typing.Union[trulens.core.utils.pyschema.Function, trulens.core.utils.pyschema.Method,
      builtins.NoneType]
    check_selectors: builtins.function
    combinations: typing.Optional[trulens.core.schema.feedback.FeedbackCombinations,
      builtins.NoneType]
    construct: builtins.classmethod
    copy: builtins.function
    criteria: typing.Optional[builtins.str, builtins.NoneType]
    dict: builtins.function
    evaluate_deferred: builtins.staticmethod
    examples: typing.Optional[typing.List[typing.Tuple], builtins.NoneType]
    extract_selection: builtins.function
    feedback_definition_id: builtins.str
    formatted_objects: _contextvars.ContextVar
    from_orm: builtins.classmethod
    get_class: builtins.staticmethod
    groundedness_configs: typing.Optional[trulens.core.feedback.feedback.GroundednessConfigs,
      builtins.NoneType]
    higher_is_better: typing.Optional[builtins.bool, builtins.NoneType]
    if_exists: typing.Optional[trulens.core.utils.serial.Lens, builtins.NoneType]
    if_missing: trulens.core.schema.feedback.FeedbackOnMissingParameters
    imp: typing.Optional[typing.Callable[[~A], typing.Union[builtins.float, typing.Tuple[builtins.float,
      typing.Dict[builtins.str, typing.Any]]]], builtins.NoneType]
    implementation: typing.Union[trulens.core.utils.pyschema.Function, trulens.core.utils.pyschema.Method,
      builtins.NoneType]
    json: builtins.function
    load: builtins.staticmethod
    max_score_val: typing.Optional[builtins.int, builtins.NoneType]
    min_score_val: typing.Optional[builtins.int, builtins.NoneType]
    model_computed_fields: builtins.property
    model_config: builtins.dict
    model_construct: builtins.classmethod
    model_copy: builtins.function
    model_dump: builtins.function
    model_dump_json: builtins.function
    model_extra: builtins.property
    model_fields: builtins.property
    model_fields_set: builtins.property
    model_json_schema: builtins.classmethod
    model_parametrized_name: builtins.classmethod
    model_post_init: builtins.function
    model_rebuild: builtins.classmethod
    model_validate: builtins.classmethod
    model_validate_json: builtins.classmethod
    model_validate_strings: builtins.classmethod
    name: builtins.property
    of_class: builtins.staticmethod
    of_feedback_definition: builtins.staticmethod
    of_object: builtins.staticmethod
    'on': builtins.function
    on_default: builtins.function
    on_input: builtins.function
    on_input_output: builtins.function
    on_output: builtins.function
    on_prompt: builtins.function
    on_response: builtins.function
    parse_file: builtins.classmethod
    parse_obj: builtins.classmethod
    parse_raw: builtins.classmethod
    replace: builtins.function
    run: builtins.function
    run_and_log: builtins.function
    run_location: typing.Optional[trulens.core.schema.feedback.FeedbackRunLocation,
      builtins.NoneType]
    schema: builtins.classmethod
    schema_json: builtins.classmethod
    selectors: typing.Dict[builtins.str, trulens.core.utils.serial.Lens]
    sig: builtins.property
    supplied_name: typing.Optional[builtins.str, builtins.NoneType]
    temperature: typing.Optional[builtins.float, builtins.NoneType]
    tru_class_info: trulens.core.utils.pyschema.Class
    update: builtins.function
    update_forward_refs: builtins.classmethod
    validate: builtins.classmethod
trulens_eval.feedback.feedback.InvalidSelector:
  __bases__:
  - builtins.Exception
  __class__: builtins.type
  attributes: {}
trulens_eval.feedback.feedback.SkipEval:
  __bases__:
  - builtins.Exception
  __class__: builtins.type
  attributes: {}
trulens_eval.feedback.groundtruth:
  __class__: builtins.module
  highs: {}
  lows:
    GroundTruthAgreement: pydantic._internal._model_construction.ModelMetaclass
    deprecation_utils: builtins.module
trulens_eval.feedback.groundtruth.GroundTruthAgreement:
  __bases__:
  - trulens.core.utils.pyschema.WithClassInfo
  - trulens.core.utils.serial.SerialModel
  __class__: pydantic._internal._model_construction.ModelMetaclass
  attributes:
    absolute_error: builtins.function
    agreement_measure: builtins.function
    bert_score: builtins.function
    bert_scorer: builtins.object
    bleu: builtins.function
    construct: builtins.classmethod
    copy: builtins.function
    dict: builtins.function
    formatted_objects: _contextvars.ContextVar
    from_orm: builtins.classmethod
    get_class: builtins.staticmethod
    ground_truth: typing.Union[typing.List[typing.Dict], typing.Callable, pandas.core.frame.DataFrame,
      trulens.core.utils.pyschema.FunctionOrMethod]
    ground_truth_imp: typing.Optional[typing.Callable, builtins.NoneType]
    ir_hit_rate: builtins.function
    json: builtins.function
    load: builtins.staticmethod
    mae: builtins.property
    model_computed_fields: builtins.property
    model_config: builtins.dict
    model_construct: builtins.classmethod
    model_copy: builtins.function
    model_dump: builtins.function
    model_dump_json: builtins.function
    model_extra: builtins.property
    model_fields: builtins.property
    model_fields_set: builtins.property
    model_json_schema: builtins.classmethod
    model_parametrized_name: builtins.classmethod
    model_post_init: builtins.function
    model_rebuild: builtins.classmethod
    model_validate: builtins.classmethod
    model_validate_json: builtins.classmethod
    model_validate_strings: builtins.classmethod
    mrr: builtins.function
    ndcg_at_k: builtins.function
    of_class: builtins.staticmethod
    of_object: builtins.staticmethod
    parse_file: builtins.classmethod
    parse_obj: builtins.classmethod
    parse_raw: builtins.classmethod
    precision_at_k: builtins.function
    provider: trulens.feedback.llm_provider.LLMProvider
    recall_at_k: builtins.function
    replace: builtins.function
    rouge: builtins.function
    schema: builtins.classmethod
    schema_json: builtins.classmethod
    tru_class_info: trulens.core.utils.pyschema.Class
    update: builtins.function
    update_forward_refs: builtins.classmethod
    validate: builtins.classmethod
trulens_eval.feedback.prompts:
  __class__: builtins.module
  highs: {}
  lows:
    AGREEMENT_SYSTEM: builtins.str
    ANSWER_RELEVANCE_SYSTEM: builtins.str
    ANSWER_RELEVANCE_USER: builtins.str
    COMPREHENSIVENESS_SYSTEM_PROMPT: builtins.str
    COMPREHENSIVENESS_USER_PROMPT: builtins.str
    CONTEXT_RELEVANCE_SYSTEM: builtins.str
    CONTEXT_RELEVANCE_USER: builtins.str
    CORRECT_SYSTEM: builtins.str
    COT_REASONS_TEMPLATE: builtins.str
    GENERATE_KEY_POINTS_SYSTEM_PROMPT: builtins.str
    GENERATE_KEY_POINTS_USER_PROMPT: builtins.str
    GROUNDEDNESS_REASON_TEMPLATE: builtins.str
    LANGCHAIN_COHERENCE_SYSTEM_PROMPT: builtins.str
    LANGCHAIN_CONCISENESS_SYSTEM_PROMPT: builtins.str
    LANGCHAIN_CONTROVERSIALITY_SYSTEM_PROMPT: builtins.str
    LANGCHAIN_CORRECTNESS_SYSTEM_PROMPT: builtins.str
    LANGCHAIN_CRIMINALITY_SYSTEM_PROMPT: builtins.str
    LANGCHAIN_HARMFULNESS_SYSTEM_PROMPT: builtins.str
    LANGCHAIN_HELPFULNESS_SYSTEM_PROMPT: builtins.str
    LANGCHAIN_INSENSITIVITY_SYSTEM_PROMPT: builtins.str
    LANGCHAIN_MALICIOUSNESS_SYSTEM_PROMPT: builtins.str
    LANGCHAIN_MISOGYNY_SYSTEM_PROMPT: builtins.str
    LANGCHAIN_PROMPT_TEMPLATE_SYSTEM: builtins.str
    LANGCHAIN_PROMPT_TEMPLATE_USER: builtins.str
    LANGCHAIN_PROMPT_TEMPLATE_WITH_COT_REASONS_SYSTEM: builtins.str
    LLM_GROUNDEDNESS_FULL_PROMPT: builtins.str
    LLM_GROUNDEDNESS_SYSTEM: builtins.str
    LLM_GROUNDEDNESS_USER: builtins.str
    QS_RELEVANCE_VERB_2S_TOP1: trulens.core.utils.imports.Dummy
    REMOVE_Y_N: builtins.str
    SENTIMENT_SYSTEM: builtins.str
    SENTIMENT_USER: builtins.str
    STEREOTYPES_SYSTEM_PROMPT: builtins.str
    STEREOTYPES_USER_PROMPT: builtins.str
    SYSTEM_FIND_SUPPORTING: builtins.str
    USER_FIND_SUPPORTING: builtins.str
    deprecation_utils: builtins.module
trulens_eval.feedback.provider:
  __class__: builtins.module
  highs:
    AzureOpenAI: pydantic._internal._model_construction.ModelMetaclass
    Bedrock: pydantic._internal._model_construction.ModelMetaclass
    Cortex: pydantic._internal._model_construction.ModelMetaclass
    Huggingface: pydantic._internal._model_construction.ModelMetaclass
    HuggingfaceLocal: pydantic._internal._model_construction.ModelMetaclass
    Langchain: pydantic._internal._model_construction.ModelMetaclass
    LiteLLM: pydantic._internal._model_construction.ModelMetaclass
    OpenAI: pydantic._internal._model_construction.ModelMetaclass
    Provider: pydantic._internal._model_construction.ModelMetaclass
  lows:
    __all__: builtins.list
    deprecation_utils: builtins.module
    import_utils: builtins.module
    optional_utils: builtins.module
trulens_eval.feedback.provider.AzureOpenAI:
  __bases__:
  - trulens.providers.openai.provider.OpenAI
  __class__: pydantic._internal._model_construction.ModelMetaclass
  attributes:
    DEFAULT_MODEL_ENGINE: builtins.str
    coherence: builtins.function
    coherence_with_cot_reasons: builtins.function
    comprehensiveness_with_cot_reasons: builtins.function
    conciseness: builtins.function
    conciseness_with_cot_reasons: builtins.function
    construct: builtins.classmethod
    context_relevance: builtins.function
    context_relevance_with_cot_reasons: builtins.function
    controversiality: builtins.function
    controversiality_with_cot_reasons: builtins.function
    copy: builtins.function
    correctness: builtins.function
    correctness_with_cot_reasons: builtins.function
    criminality: builtins.function
    criminality_with_cot_reasons: builtins.function
    deployment_name: builtins.str
    dict: builtins.function
    endpoint: trulens.core.feedback.endpoint.Endpoint
    formatted_objects: _contextvars.ContextVar
    from_orm: builtins.classmethod
    generate_score: builtins.function
    generate_score_and_reasons: builtins.function
    get_class: builtins.staticmethod
    groundedness_measure_with_cot_reasons: builtins.function
    groundedness_measure_with_cot_reasons_consider_answerability: builtins.function
    harmfulness: builtins.function
    harmfulness_with_cot_reasons: builtins.function
    helpfulness: builtins.function
    helpfulness_with_cot_reasons: builtins.function
    insensitivity: builtins.function
    insensitivity_with_cot_reasons: builtins.function
    json: builtins.function
    load: builtins.staticmethod
    maliciousness: builtins.function
    maliciousness_with_cot_reasons: builtins.function
    misogyny: builtins.function
    misogyny_with_cot_reasons: builtins.function
    model_agreement: builtins.function
    model_computed_fields: builtins.property
    model_config: builtins.dict
    model_construct: builtins.classmethod
    model_copy: builtins.function
    model_dump: builtins.function
    model_dump_json: builtins.function
    model_engine: builtins.str
    model_extra: builtins.property
    model_fields: builtins.property
    model_fields_set: builtins.property
    model_json_schema: builtins.classmethod
    model_parametrized_name: builtins.classmethod
    model_post_init: builtins.function
    model_rebuild: builtins.classmethod
    model_validate: builtins.classmethod
    model_validate_json: builtins.classmethod
    model_validate_strings: builtins.classmethod
    moderation_harassment: builtins.function
    moderation_harassment_threatening: builtins.function
    moderation_hate: builtins.function
    moderation_hatethreatening: builtins.function
    moderation_selfharm: builtins.function
    moderation_sexual: builtins.function
    moderation_sexualminors: builtins.function
    moderation_violence: builtins.function
    moderation_violencegraphic: builtins.function
    of_class: builtins.staticmethod
    of_object: builtins.staticmethod
    parse_file: builtins.classmethod
    parse_obj: builtins.classmethod
    parse_raw: builtins.classmethod
    qs_relevance: builtins.function
    qs_relevance_with_cot_reasons: builtins.function
    relevance: builtins.function
    relevance_with_cot_reasons: builtins.function
    replace: builtins.function
    schema: builtins.classmethod
    schema_json: builtins.classmethod
    sentiment: builtins.function
    sentiment_with_cot_reasons: builtins.function
    stereotypes: builtins.function
    stereotypes_with_cot_reasons: builtins.function
    summarization_with_cot_reasons: builtins.function
    tru_class_info: trulens.core.utils.pyschema.Class
    update: builtins.function
    update_forward_refs: builtins.classmethod
    validate: builtins.classmethod
trulens_eval.feedback.provider.Bedrock:
  __bases__:
  - trulens.feedback.llm_provider.LLMProvider
  __class__: pydantic._internal._model_construction.ModelMetaclass
  attributes:
    DEFAULT_MODEL_ID: builtins.str
    coherence: builtins.function
    coherence_with_cot_reasons: builtins.function
    comprehensiveness_with_cot_reasons: builtins.function
    conciseness: builtins.function
    conciseness_with_cot_reasons: builtins.function
    construct: builtins.classmethod
    context_relevance: builtins.function
    context_relevance_with_cot_reasons: builtins.function
    controversiality: builtins.function
    controversiality_with_cot_reasons: builtins.function
    copy: builtins.function
    correctness: builtins.function
    correctness_with_cot_reasons: builtins.function
    criminality: builtins.function
    criminality_with_cot_reasons: builtins.function
    dict: builtins.function
    endpoint: trulens.providers.bedrock.endpoint.BedrockEndpoint
    formatted_objects: _contextvars.ContextVar
    from_orm: builtins.classmethod
    generate_score: builtins.function
    generate_score_and_reasons: builtins.function
    get_class: builtins.staticmethod
    groundedness_measure_with_cot_reasons: builtins.function
    groundedness_measure_with_cot_reasons_consider_answerability: builtins.function
    harmfulness: builtins.function
    harmfulness_with_cot_reasons: builtins.function
    helpfulness: builtins.function
    helpfulness_with_cot_reasons: builtins.function
    insensitivity: builtins.function
    insensitivity_with_cot_reasons: builtins.function
    json: builtins.function
    load: builtins.staticmethod
    maliciousness: builtins.function
    maliciousness_with_cot_reasons: builtins.function
    misogyny: builtins.function
    misogyny_with_cot_reasons: builtins.function
    model_agreement: builtins.function
    model_computed_fields: builtins.property
    model_config: builtins.dict
    model_construct: builtins.classmethod
    model_copy: builtins.function
    model_dump: builtins.function
    model_dump_json: builtins.function
    model_engine: builtins.str
    model_extra: builtins.property
    model_fields: builtins.property
    model_fields_set: builtins.property
    model_id: builtins.str
    model_json_schema: builtins.classmethod
    model_parametrized_name: builtins.classmethod
    model_post_init: builtins.function
    model_rebuild: builtins.classmethod
    model_validate: builtins.classmethod
    model_validate_json: builtins.classmethod
    model_validate_strings: builtins.classmethod
    of_class: builtins.staticmethod
    of_object: builtins.staticmethod
    parse_file: builtins.classmethod
    parse_obj: builtins.classmethod
    parse_raw: builtins.classmethod
    qs_relevance: builtins.function
    qs_relevance_with_cot_reasons: builtins.function
    relevance: builtins.function
    relevance_with_cot_reasons: builtins.function
    replace: builtins.function
    schema: builtins.classmethod
    schema_json: builtins.classmethod
    sentiment: builtins.function
    sentiment_with_cot_reasons: builtins.function
    stereotypes: builtins.function
    stereotypes_with_cot_reasons: builtins.function
    summarization_with_cot_reasons: builtins.function
    tru_class_info: trulens.core.utils.pyschema.Class
    update: builtins.function
    update_forward_refs: builtins.classmethod
    validate: builtins.classmethod
trulens_eval.feedback.provider.Cortex:
  __bases__:
  - trulens.feedback.llm_provider.LLMProvider
  __class__: pydantic._internal._model_construction.ModelMetaclass
  attributes:
    DEFAULT_MODEL_ENGINE: builtins.str
    DEFAULT_SNOWPARK_SESSION: typing.Optional[snowflake.snowpark.session.Session,
      builtins.NoneType]
    coherence: builtins.function
    coherence_with_cot_reasons: builtins.function
    comprehensiveness_with_cot_reasons: builtins.function
    conciseness: builtins.function
    conciseness_with_cot_reasons: builtins.function
    construct: builtins.classmethod
    context_relevance: builtins.function
    context_relevance_with_cot_reasons: builtins.function
    controversiality: builtins.function
    controversiality_with_cot_reasons: builtins.function
    copy: builtins.function
    correctness: builtins.function
    correctness_with_cot_reasons: builtins.function
    criminality: builtins.function
    criminality_with_cot_reasons: builtins.function
    dict: builtins.function
    endpoint: trulens.providers.cortex.endpoint.CortexEndpoint
    formatted_objects: _contextvars.ContextVar
    from_orm: builtins.classmethod
    generate_score: builtins.function
    generate_score_and_reasons: builtins.function
    get_class: builtins.staticmethod
    groundedness_measure_with_cot_reasons: builtins.function
    groundedness_measure_with_cot_reasons_consider_answerability: builtins.function
    harmfulness: builtins.function
    harmfulness_with_cot_reasons: builtins.function
    helpfulness: builtins.function
    helpfulness_with_cot_reasons: builtins.function
    insensitivity: builtins.function
    insensitivity_with_cot_reasons: builtins.function
    json: builtins.function
    load: builtins.staticmethod
    maliciousness: builtins.function
    maliciousness_with_cot_reasons: builtins.function
    misogyny: builtins.function
    misogyny_with_cot_reasons: builtins.function
    model_agreement: builtins.function
    model_computed_fields: builtins.property
    model_config: builtins.dict
    model_construct: builtins.classmethod
    model_copy: builtins.function
    model_dump: builtins.function
    model_dump_json: builtins.function
    model_engine: builtins.str
    model_extra: builtins.property
    model_fields: builtins.property
    model_fields_set: builtins.property
    model_json_schema: builtins.classmethod
    model_parametrized_name: builtins.classmethod
    model_post_init: builtins.function
    model_rebuild: builtins.classmethod
    model_validate: builtins.classmethod
    model_validate_json: builtins.classmethod
    model_validate_strings: builtins.classmethod
    of_class: builtins.staticmethod
    of_object: builtins.staticmethod
    parse_file: builtins.classmethod
    parse_obj: builtins.classmethod
    parse_raw: builtins.classmethod
    qs_relevance: builtins.function
    qs_relevance_with_cot_reasons: builtins.function
    relevance: builtins.function
    relevance_with_cot_reasons: builtins.function
    replace: builtins.function
    schema: builtins.classmethod
    schema_json: builtins.classmethod
    sentiment: builtins.function
    sentiment_with_cot_reasons: builtins.function
    snowpark_session: snowflake.snowpark.session.Session
    stereotypes: builtins.function
    stereotypes_with_cot_reasons: builtins.function
    summarization_with_cot_reasons: builtins.function
    tru_class_info: trulens.core.utils.pyschema.Class
    update: builtins.function
    update_forward_refs: builtins.classmethod
    validate: builtins.classmethod
trulens_eval.feedback.provider.Huggingface:
  __bases__:
  - trulens.providers.huggingface.provider.HuggingfaceBase
  __class__: pydantic._internal._model_construction.ModelMetaclass
  attributes:
    construct: builtins.classmethod
    context_relevance: builtins.function
    copy: builtins.function
    dict: builtins.function
    endpoint: trulens.core.feedback.endpoint._WithPost
    formatted_objects: _contextvars.ContextVar
    from_orm: builtins.classmethod
    get_class: builtins.staticmethod
    groundedness_measure_with_nli: builtins.function
    hallucination_evaluator: builtins.function
    json: builtins.function
    language_match: builtins.function
    load: builtins.staticmethod
    model_computed_fields: builtins.property
    model_config: builtins.dict
    model_construct: builtins.classmethod
    model_copy: builtins.function
    model_dump: builtins.function
    model_dump_json: builtins.function
    model_extra: builtins.property
    model_fields: builtins.property
    model_fields_set: builtins.property
    model_json_schema: builtins.classmethod
    model_parametrized_name: builtins.classmethod
    model_post_init: builtins.function
    model_rebuild: builtins.classmethod
    model_validate: builtins.classmethod
    model_validate_json: builtins.classmethod
    model_validate_strings: builtins.classmethod
    of_class: builtins.staticmethod
    of_object: builtins.staticmethod
    parse_file: builtins.classmethod
    parse_obj: builtins.classmethod
    parse_raw: builtins.classmethod
    pii_detection: builtins.function
    pii_detection_with_cot_reasons: builtins.function
    positive_sentiment: builtins.function
    replace: builtins.function
    schema: builtins.classmethod
    schema_json: builtins.classmethod
    toxic: builtins.function
    tru_class_info: trulens.core.utils.pyschema.Class
    update: builtins.function
    update_forward_refs: builtins.classmethod
    validate: builtins.classmethod
trulens_eval.feedback.provider.HuggingfaceLocal:
  __bases__:
  - trulens.providers.huggingface.provider.HuggingfaceBase
  __class__: pydantic._internal._model_construction.ModelMetaclass
  attributes:
    construct: builtins.classmethod
    context_relevance: builtins.function
    copy: builtins.function
    dict: builtins.function
    endpoint: typing.Optional[trulens.core.feedback.endpoint.Endpoint, builtins.NoneType]
    formatted_objects: _contextvars.ContextVar
    from_orm: builtins.classmethod
    get_class: builtins.staticmethod
    groundedness_measure_with_nli: builtins.function
    hallucination_evaluator: builtins.function
    json: builtins.function
    language_match: builtins.function
    load: builtins.staticmethod
    model_computed_fields: builtins.property
    model_config: builtins.dict
    model_construct: builtins.classmethod
    model_copy: builtins.function
    model_dump: builtins.function
    model_dump_json: builtins.function
    model_extra: builtins.property
    model_fields: builtins.property
    model_fields_set: builtins.property
    model_json_schema: builtins.classmethod
    model_parametrized_name: builtins.classmethod
    model_post_init: builtins.function
    model_rebuild: builtins.classmethod
    model_validate: builtins.classmethod
    model_validate_json: builtins.classmethod
    model_validate_strings: builtins.classmethod
    of_class: builtins.staticmethod
    of_object: builtins.staticmethod
    parse_file: builtins.classmethod
    parse_obj: builtins.classmethod
    parse_raw: builtins.classmethod
    pii_detection: builtins.function
    pii_detection_with_cot_reasons: builtins.function
    positive_sentiment: builtins.function
    replace: builtins.function
    schema: builtins.classmethod
    schema_json: builtins.classmethod
    toxic: builtins.function
    tru_class_info: trulens.core.utils.pyschema.Class
    update: builtins.function
    update_forward_refs: builtins.classmethod
    validate: builtins.classmethod
trulens_eval.feedback.provider.Langchain:
  __bases__:
  - trulens.feedback.llm_provider.LLMProvider
  __class__: pydantic._internal._model_construction.ModelMetaclass
  attributes:
    coherence: builtins.function
    coherence_with_cot_reasons: builtins.function
    comprehensiveness_with_cot_reasons: builtins.function
    conciseness: builtins.function
    conciseness_with_cot_reasons: builtins.function
    construct: builtins.classmethod
    context_relevance: builtins.function
    context_relevance_with_cot_reasons: builtins.function
    controversiality: builtins.function
    controversiality_with_cot_reasons: builtins.function
    copy: builtins.function
    correctness: builtins.function
    correctness_with_cot_reasons: builtins.function
    criminality: builtins.function
    criminality_with_cot_reasons: builtins.function
    dict: builtins.function
    endpoint: trulens.providers.langchain.endpoint.LangchainEndpoint
    formatted_objects: _contextvars.ContextVar
    from_orm: builtins.classmethod
    generate_score: builtins.function
    generate_score_and_reasons: builtins.function
    get_class: builtins.staticmethod
    groundedness_measure_with_cot_reasons: builtins.function
    groundedness_measure_with_cot_reasons_consider_answerability: builtins.function
    harmfulness: builtins.function
    harmfulness_with_cot_reasons: builtins.function
    helpfulness: builtins.function
    helpfulness_with_cot_reasons: builtins.function
    insensitivity: builtins.function
    insensitivity_with_cot_reasons: builtins.function
    json: builtins.function
    load: builtins.staticmethod
    maliciousness: builtins.function
    maliciousness_with_cot_reasons: builtins.function
    misogyny: builtins.function
    misogyny_with_cot_reasons: builtins.function
    model_agreement: builtins.function
    model_computed_fields: builtins.property
    model_config: builtins.dict
    model_construct: builtins.classmethod
    model_copy: builtins.function
    model_dump: builtins.function
    model_dump_json: builtins.function
    model_engine: builtins.str
    model_extra: builtins.property
    model_fields: builtins.property
    model_fields_set: builtins.property
    model_json_schema: builtins.classmethod
    model_parametrized_name: builtins.classmethod
    model_post_init: builtins.function
    model_rebuild: builtins.classmethod
    model_validate: builtins.classmethod
    model_validate_json: builtins.classmethod
    model_validate_strings: builtins.classmethod
    of_class: builtins.staticmethod
    of_object: builtins.staticmethod
    parse_file: builtins.classmethod
    parse_obj: builtins.classmethod
    parse_raw: builtins.classmethod
    qs_relevance: builtins.function
    qs_relevance_with_cot_reasons: builtins.function
    relevance: builtins.function
    relevance_with_cot_reasons: builtins.function
    replace: builtins.function
    schema: builtins.classmethod
    schema_json: builtins.classmethod
    sentiment: builtins.function
    sentiment_with_cot_reasons: builtins.function
    stereotypes: builtins.function
    stereotypes_with_cot_reasons: builtins.function
    summarization_with_cot_reasons: builtins.function
    tru_class_info: trulens.core.utils.pyschema.Class
    update: builtins.function
    update_forward_refs: builtins.classmethod
    validate: builtins.classmethod
trulens_eval.feedback.provider.LiteLLM:
  __bases__:
  - trulens.feedback.llm_provider.LLMProvider
  __class__: pydantic._internal._model_construction.ModelMetaclass
  attributes:
    DEFAULT_MODEL_ENGINE: builtins.str
    coherence: builtins.function
    coherence_with_cot_reasons: builtins.function
    completion_args: typing.Dict[builtins.str, builtins.str]
    comprehensiveness_with_cot_reasons: builtins.function
    conciseness: builtins.function
    conciseness_with_cot_reasons: builtins.function
    construct: builtins.classmethod
    context_relevance: builtins.function
    context_relevance_with_cot_reasons: builtins.function
    controversiality: builtins.function
    controversiality_with_cot_reasons: builtins.function
    copy: builtins.function
    correctness: builtins.function
    correctness_with_cot_reasons: builtins.function
    criminality: builtins.function
    criminality_with_cot_reasons: builtins.function
    dict: builtins.function
    endpoint: trulens.core.feedback.endpoint.Endpoint
    formatted_objects: _contextvars.ContextVar
    from_orm: builtins.classmethod
    generate_score: builtins.function
    generate_score_and_reasons: builtins.function
    get_class: builtins.staticmethod
    groundedness_measure_with_cot_reasons: builtins.function
    groundedness_measure_with_cot_reasons_consider_answerability: builtins.function
    harmfulness: builtins.function
    harmfulness_with_cot_reasons: builtins.function
    helpfulness: builtins.function
    helpfulness_with_cot_reasons: builtins.function
    insensitivity: builtins.function
    insensitivity_with_cot_reasons: builtins.function
    json: builtins.function
    load: builtins.staticmethod
    maliciousness: builtins.function
    maliciousness_with_cot_reasons: builtins.function
    misogyny: builtins.function
    misogyny_with_cot_reasons: builtins.function
    model_agreement: builtins.function
    model_computed_fields: builtins.property
    model_config: builtins.dict
    model_construct: builtins.classmethod
    model_copy: builtins.function
    model_dump: builtins.function
    model_dump_json: builtins.function
    model_engine: builtins.str
    model_extra: builtins.property
    model_fields: builtins.property
    model_fields_set: builtins.property
    model_json_schema: builtins.classmethod
    model_parametrized_name: builtins.classmethod
    model_post_init: builtins.function
    model_rebuild: builtins.classmethod
    model_validate: builtins.classmethod
    model_validate_json: builtins.classmethod
    model_validate_strings: builtins.classmethod
    of_class: builtins.staticmethod
    of_object: builtins.staticmethod
    parse_file: builtins.classmethod
    parse_obj: builtins.classmethod
    parse_raw: builtins.classmethod
    qs_relevance: builtins.function
    qs_relevance_with_cot_reasons: builtins.function
    relevance: builtins.function
    relevance_with_cot_reasons: builtins.function
    replace: builtins.function
    schema: builtins.classmethod
    schema_json: builtins.classmethod
    sentiment: builtins.function
    sentiment_with_cot_reasons: builtins.function
    stereotypes: builtins.function
    stereotypes_with_cot_reasons: builtins.function
    summarization_with_cot_reasons: builtins.function
    tru_class_info: trulens.core.utils.pyschema.Class
    update: builtins.function
    update_forward_refs: builtins.classmethod
    validate: builtins.classmethod
trulens_eval.feedback.provider.OpenAI:
  __bases__:
  - trulens.feedback.llm_provider.LLMProvider
  __class__: pydantic._internal._model_construction.ModelMetaclass
  attributes:
    DEFAULT_MODEL_ENGINE: builtins.str
    coherence: builtins.function
    coherence_with_cot_reasons: builtins.function
    comprehensiveness_with_cot_reasons: builtins.function
    conciseness: builtins.function
    conciseness_with_cot_reasons: builtins.function
    construct: builtins.classmethod
    context_relevance: builtins.function
    context_relevance_with_cot_reasons: builtins.function
    controversiality: builtins.function
    controversiality_with_cot_reasons: builtins.function
    copy: builtins.function
    correctness: builtins.function
    correctness_with_cot_reasons: builtins.function
    criminality: builtins.function
    criminality_with_cot_reasons: builtins.function
    dict: builtins.function
    endpoint: trulens.core.feedback.endpoint.Endpoint
    formatted_objects: _contextvars.ContextVar
    from_orm: builtins.classmethod
    generate_score: builtins.function
    generate_score_and_reasons: builtins.function
    get_class: builtins.staticmethod
    groundedness_measure_with_cot_reasons: builtins.function
    groundedness_measure_with_cot_reasons_consider_answerability: builtins.function
    harmfulness: builtins.function
    harmfulness_with_cot_reasons: builtins.function
    helpfulness: builtins.function
    helpfulness_with_cot_reasons: builtins.function
    insensitivity: builtins.function
    insensitivity_with_cot_reasons: builtins.function
    json: builtins.function
    load: builtins.staticmethod
    maliciousness: builtins.function
    maliciousness_with_cot_reasons: builtins.function
    misogyny: builtins.function
    misogyny_with_cot_reasons: builtins.function
    model_agreement: builtins.function
    model_computed_fields: builtins.property
    model_config: builtins.dict
    model_construct: builtins.classmethod
    model_copy: builtins.function
    model_dump: builtins.function
    model_dump_json: builtins.function
    model_engine: builtins.str
    model_extra: builtins.property
    model_fields: builtins.property
    model_fields_set: builtins.property
    model_json_schema: builtins.classmethod
    model_parametrized_name: builtins.classmethod
    model_post_init: builtins.function
    model_rebuild: builtins.classmethod
    model_validate: builtins.classmethod
    model_validate_json: builtins.classmethod
    model_validate_strings: builtins.classmethod
    moderation_harassment: builtins.function
    moderation_harassment_threatening: builtins.function
    moderation_hate: builtins.function
    moderation_hatethreatening: builtins.function
    moderation_selfharm: builtins.function
    moderation_sexual: builtins.function
    moderation_sexualminors: builtins.function
    moderation_violence: builtins.function
    moderation_violencegraphic: builtins.function
    of_class: builtins.staticmethod
    of_object: builtins.staticmethod
    parse_file: builtins.classmethod
    parse_obj: builtins.classmethod
    parse_raw: builtins.classmethod
    qs_relevance: builtins.function
    qs_relevance_with_cot_reasons: builtins.function
    relevance: builtins.function
    relevance_with_cot_reasons: builtins.function
    replace: builtins.function
    schema: builtins.classmethod
    schema_json: builtins.classmethod
    sentiment: builtins.function
    sentiment_with_cot_reasons: builtins.function
    stereotypes: builtins.function
    stereotypes_with_cot_reasons: builtins.function
    summarization_with_cot_reasons: builtins.function
    tru_class_info: trulens.core.utils.pyschema.Class
    update: builtins.function
    update_forward_refs: builtins.classmethod
    validate: builtins.classmethod
trulens_eval.feedback.provider.Provider:
  __bases__:
  - trulens.core.utils.pyschema.WithClassInfo
  - trulens.core.utils.serial.SerialModel
  __class__: pydantic._internal._model_construction.ModelMetaclass
  attributes:
    construct: builtins.classmethod
    copy: builtins.function
    dict: builtins.function
    endpoint: typing.Optional[trulens.core.feedback.endpoint.Endpoint, builtins.NoneType]
    formatted_objects: _contextvars.ContextVar
    from_orm: builtins.classmethod
    get_class: builtins.staticmethod
    json: builtins.function
    load: builtins.staticmethod
    model_computed_fields: builtins.property
    model_config: builtins.dict
    model_construct: builtins.classmethod
    model_copy: builtins.function
    model_dump: builtins.function
    model_dump_json: builtins.function
    model_extra: builtins.property
    model_fields: builtins.property
    model_fields_set: builtins.property
    model_json_schema: builtins.classmethod
    model_parametrized_name: builtins.classmethod
    model_post_init: builtins.function
    model_rebuild: builtins.classmethod
    model_validate: builtins.classmethod
    model_validate_json: builtins.classmethod
    model_validate_strings: builtins.classmethod
    of_class: builtins.staticmethod
    of_object: builtins.staticmethod
    parse_file: builtins.classmethod
    parse_obj: builtins.classmethod
    parse_raw: builtins.classmethod
    replace: builtins.function
    schema: builtins.classmethod
    schema_json: builtins.classmethod
    tru_class_info: trulens.core.utils.pyschema.Class
    update: builtins.function
    update_forward_refs: builtins.classmethod
    validate: builtins.classmethod
trulens_eval.feedback.provider.base:
  __class__: builtins.module
  highs: {}
  lows:
    LLMProvider: pydantic._internal._model_construction.ModelMetaclass
    Provider: pydantic._internal._model_construction.ModelMetaclass
    deprecation_utils: builtins.module
trulens_eval.feedback.provider.base.LLMProvider:
  __bases__:
  - trulens.core.feedback.provider.Provider
  __class__: pydantic._internal._model_construction.ModelMetaclass
  attributes:
    coherence: builtins.function
    coherence_with_cot_reasons: builtins.function
    comprehensiveness_with_cot_reasons: builtins.function
    conciseness: builtins.function
    conciseness_with_cot_reasons: builtins.function
    construct: builtins.classmethod
    context_relevance: builtins.function
    context_relevance_with_cot_reasons: builtins.function
    controversiality: builtins.function
    controversiality_with_cot_reasons: builtins.function
    copy: builtins.function
    correctness: builtins.function
    correctness_with_cot_reasons: builtins.function
    criminality: builtins.function
    criminality_with_cot_reasons: builtins.function
    dict: builtins.function
    endpoint: typing.Optional[trulens.core.feedback.endpoint.Endpoint, builtins.NoneType]
    formatted_objects: _contextvars.ContextVar
    from_orm: builtins.classmethod
    generate_score: builtins.function
    generate_score_and_reasons: builtins.function
    get_class: builtins.staticmethod
    groundedness_measure_with_cot_reasons: builtins.function
    groundedness_measure_with_cot_reasons_consider_answerability: builtins.function
    harmfulness: builtins.function
    harmfulness_with_cot_reasons: builtins.function
    helpfulness: builtins.function
    helpfulness_with_cot_reasons: builtins.function
    insensitivity: builtins.function
    insensitivity_with_cot_reasons: builtins.function
    json: builtins.function
    load: builtins.staticmethod
    maliciousness: builtins.function
    maliciousness_with_cot_reasons: builtins.function
    misogyny: builtins.function
    misogyny_with_cot_reasons: builtins.function
    model_agreement: builtins.function
    model_computed_fields: builtins.property
    model_config: builtins.dict
    model_construct: builtins.classmethod
    model_copy: builtins.function
    model_dump: builtins.function
    model_dump_json: builtins.function
    model_engine: builtins.str
    model_extra: builtins.property
    model_fields: builtins.property
    model_fields_set: builtins.property
    model_json_schema: builtins.classmethod
    model_parametrized_name: builtins.classmethod
    model_post_init: builtins.function
    model_rebuild: builtins.classmethod
    model_validate: builtins.classmethod
    model_validate_json: builtins.classmethod
    model_validate_strings: builtins.classmethod
    of_class: builtins.staticmethod
    of_object: builtins.staticmethod
    parse_file: builtins.classmethod
    parse_obj: builtins.classmethod
    parse_raw: builtins.classmethod
    qs_relevance: builtins.function
    qs_relevance_with_cot_reasons: builtins.function
    relevance: builtins.function
    relevance_with_cot_reasons: builtins.function
    replace: builtins.function
    schema: builtins.classmethod
    schema_json: builtins.classmethod
    sentiment: builtins.function
    sentiment_with_cot_reasons: builtins.function
    stereotypes: builtins.function
    stereotypes_with_cot_reasons: builtins.function
    summarization_with_cot_reasons: builtins.function
    tru_class_info: trulens.core.utils.pyschema.Class
    update: builtins.function
    update_forward_refs: builtins.classmethod
    validate: builtins.classmethod
trulens_eval.feedback.provider.base.Provider:
  __bases__:
  - trulens.core.utils.pyschema.WithClassInfo
  - trulens.core.utils.serial.SerialModel
  __class__: pydantic._internal._model_construction.ModelMetaclass
  attributes:
    construct: builtins.classmethod
    copy: builtins.function
    dict: builtins.function
    endpoint: typing.Optional[trulens.core.feedback.endpoint.Endpoint, builtins.NoneType]
    formatted_objects: _contextvars.ContextVar
    from_orm: builtins.classmethod
    get_class: builtins.staticmethod
    json: builtins.function
    load: builtins.staticmethod
    model_computed_fields: builtins.property
    model_config: builtins.dict
    model_construct: builtins.classmethod
    model_copy: builtins.function
    model_dump: builtins.function
    model_dump_json: builtins.function
    model_extra: builtins.property
    model_fields: builtins.property
    model_fields_set: builtins.property
    model_json_schema: builtins.classmethod
    model_parametrized_name: builtins.classmethod
    model_post_init: builtins.function
    model_rebuild: builtins.classmethod
    model_validate: builtins.classmethod
    model_validate_json: builtins.classmethod
    model_validate_strings: builtins.classmethod
    of_class: builtins.staticmethod
    of_object: builtins.staticmethod
    parse_file: builtins.classmethod
    parse_obj: builtins.classmethod
    parse_raw: builtins.classmethod
    replace: builtins.function
    schema: builtins.classmethod
    schema_json: builtins.classmethod
    tru_class_info: trulens.core.utils.pyschema.Class
    update: builtins.function
    update_forward_refs: builtins.classmethod
    validate: builtins.classmethod
trulens_eval.feedback.provider.bedrock:
  __class__: builtins.module
  highs: {}
  lows:
    Bedrock: pydantic._internal._model_construction.ModelMetaclass
    deprecation_utils: builtins.module
trulens_eval.feedback.provider.bedrock.Bedrock:
  __bases__:
  - trulens.feedback.llm_provider.LLMProvider
  __class__: pydantic._internal._model_construction.ModelMetaclass
  attributes:
    DEFAULT_MODEL_ID: builtins.str
    coherence: builtins.function
    coherence_with_cot_reasons: builtins.function
    comprehensiveness_with_cot_reasons: builtins.function
    conciseness: builtins.function
    conciseness_with_cot_reasons: builtins.function
    construct: builtins.classmethod
    context_relevance: builtins.function
    context_relevance_with_cot_reasons: builtins.function
    controversiality: builtins.function
    controversiality_with_cot_reasons: builtins.function
    copy: builtins.function
    correctness: builtins.function
    correctness_with_cot_reasons: builtins.function
    criminality: builtins.function
    criminality_with_cot_reasons: builtins.function
    dict: builtins.function
    endpoint: trulens.providers.bedrock.endpoint.BedrockEndpoint
    formatted_objects: _contextvars.ContextVar
    from_orm: builtins.classmethod
    generate_score: builtins.function
    generate_score_and_reasons: builtins.function
    get_class: builtins.staticmethod
    groundedness_measure_with_cot_reasons: builtins.function
    groundedness_measure_with_cot_reasons_consider_answerability: builtins.function
    harmfulness: builtins.function
    harmfulness_with_cot_reasons: builtins.function
    helpfulness: builtins.function
    helpfulness_with_cot_reasons: builtins.function
    insensitivity: builtins.function
    insensitivity_with_cot_reasons: builtins.function
    json: builtins.function
    load: builtins.staticmethod
    maliciousness: builtins.function
    maliciousness_with_cot_reasons: builtins.function
    misogyny: builtins.function
    misogyny_with_cot_reasons: builtins.function
    model_agreement: builtins.function
    model_computed_fields: builtins.property
    model_config: builtins.dict
    model_construct: builtins.classmethod
    model_copy: builtins.function
    model_dump: builtins.function
    model_dump_json: builtins.function
    model_engine: builtins.str
    model_extra: builtins.property
    model_fields: builtins.property
    model_fields_set: builtins.property
    model_id: builtins.str
    model_json_schema: builtins.classmethod
    model_parametrized_name: builtins.classmethod
    model_post_init: builtins.function
    model_rebuild: builtins.classmethod
    model_validate: builtins.classmethod
    model_validate_json: builtins.classmethod
    model_validate_strings: builtins.classmethod
    of_class: builtins.staticmethod
    of_object: builtins.staticmethod
    parse_file: builtins.classmethod
    parse_obj: builtins.classmethod
    parse_raw: builtins.classmethod
    qs_relevance: builtins.function
    qs_relevance_with_cot_reasons: builtins.function
    relevance: builtins.function
    relevance_with_cot_reasons: builtins.function
    replace: builtins.function
    schema: builtins.classmethod
    schema_json: builtins.classmethod
    sentiment: builtins.function
    sentiment_with_cot_reasons: builtins.function
    stereotypes: builtins.function
    stereotypes_with_cot_reasons: builtins.function
    summarization_with_cot_reasons: builtins.function
    tru_class_info: trulens.core.utils.pyschema.Class
    update: builtins.function
    update_forward_refs: builtins.classmethod
    validate: builtins.classmethod
trulens_eval.feedback.provider.cortex:
  __class__: builtins.module
  highs: {}
  lows:
    Cortex: pydantic._internal._model_construction.ModelMetaclass
    deprecation_utils: builtins.module
trulens_eval.feedback.provider.cortex.Cortex:
  __bases__:
  - trulens.feedback.llm_provider.LLMProvider
  __class__: pydantic._internal._model_construction.ModelMetaclass
  attributes:
    DEFAULT_MODEL_ENGINE: builtins.str
    DEFAULT_SNOWPARK_SESSION: typing.Optional[snowflake.snowpark.session.Session,
      builtins.NoneType]
    coherence: builtins.function
    coherence_with_cot_reasons: builtins.function
    comprehensiveness_with_cot_reasons: builtins.function
    conciseness: builtins.function
    conciseness_with_cot_reasons: builtins.function
    construct: builtins.classmethod
    context_relevance: builtins.function
    context_relevance_with_cot_reasons: builtins.function
    controversiality: builtins.function
    controversiality_with_cot_reasons: builtins.function
    copy: builtins.function
    correctness: builtins.function
    correctness_with_cot_reasons: builtins.function
    criminality: builtins.function
    criminality_with_cot_reasons: builtins.function
    dict: builtins.function
    endpoint: trulens.providers.cortex.endpoint.CortexEndpoint
    formatted_objects: _contextvars.ContextVar
    from_orm: builtins.classmethod
    generate_score: builtins.function
    generate_score_and_reasons: builtins.function
    get_class: builtins.staticmethod
    groundedness_measure_with_cot_reasons: builtins.function
    groundedness_measure_with_cot_reasons_consider_answerability: builtins.function
    harmfulness: builtins.function
    harmfulness_with_cot_reasons: builtins.function
    helpfulness: builtins.function
    helpfulness_with_cot_reasons: builtins.function
    insensitivity: builtins.function
    insensitivity_with_cot_reasons: builtins.function
    json: builtins.function
    load: builtins.staticmethod
    maliciousness: builtins.function
    maliciousness_with_cot_reasons: builtins.function
    misogyny: builtins.function
    misogyny_with_cot_reasons: builtins.function
    model_agreement: builtins.function
    model_computed_fields: builtins.property
    model_config: builtins.dict
    model_construct: builtins.classmethod
    model_copy: builtins.function
    model_dump: builtins.function
    model_dump_json: builtins.function
    model_engine: builtins.str
    model_extra: builtins.property
    model_fields: builtins.property
    model_fields_set: builtins.property
    model_json_schema: builtins.classmethod
    model_parametrized_name: builtins.classmethod
    model_post_init: builtins.function
    model_rebuild: builtins.classmethod
    model_validate: builtins.classmethod
    model_validate_json: builtins.classmethod
    model_validate_strings: builtins.classmethod
    of_class: builtins.staticmethod
    of_object: builtins.staticmethod
    parse_file: builtins.classmethod
    parse_obj: builtins.classmethod
    parse_raw: builtins.classmethod
    qs_relevance: builtins.function
    qs_relevance_with_cot_reasons: builtins.function
    relevance: builtins.function
    relevance_with_cot_reasons: builtins.function
    replace: builtins.function
    schema: builtins.classmethod
    schema_json: builtins.classmethod
    sentiment: builtins.function
    sentiment_with_cot_reasons: builtins.function
    snowpark_session: snowflake.snowpark.session.Session
    stereotypes: builtins.function
    stereotypes_with_cot_reasons: builtins.function
    summarization_with_cot_reasons: builtins.function
    tru_class_info: trulens.core.utils.pyschema.Class
    update: builtins.function
    update_forward_refs: builtins.classmethod
    validate: builtins.classmethod
trulens_eval.feedback.provider.endpoint:
  __class__: builtins.module
  highs:
    BedrockEndpoint: pydantic._internal._model_construction.ModelMetaclass
    CortexEndpoint: pydantic._internal._model_construction.ModelMetaclass
    DummyEndpoint: pydantic._internal._model_construction.ModelMetaclass
    Endpoint: pydantic._internal._model_construction.ModelMetaclass
    HuggingfaceEndpoint: pydantic._internal._model_construction.ModelMetaclass
    LangchainEndpoint: pydantic._internal._model_construction.ModelMetaclass
    LiteLLMEndpoint: pydantic._internal._model_construction.ModelMetaclass
    OpenAIClient: pydantic._internal._model_construction.ModelMetaclass
    OpenAIEndpoint: pydantic._internal._model_construction.ModelMetaclass
  lows:
    __all__: builtins.list
    deprecation_utils: builtins.module
    import_utils: builtins.module
    optional_utils: builtins.module
trulens_eval.feedback.provider.endpoint.BedrockEndpoint:
  __bases__:
  - trulens.core.feedback.endpoint.Endpoint
  __class__: pydantic._internal._model_construction.ModelMetaclass
  attributes:
    BASE_ENDPOINTS: builtins.dict
    ENDPOINT_SETUPS: builtins.list
    EndpointSetup: builtins.type
    apace_me: builtins.function
    callback_class: typing.Type[trulens.core.feedback.endpoint.EndpointCallback]
    callback_name: builtins.str
    client: typing.Any
    construct: builtins.classmethod
    copy: builtins.function
    delete_instances: builtins.classmethod
    dict: builtins.function
    formatted_objects: _contextvars.ContextVar
    from_orm: builtins.classmethod
    get_class: builtins.staticmethod
    get_instances: builtins.classmethod
    global_callback: trulens.core.feedback.endpoint.EndpointCallback
    handle_wrapped_call: builtins.function
    instrumented_methods: collections.defaultdict
    json: builtins.function
    load: builtins.staticmethod
    model_computed_fields: builtins.property
    model_config: builtins.dict
    model_construct: builtins.classmethod
    model_copy: builtins.function
    model_dump: builtins.function
    model_dump_json: builtins.function
    model_extra: builtins.property
    model_fields: builtins.property
    model_fields_set: builtins.property
    model_json_schema: builtins.classmethod
    model_parametrized_name: builtins.classmethod
    model_post_init: builtins.function
    model_rebuild: builtins.classmethod
    model_validate: builtins.classmethod
    model_validate_json: builtins.classmethod
    model_validate_strings: builtins.classmethod
    name: builtins.str
    of_class: builtins.staticmethod
    of_object: builtins.staticmethod
    pace: trulens.core.utils.pace.Pace
    pace_me: builtins.function
    parse_file: builtins.classmethod
    parse_obj: builtins.classmethod
    parse_raw: builtins.classmethod
    post_headers: typing.Dict[builtins.str, builtins.str]
    print_instrumented: builtins.classmethod
    region_name: builtins.str
    replace: builtins.function
    retries: builtins.int
    rpm: builtins.float
    run_in_pace: builtins.function
    run_me: builtins.function
    schema: builtins.classmethod
    schema_json: builtins.classmethod
    track_all_costs: builtins.staticmethod
    track_all_costs_tally: builtins.staticmethod
    track_cost: builtins.function
    tru_class_info: trulens.core.utils.pyschema.Class
    update: builtins.function
    update_forward_refs: builtins.classmethod
    validate: builtins.classmethod
    wrap_function: builtins.function
trulens_eval.feedback.provider.endpoint.CortexEndpoint:
  __bases__:
  - trulens.core.feedback.endpoint.Endpoint
  __class__: pydantic._internal._model_construction.ModelMetaclass
  attributes:
    BASE_ENDPOINTS: builtins.dict
    ENDPOINT_SETUPS: builtins.list
    EndpointSetup: builtins.type
    apace_me: builtins.function
    callback_class: typing.Type[trulens.core.feedback.endpoint.EndpointCallback]
    callback_name: builtins.str
    construct: builtins.classmethod
    copy: builtins.function
    delete_instances: builtins.classmethod
    dict: builtins.function
    formatted_objects: _contextvars.ContextVar
    from_orm: builtins.classmethod
    get_class: builtins.staticmethod
    get_instances: builtins.classmethod
    global_callback: trulens.core.feedback.endpoint.EndpointCallback
    handle_wrapped_call: builtins.function
    instrumented_methods: collections.defaultdict
    json: builtins.function
    load: builtins.staticmethod
    model_computed_fields: builtins.property
    model_config: builtins.dict
    model_construct: builtins.classmethod
    model_copy: builtins.function
    model_dump: builtins.function
    model_dump_json: builtins.function
    model_extra: builtins.property
    model_fields: builtins.property
    model_fields_set: builtins.property
    model_json_schema: builtins.classmethod
    model_parametrized_name: builtins.classmethod
    model_post_init: builtins.function
    model_rebuild: builtins.classmethod
    model_validate: builtins.classmethod
    model_validate_json: builtins.classmethod
    model_validate_strings: builtins.classmethod
    name: builtins.str
    of_class: builtins.staticmethod
    of_object: builtins.staticmethod
    pace: trulens.core.utils.pace.Pace
    pace_me: builtins.function
    parse_file: builtins.classmethod
    parse_obj: builtins.classmethod
    parse_raw: builtins.classmethod
    post_headers: typing.Dict[builtins.str, builtins.str]
    print_instrumented: builtins.classmethod
    replace: builtins.function
    retries: builtins.int
    rpm: builtins.float
    run_in_pace: builtins.function
    run_me: builtins.function
    schema: builtins.classmethod
    schema_json: builtins.classmethod
    track_all_costs: builtins.staticmethod
    track_all_costs_tally: builtins.staticmethod
    track_cost: builtins.function
    tru_class_info: trulens.core.utils.pyschema.Class
    update: builtins.function
    update_forward_refs: builtins.classmethod
    validate: builtins.classmethod
    wrap_function: builtins.function
trulens_eval.feedback.provider.endpoint.DummyEndpoint:
  __bases__:
  - trulens.core.feedback.endpoint._WithPost
  - trulens.core.feedback.endpoint.Endpoint
  __class__: pydantic._internal._model_construction.ModelMetaclass
  attributes:
    BASE_ENDPOINTS: builtins.dict
    ENDPOINT_SETUPS: builtins.list
    EndpointSetup: builtins.type
    alloc: builtins.property
    apace_me: builtins.function
    api: trulens.feedback.dummy.endpoint.DummyAPI
    apost: builtins.function
    apost_json_first: builtins.function
    callback_class: typing.Type[trulens.core.feedback.endpoint.EndpointCallback]
    callback_name: builtins.str
    construct: builtins.classmethod
    copy: builtins.function
    delay: builtins.property
    delete_instances: builtins.classmethod
    dict: builtins.function
    error_prob: builtins.property
    formatted_objects: _contextvars.ContextVar
    freeze_prob: builtins.property
    from_orm: builtins.classmethod
    get_class: builtins.staticmethod
    get_instances: builtins.classmethod
    global_callback: trulens.core.feedback.endpoint.EndpointCallback
    handle_wrapped_call: builtins.function
    instrumented_methods: collections.defaultdict
    json: builtins.function
    load: builtins.staticmethod
    loading_prob: builtins.property
    loading_time: builtins.property
    model_computed_fields: builtins.property
    model_config: builtins.dict
    model_construct: builtins.classmethod
    model_copy: builtins.function
    model_dump: builtins.function
    model_dump_json: builtins.function
    model_extra: builtins.property
    model_fields: builtins.property
    model_fields_set: builtins.property
    model_json_schema: builtins.classmethod
    model_parametrized_name: builtins.classmethod
    model_post_init: builtins.function
    model_rebuild: builtins.classmethod
    model_validate: builtins.classmethod
    model_validate_json: builtins.classmethod
    model_validate_strings: builtins.classmethod
    name: builtins.str
    of_class: builtins.staticmethod
    of_object: builtins.staticmethod
    overloaded_prob: builtins.property
    pace: trulens.core.utils.pace.Pace
    pace_me: builtins.function
    parse_file: builtins.classmethod
    parse_obj: builtins.classmethod
    parse_raw: builtins.classmethod
    post: builtins.function
    post_headers: typing.Dict[builtins.str, builtins.str]
    post_json_first: builtins.function
    print_instrumented: builtins.classmethod
    replace: builtins.function
    retries: builtins.int
    rpm: builtins.float
    run_in_pace: builtins.function
    run_me: builtins.function
    schema: builtins.classmethod
    schema_json: builtins.classmethod
    track_all_costs: builtins.staticmethod
    track_all_costs_tally: builtins.staticmethod
    track_cost: builtins.function
    tru_class_info: trulens.core.utils.pyschema.Class
    update: builtins.function
    update_forward_refs: builtins.classmethod
    validate: builtins.classmethod
    wrap_function: builtins.function
trulens_eval.feedback.provider.endpoint.Endpoint:
  __bases__:
  - trulens.core.utils.pyschema.WithClassInfo
  - trulens.core.utils.serial.SerialModel
  - trulens.core.utils.python.InstanceRefMixin
  __class__: pydantic._internal._model_construction.ModelMetaclass
  attributes:
    BASE_ENDPOINTS: builtins.dict
    ENDPOINT_SETUPS: builtins.list
    EndpointSetup: builtins.type
    apace_me: builtins.function
    callback_class: typing.Type[trulens.core.feedback.endpoint.EndpointCallback]
    callback_name: builtins.str
    construct: builtins.classmethod
    copy: builtins.function
    delete_instances: builtins.classmethod
    dict: builtins.function
    formatted_objects: _contextvars.ContextVar
    from_orm: builtins.classmethod
    get_class: builtins.staticmethod
    get_instances: builtins.classmethod
    global_callback: trulens.core.feedback.endpoint.EndpointCallback
    handle_wrapped_call: builtins.function
    instrumented_methods: collections.defaultdict
    json: builtins.function
    load: builtins.staticmethod
    model_computed_fields: builtins.property
    model_config: builtins.dict
    model_construct: builtins.classmethod
    model_copy: builtins.function
    model_dump: builtins.function
    model_dump_json: builtins.function
    model_extra: builtins.property
    model_fields: builtins.property
    model_fields_set: builtins.property
    model_json_schema: builtins.classmethod
    model_parametrized_name: builtins.classmethod
    model_post_init: builtins.function
    model_rebuild: builtins.classmethod
    model_validate: builtins.classmethod
    model_validate_json: builtins.classmethod
    model_validate_strings: builtins.classmethod
    name: builtins.str
    of_class: builtins.staticmethod
    of_object: builtins.staticmethod
    pace: trulens.core.utils.pace.Pace
    pace_me: builtins.function
    parse_file: builtins.classmethod
    parse_obj: builtins.classmethod
    parse_raw: builtins.classmethod
    post_headers: typing.Dict[builtins.str, builtins.str]
    print_instrumented: builtins.classmethod
    replace: builtins.function
    retries: builtins.int
    rpm: builtins.float
    run_in_pace: builtins.function
    run_me: builtins.function
    schema: builtins.classmethod
    schema_json: builtins.classmethod
    track_all_costs: builtins.staticmethod
    track_all_costs_tally: builtins.staticmethod
    track_cost: builtins.function
    tru_class_info: trulens.core.utils.pyschema.Class
    update: builtins.function
    update_forward_refs: builtins.classmethod
    validate: builtins.classmethod
    wrap_function: builtins.function
trulens_eval.feedback.provider.endpoint.HuggingfaceEndpoint:
  __bases__:
  - trulens.core.feedback.endpoint._WithPost
  - trulens.core.feedback.endpoint.Endpoint
  __class__: pydantic._internal._model_construction.ModelMetaclass
  attributes:
    BASE_ENDPOINTS: builtins.dict
    ENDPOINT_SETUPS: builtins.list
    EndpointSetup: builtins.type
    apace_me: builtins.function
    apost: builtins.function
    apost_json_first: builtins.function
    callback_class: typing.Type[trulens.core.feedback.endpoint.EndpointCallback]
    callback_name: builtins.str
    construct: builtins.classmethod
    copy: builtins.function
    delete_instances: builtins.classmethod
    dict: builtins.function
    formatted_objects: _contextvars.ContextVar
    from_orm: builtins.classmethod
    get_class: builtins.staticmethod
    get_instances: builtins.classmethod
    global_callback: trulens.core.feedback.endpoint.EndpointCallback
    handle_wrapped_call: builtins.function
    instrumented_methods: collections.defaultdict
    json: builtins.function
    load: builtins.staticmethod
    model_computed_fields: builtins.property
    model_config: builtins.dict
    model_construct: builtins.classmethod
    model_copy: builtins.function
    model_dump: builtins.function
    model_dump_json: builtins.function
    model_extra: builtins.property
    model_fields: builtins.property
    model_fields_set: builtins.property
    model_json_schema: builtins.classmethod
    model_parametrized_name: builtins.classmethod
    model_post_init: builtins.function
    model_rebuild: builtins.classmethod
    model_validate: builtins.classmethod
    model_validate_json: builtins.classmethod
    model_validate_strings: builtins.classmethod
    name: builtins.str
    of_class: builtins.staticmethod
    of_object: builtins.staticmethod
    pace: trulens.core.utils.pace.Pace
    pace_me: builtins.function
    parse_file: builtins.classmethod
    parse_obj: builtins.classmethod
    parse_raw: builtins.classmethod
    post: builtins.function
    post_headers: typing.Dict[builtins.str, builtins.str]
    post_json_first: builtins.function
    print_instrumented: builtins.classmethod
    replace: builtins.function
    retries: builtins.int
    rpm: builtins.float
    run_in_pace: builtins.function
    run_me: builtins.function
    schema: builtins.classmethod
    schema_json: builtins.classmethod
    track_all_costs: builtins.staticmethod
    track_all_costs_tally: builtins.staticmethod
    track_cost: builtins.function
    tru_class_info: trulens.core.utils.pyschema.Class
    update: builtins.function
    update_forward_refs: builtins.classmethod
    validate: builtins.classmethod
    wrap_function: builtins.function
trulens_eval.feedback.provider.endpoint.LangchainEndpoint:
  __bases__:
  - trulens.core.feedback.endpoint.Endpoint
  __class__: pydantic._internal._model_construction.ModelMetaclass
  attributes:
    BASE_ENDPOINTS: builtins.dict
    ENDPOINT_SETUPS: builtins.list
    EndpointSetup: builtins.type
    apace_me: builtins.function
    callback_class: typing.Type[trulens.core.feedback.endpoint.EndpointCallback]
    callback_name: builtins.str
    chain: typing.Any
    construct: builtins.classmethod
    copy: builtins.function
    delete_instances: builtins.classmethod
    dict: builtins.function
    formatted_objects: _contextvars.ContextVar
    from_orm: builtins.classmethod
    get_class: builtins.staticmethod
    get_instances: builtins.classmethod
    global_callback: trulens.core.feedback.endpoint.EndpointCallback
    handle_wrapped_call: builtins.function
    instrumented_methods: collections.defaultdict
    json: builtins.function
    load: builtins.staticmethod
    model_computed_fields: builtins.property
    model_config: builtins.dict
    model_construct: builtins.classmethod
    model_copy: builtins.function
    model_dump: builtins.function
    model_dump_json: builtins.function
    model_extra: builtins.property
    model_fields: builtins.property
    model_fields_set: builtins.property
    model_json_schema: builtins.classmethod
    model_parametrized_name: builtins.classmethod
    model_post_init: builtins.function
    model_rebuild: builtins.classmethod
    model_validate: builtins.classmethod
    model_validate_json: builtins.classmethod
    model_validate_strings: builtins.classmethod
    name: builtins.str
    of_class: builtins.staticmethod
    of_object: builtins.staticmethod
    pace: trulens.core.utils.pace.Pace
    pace_me: builtins.function
    parse_file: builtins.classmethod
    parse_obj: builtins.classmethod
    parse_raw: builtins.classmethod
    post_headers: typing.Dict[builtins.str, builtins.str]
    print_instrumented: builtins.classmethod
    replace: builtins.function
    retries: builtins.int
    rpm: builtins.float
    run_in_pace: builtins.function
    run_me: builtins.function
    schema: builtins.classmethod
    schema_json: builtins.classmethod
    track_all_costs: builtins.staticmethod
    track_all_costs_tally: builtins.staticmethod
    track_cost: builtins.function
    tru_class_info: trulens.core.utils.pyschema.Class
    update: builtins.function
    update_forward_refs: builtins.classmethod
    validate: builtins.classmethod
    wrap_function: builtins.function
trulens_eval.feedback.provider.endpoint.LiteLLMEndpoint:
  __bases__:
  - trulens.core.feedback.endpoint.Endpoint
  __class__: pydantic._internal._model_construction.ModelMetaclass
  attributes:
    BASE_ENDPOINTS: builtins.dict
    ENDPOINT_SETUPS: builtins.list
    EndpointSetup: builtins.type
    apace_me: builtins.function
    callback_class: typing.Type[trulens.core.feedback.endpoint.EndpointCallback]
    callback_name: builtins.str
    construct: builtins.classmethod
    copy: builtins.function
    delete_instances: builtins.classmethod
    dict: builtins.function
    formatted_objects: _contextvars.ContextVar
    from_orm: builtins.classmethod
    get_class: builtins.staticmethod
    get_instances: builtins.classmethod
    global_callback: trulens.core.feedback.endpoint.EndpointCallback
    handle_wrapped_call: builtins.function
    instrumented_methods: collections.defaultdict
    json: builtins.function
    litellm_provider: builtins.str
    load: builtins.staticmethod
    model_computed_fields: builtins.property
    model_config: builtins.dict
    model_construct: builtins.classmethod
    model_copy: builtins.function
    model_dump: builtins.function
    model_dump_json: builtins.function
    model_extra: builtins.property
    model_fields: builtins.property
    model_fields_set: builtins.property
    model_json_schema: builtins.classmethod
    model_parametrized_name: builtins.classmethod
    model_post_init: builtins.function
    model_rebuild: builtins.classmethod
    model_validate: builtins.classmethod
    model_validate_json: builtins.classmethod
    model_validate_strings: builtins.classmethod
    name: builtins.str
    of_class: builtins.staticmethod
    of_object: builtins.staticmethod
    pace: trulens.core.utils.pace.Pace
    pace_me: builtins.function
    parse_file: builtins.classmethod
    parse_obj: builtins.classmethod
    parse_raw: builtins.classmethod
    post_headers: typing.Dict[builtins.str, builtins.str]
    print_instrumented: builtins.classmethod
    replace: builtins.function
    retries: builtins.int
    rpm: builtins.float
    run_in_pace: builtins.function
    run_me: builtins.function
    schema: builtins.classmethod
    schema_json: builtins.classmethod
    track_all_costs: builtins.staticmethod
    track_all_costs_tally: builtins.staticmethod
    track_cost: builtins.function
    tru_class_info: trulens.core.utils.pyschema.Class
    update: builtins.function
    update_forward_refs: builtins.classmethod
    validate: builtins.classmethod
    wrap_function: builtins.function
trulens_eval.feedback.provider.endpoint.OpenAIClient:
  __bases__:
  - trulens.core.utils.serial.SerialModel
  __class__: pydantic._internal._model_construction.ModelMetaclass
  attributes:
    REDACTED_KEYS: builtins.list
    client: typing.Union[openai.OpenAI, openai.lib.azure.AzureOpenAI]
    client_cls: trulens.core.utils.pyschema.Class
    client_kwargs: builtins.dict
    construct: builtins.classmethod
    copy: builtins.function
    dict: builtins.function
    formatted_objects: _contextvars.ContextVar
    from_orm: builtins.classmethod
    json: builtins.function
    model_computed_fields: builtins.property
    model_config: builtins.dict
    model_construct: builtins.classmethod
    model_copy: builtins.function
    model_dump: builtins.function
    model_dump_json: builtins.function
    model_extra: builtins.property
    model_fields: builtins.property
    model_fields_set: builtins.property
    model_json_schema: builtins.classmethod
    model_parametrized_name: builtins.classmethod
    model_post_init: builtins.function
    model_rebuild: builtins.classmethod
    model_validate: builtins.classmethod
    model_validate_json: builtins.classmethod
    model_validate_strings: builtins.classmethod
    parse_file: builtins.classmethod
    parse_obj: builtins.classmethod
    parse_raw: builtins.classmethod
    replace: builtins.function
    schema: builtins.classmethod
    schema_json: builtins.classmethod
    update: builtins.function
    update_forward_refs: builtins.classmethod
    validate: builtins.classmethod
trulens_eval.feedback.provider.endpoint.OpenAIEndpoint:
  __bases__:
  - trulens.core.feedback.endpoint.Endpoint
  __class__: pydantic._internal._model_construction.ModelMetaclass
  attributes:
    BASE_ENDPOINTS: builtins.dict
    ENDPOINT_SETUPS: builtins.list
    EndpointSetup: builtins.type
    apace_me: builtins.function
    callback_class: typing.Type[trulens.core.feedback.endpoint.EndpointCallback]
    callback_name: builtins.str
    client: trulens.providers.openai.endpoint.OpenAIClient
    construct: builtins.classmethod
    copy: builtins.function
    delete_instances: builtins.classmethod
    dict: builtins.function
    formatted_objects: _contextvars.ContextVar
    from_orm: builtins.classmethod
    get_class: builtins.staticmethod
    get_instances: builtins.classmethod
    global_callback: trulens.core.feedback.endpoint.EndpointCallback
    handle_wrapped_call: builtins.function
    instrumented_methods: collections.defaultdict
    json: builtins.function
    load: builtins.staticmethod
    model_computed_fields: builtins.property
    model_config: builtins.dict
    model_construct: builtins.classmethod
    model_copy: builtins.function
    model_dump: builtins.function
    model_dump_json: builtins.function
    model_extra: builtins.property
    model_fields: builtins.property
    model_fields_set: builtins.property
    model_json_schema: builtins.classmethod
    model_parametrized_name: builtins.classmethod
    model_post_init: builtins.function
    model_rebuild: builtins.classmethod
    model_validate: builtins.classmethod
    model_validate_json: builtins.classmethod
    model_validate_strings: builtins.classmethod
    name: builtins.str
    of_class: builtins.staticmethod
    of_object: builtins.staticmethod
    pace: trulens.core.utils.pace.Pace
    pace_me: builtins.function
    parse_file: builtins.classmethod
    parse_obj: builtins.classmethod
    parse_raw: builtins.classmethod
    post_headers: typing.Dict[builtins.str, builtins.str]
    print_instrumented: builtins.classmethod
    replace: builtins.function
    retries: builtins.int
    rpm: builtins.float
    run_in_pace: builtins.function
    run_me: builtins.function
    schema: builtins.classmethod
    schema_json: builtins.classmethod
    track_all_costs: builtins.staticmethod
    track_all_costs_tally: builtins.staticmethod
    track_cost: builtins.function
    tru_class_info: trulens.core.utils.pyschema.Class
    update: builtins.function
    update_forward_refs: builtins.classmethod
    validate: builtins.classmethod
    wrap_function: builtins.function
trulens_eval.feedback.provider.endpoint.base:
  __class__: builtins.module
  highs: {}
  lows:
    DEFAULT_NETWORK_TIMEOUT: builtins.float
    DEFAULT_RPM: builtins.int
    DummyEndpoint: pydantic._internal._model_construction.ModelMetaclass
    Endpoint: pydantic._internal._model_construction.ModelMetaclass
    EndpointCallback: pydantic._internal._model_construction.ModelMetaclass
    INSTRUMENT: builtins.str
    deprecation_utils: builtins.module
trulens_eval.feedback.provider.endpoint.base.DummyEndpoint:
  __bases__:
  - trulens.core.feedback.endpoint._WithPost
  - trulens.core.feedback.endpoint.Endpoint
  __class__: pydantic._internal._model_construction.ModelMetaclass
  attributes:
    BASE_ENDPOINTS: builtins.dict
    ENDPOINT_SETUPS: builtins.list
    EndpointSetup: builtins.type
    alloc: builtins.property
    apace_me: builtins.function
    api: trulens.feedback.dummy.endpoint.DummyAPI
    apost: builtins.function
    apost_json_first: builtins.function
    callback_class: typing.Type[trulens.core.feedback.endpoint.EndpointCallback]
    callback_name: builtins.str
    construct: builtins.classmethod
    copy: builtins.function
    delay: builtins.property
    delete_instances: builtins.classmethod
    dict: builtins.function
    error_prob: builtins.property
    formatted_objects: _contextvars.ContextVar
    freeze_prob: builtins.property
    from_orm: builtins.classmethod
    get_class: builtins.staticmethod
    get_instances: builtins.classmethod
    global_callback: trulens.core.feedback.endpoint.EndpointCallback
    handle_wrapped_call: builtins.function
    instrumented_methods: collections.defaultdict
    json: builtins.function
    load: builtins.staticmethod
    loading_prob: builtins.property
    loading_time: builtins.property
    model_computed_fields: builtins.property
    model_config: builtins.dict
    model_construct: builtins.classmethod
    model_copy: builtins.function
    model_dump: builtins.function
    model_dump_json: builtins.function
    model_extra: builtins.property
    model_fields: builtins.property
    model_fields_set: builtins.property
    model_json_schema: builtins.classmethod
    model_parametrized_name: builtins.classmethod
    model_post_init: builtins.function
    model_rebuild: builtins.classmethod
    model_validate: builtins.classmethod
    model_validate_json: builtins.classmethod
    model_validate_strings: builtins.classmethod
    name: builtins.str
    of_class: builtins.staticmethod
    of_object: builtins.staticmethod
    overloaded_prob: builtins.property
    pace: trulens.core.utils.pace.Pace
    pace_me: builtins.function
    parse_file: builtins.classmethod
    parse_obj: builtins.classmethod
    parse_raw: builtins.classmethod
    post: builtins.function
    post_headers: typing.Dict[builtins.str, builtins.str]
    post_json_first: builtins.function
    print_instrumented: builtins.classmethod
    replace: builtins.function
    retries: builtins.int
    rpm: builtins.float
    run_in_pace: builtins.function
    run_me: builtins.function
    schema: builtins.classmethod
    schema_json: builtins.classmethod
    track_all_costs: builtins.staticmethod
    track_all_costs_tally: builtins.staticmethod
    track_cost: builtins.function
    tru_class_info: trulens.core.utils.pyschema.Class
    update: builtins.function
    update_forward_refs: builtins.classmethod
    validate: builtins.classmethod
    wrap_function: builtins.function
trulens_eval.feedback.provider.endpoint.base.Endpoint:
  __bases__:
  - trulens.core.utils.pyschema.WithClassInfo
  - trulens.core.utils.serial.SerialModel
  - trulens.core.utils.python.InstanceRefMixin
  __class__: pydantic._internal._model_construction.ModelMetaclass
  attributes:
    BASE_ENDPOINTS: builtins.dict
    ENDPOINT_SETUPS: builtins.list
    EndpointSetup: builtins.type
    apace_me: builtins.function
    callback_class: typing.Type[trulens.core.feedback.endpoint.EndpointCallback]
    callback_name: builtins.str
    construct: builtins.classmethod
    copy: builtins.function
    delete_instances: builtins.classmethod
    dict: builtins.function
    formatted_objects: _contextvars.ContextVar
    from_orm: builtins.classmethod
    get_class: builtins.staticmethod
    get_instances: builtins.classmethod
    global_callback: trulens.core.feedback.endpoint.EndpointCallback
    handle_wrapped_call: builtins.function
    instrumented_methods: collections.defaultdict
    json: builtins.function
    load: builtins.staticmethod
    model_computed_fields: builtins.property
    model_config: builtins.dict
    model_construct: builtins.classmethod
    model_copy: builtins.function
    model_dump: builtins.function
    model_dump_json: builtins.function
    model_extra: builtins.property
    model_fields: builtins.property
    model_fields_set: builtins.property
    model_json_schema: builtins.classmethod
    model_parametrized_name: builtins.classmethod
    model_post_init: builtins.function
    model_rebuild: builtins.classmethod
    model_validate: builtins.classmethod
    model_validate_json: builtins.classmethod
    model_validate_strings: builtins.classmethod
    name: builtins.str
    of_class: builtins.staticmethod
    of_object: builtins.staticmethod
    pace: trulens.core.utils.pace.Pace
    pace_me: builtins.function
    parse_file: builtins.classmethod
    parse_obj: builtins.classmethod
    parse_raw: builtins.classmethod
    post_headers: typing.Dict[builtins.str, builtins.str]
    print_instrumented: builtins.classmethod
    replace: builtins.function
    retries: builtins.int
    rpm: builtins.float
    run_in_pace: builtins.function
    run_me: builtins.function
    schema: builtins.classmethod
    schema_json: builtins.classmethod
    track_all_costs: builtins.staticmethod
    track_all_costs_tally: builtins.staticmethod
    track_cost: builtins.function
    tru_class_info: trulens.core.utils.pyschema.Class
    update: builtins.function
    update_forward_refs: builtins.classmethod
    validate: builtins.classmethod
    wrap_function: builtins.function
trulens_eval.feedback.provider.endpoint.base.EndpointCallback:
  __bases__:
  - trulens.core.utils.serial.SerialModel
  __class__: pydantic._internal._model_construction.ModelMetaclass
  attributes:
    construct: builtins.classmethod
    copy: builtins.function
    cost: trulens.core.schema.base.Cost
    dict: builtins.function
    endpoint: trulens.core.feedback.endpoint.Endpoint
    formatted_objects: _contextvars.ContextVar
    from_orm: builtins.classmethod
    handle: builtins.function
    handle_chunk: builtins.function
    handle_classification: builtins.function
    handle_embedding: builtins.function
    handle_generation: builtins.function
    handle_generation_chunk: builtins.function
    json: builtins.function
    model_computed_fields: builtins.property
    model_config: builtins.dict
    model_construct: builtins.classmethod
    model_copy: builtins.function
    model_dump: builtins.function
    model_dump_json: builtins.function
    model_extra: builtins.property
    model_fields: builtins.property
    model_fields_set: builtins.property
    model_json_schema: builtins.classmethod
    model_parametrized_name: builtins.classmethod
    model_post_init: builtins.function
    model_rebuild: builtins.classmethod
    model_validate: builtins.classmethod
    model_validate_json: builtins.classmethod
    model_validate_strings: builtins.classmethod
    parse_file: builtins.classmethod
    parse_obj: builtins.classmethod
    parse_raw: builtins.classmethod
    replace: builtins.function
    schema: builtins.classmethod
    schema_json: builtins.classmethod
    update: builtins.function
    update_forward_refs: builtins.classmethod
    validate: builtins.classmethod
trulens_eval.feedback.provider.endpoint.bedrock:
  __class__: builtins.module
  highs: {}
  lows:
    BedrockCallback: pydantic._internal._model_construction.ModelMetaclass
    BedrockEndpoint: pydantic._internal._model_construction.ModelMetaclass
    deprecation_utils: builtins.module
trulens_eval.feedback.provider.endpoint.bedrock.BedrockCallback:
  __bases__:
  - trulens.core.feedback.endpoint.EndpointCallback
  __class__: pydantic._internal._model_construction.ModelMetaclass
  attributes:
    construct: builtins.classmethod
    copy: builtins.function
    cost: trulens.core.schema.base.Cost
    dict: builtins.function
    endpoint: trulens.core.feedback.endpoint.Endpoint
    formatted_objects: _contextvars.ContextVar
    from_orm: builtins.classmethod
    handle: builtins.function
    handle_chunk: builtins.function
    handle_classification: builtins.function
    handle_embedding: builtins.function
    handle_generation: builtins.function
    handle_generation_chunk: builtins.function
    json: builtins.function
    model_computed_fields: builtins.property
    model_config: builtins.dict
    model_construct: builtins.classmethod
    model_copy: builtins.function
    model_dump: builtins.function
    model_dump_json: builtins.function
    model_extra: builtins.property
    model_fields: builtins.property
    model_fields_set: builtins.property
    model_json_schema: builtins.classmethod
    model_parametrized_name: builtins.classmethod
    model_post_init: builtins.function
    model_rebuild: builtins.classmethod
    model_validate: builtins.classmethod
    model_validate_json: builtins.classmethod
    model_validate_strings: builtins.classmethod
    parse_file: builtins.classmethod
    parse_obj: builtins.classmethod
    parse_raw: builtins.classmethod
    replace: builtins.function
    schema: builtins.classmethod
    schema_json: builtins.classmethod
    update: builtins.function
    update_forward_refs: builtins.classmethod
    validate: builtins.classmethod
trulens_eval.feedback.provider.endpoint.bedrock.BedrockEndpoint:
  __bases__:
  - trulens.core.feedback.endpoint.Endpoint
  __class__: pydantic._internal._model_construction.ModelMetaclass
  attributes:
    BASE_ENDPOINTS: builtins.dict
    ENDPOINT_SETUPS: builtins.list
    EndpointSetup: builtins.type
    apace_me: builtins.function
    callback_class: typing.Type[trulens.core.feedback.endpoint.EndpointCallback]
    callback_name: builtins.str
    client: typing.Any
    construct: builtins.classmethod
    copy: builtins.function
    delete_instances: builtins.classmethod
    dict: builtins.function
    formatted_objects: _contextvars.ContextVar
    from_orm: builtins.classmethod
    get_class: builtins.staticmethod
    get_instances: builtins.classmethod
    global_callback: trulens.core.feedback.endpoint.EndpointCallback
    handle_wrapped_call: builtins.function
    instrumented_methods: collections.defaultdict
    json: builtins.function
    load: builtins.staticmethod
    model_computed_fields: builtins.property
    model_config: builtins.dict
    model_construct: builtins.classmethod
    model_copy: builtins.function
    model_dump: builtins.function
    model_dump_json: builtins.function
    model_extra: builtins.property
    model_fields: builtins.property
    model_fields_set: builtins.property
    model_json_schema: builtins.classmethod
    model_parametrized_name: builtins.classmethod
    model_post_init: builtins.function
    model_rebuild: builtins.classmethod
    model_validate: builtins.classmethod
    model_validate_json: builtins.classmethod
    model_validate_strings: builtins.classmethod
    name: builtins.str
    of_class: builtins.staticmethod
    of_object: builtins.staticmethod
    pace: trulens.core.utils.pace.Pace
    pace_me: builtins.function
    parse_file: builtins.classmethod
    parse_obj: builtins.classmethod
    parse_raw: builtins.classmethod
    post_headers: typing.Dict[builtins.str, builtins.str]
    print_instrumented: builtins.classmethod
    region_name: builtins.str
    replace: builtins.function
    retries: builtins.int
    rpm: builtins.float
    run_in_pace: builtins.function
    run_me: builtins.function
    schema: builtins.classmethod
    schema_json: builtins.classmethod
    track_all_costs: builtins.staticmethod
    track_all_costs_tally: builtins.staticmethod
    track_cost: builtins.function
    tru_class_info: trulens.core.utils.pyschema.Class
    update: builtins.function
    update_forward_refs: builtins.classmethod
    validate: builtins.classmethod
    wrap_function: builtins.function
trulens_eval.feedback.provider.endpoint.cortex:
  __class__: builtins.module
  highs: {}
  lows:
    CortexCallback: pydantic._internal._model_construction.ModelMetaclass
    CortexEndpoint: pydantic._internal._model_construction.ModelMetaclass
    deprecation_utils: builtins.module
trulens_eval.feedback.provider.endpoint.cortex.CortexCallback:
  __bases__:
  - trulens.core.feedback.endpoint.EndpointCallback
  __class__: pydantic._internal._model_construction.ModelMetaclass
  attributes:
    construct: builtins.classmethod
    copy: builtins.function
    cost: trulens.core.schema.base.Cost
    dict: builtins.function
    endpoint: trulens.core.feedback.endpoint.Endpoint
    formatted_objects: _contextvars.ContextVar
    from_orm: builtins.classmethod
    handle: builtins.function
    handle_chunk: builtins.function
    handle_classification: builtins.function
    handle_embedding: builtins.function
    handle_generation: builtins.function
    handle_generation_chunk: builtins.function
    json: builtins.function
    model_computed_fields: builtins.property
    model_config: builtins.dict
    model_construct: builtins.classmethod
    model_copy: builtins.function
    model_dump: builtins.function
    model_dump_json: builtins.function
    model_extra: builtins.property
    model_fields: builtins.property
    model_fields_set: builtins.property
    model_json_schema: builtins.classmethod
    model_parametrized_name: builtins.classmethod
    model_post_init: builtins.function
    model_rebuild: builtins.classmethod
    model_validate: builtins.classmethod
    model_validate_json: builtins.classmethod
    model_validate_strings: builtins.classmethod
    parse_file: builtins.classmethod
    parse_obj: builtins.classmethod
    parse_raw: builtins.classmethod
    replace: builtins.function
    schema: builtins.classmethod
    schema_json: builtins.classmethod
    update: builtins.function
    update_forward_refs: builtins.classmethod
    validate: builtins.classmethod
trulens_eval.feedback.provider.endpoint.cortex.CortexEndpoint:
  __bases__:
  - trulens.core.feedback.endpoint.Endpoint
  __class__: pydantic._internal._model_construction.ModelMetaclass
  attributes:
    BASE_ENDPOINTS: builtins.dict
    ENDPOINT_SETUPS: builtins.list
    EndpointSetup: builtins.type
    apace_me: builtins.function
    callback_class: typing.Type[trulens.core.feedback.endpoint.EndpointCallback]
    callback_name: builtins.str
    construct: builtins.classmethod
    copy: builtins.function
    delete_instances: builtins.classmethod
    dict: builtins.function
    formatted_objects: _contextvars.ContextVar
    from_orm: builtins.classmethod
    get_class: builtins.staticmethod
    get_instances: builtins.classmethod
    global_callback: trulens.core.feedback.endpoint.EndpointCallback
    handle_wrapped_call: builtins.function
    instrumented_methods: collections.defaultdict
    json: builtins.function
    load: builtins.staticmethod
    model_computed_fields: builtins.property
    model_config: builtins.dict
    model_construct: builtins.classmethod
    model_copy: builtins.function
    model_dump: builtins.function
    model_dump_json: builtins.function
    model_extra: builtins.property
    model_fields: builtins.property
    model_fields_set: builtins.property
    model_json_schema: builtins.classmethod
    model_parametrized_name: builtins.classmethod
    model_post_init: builtins.function
    model_rebuild: builtins.classmethod
    model_validate: builtins.classmethod
    model_validate_json: builtins.classmethod
    model_validate_strings: builtins.classmethod
    name: builtins.str
    of_class: builtins.staticmethod
    of_object: builtins.staticmethod
    pace: trulens.core.utils.pace.Pace
    pace_me: builtins.function
    parse_file: builtins.classmethod
    parse_obj: builtins.classmethod
    parse_raw: builtins.classmethod
    post_headers: typing.Dict[builtins.str, builtins.str]
    print_instrumented: builtins.classmethod
    replace: builtins.function
    retries: builtins.int
    rpm: builtins.float
    run_in_pace: builtins.function
    run_me: builtins.function
    schema: builtins.classmethod
    schema_json: builtins.classmethod
    track_all_costs: builtins.staticmethod
    track_all_costs_tally: builtins.staticmethod
    track_cost: builtins.function
    tru_class_info: trulens.core.utils.pyschema.Class
    update: builtins.function
    update_forward_refs: builtins.classmethod
    validate: builtins.classmethod
    wrap_function: builtins.function
trulens_eval.feedback.provider.endpoint.hugs:
  __class__: builtins.module
  highs: {}
  lows:
    HuggingfaceCallback: pydantic._internal._model_construction.ModelMetaclass
    HuggingfaceEndpoint: pydantic._internal._model_construction.ModelMetaclass
    deprecation_utils: builtins.module
trulens_eval.feedback.provider.endpoint.hugs.HuggingfaceCallback:
  __bases__:
  - trulens.core.feedback.endpoint.EndpointCallback
  __class__: pydantic._internal._model_construction.ModelMetaclass
  attributes:
    construct: builtins.classmethod
    copy: builtins.function
    cost: trulens.core.schema.base.Cost
    dict: builtins.function
    endpoint: trulens.core.feedback.endpoint.Endpoint
    formatted_objects: _contextvars.ContextVar
    from_orm: builtins.classmethod
    handle: builtins.function
    handle_chunk: builtins.function
    handle_classification: builtins.function
    handle_embedding: builtins.function
    handle_generation: builtins.function
    handle_generation_chunk: builtins.function
    json: builtins.function
    model_computed_fields: builtins.property
    model_config: builtins.dict
    model_construct: builtins.classmethod
    model_copy: builtins.function
    model_dump: builtins.function
    model_dump_json: builtins.function
    model_extra: builtins.property
    model_fields: builtins.property
    model_fields_set: builtins.property
    model_json_schema: builtins.classmethod
    model_parametrized_name: builtins.classmethod
    model_post_init: builtins.function
    model_rebuild: builtins.classmethod
    model_validate: builtins.classmethod
    model_validate_json: builtins.classmethod
    model_validate_strings: builtins.classmethod
    parse_file: builtins.classmethod
    parse_obj: builtins.classmethod
    parse_raw: builtins.classmethod
    replace: builtins.function
    schema: builtins.classmethod
    schema_json: builtins.classmethod
    update: builtins.function
    update_forward_refs: builtins.classmethod
    validate: builtins.classmethod
trulens_eval.feedback.provider.endpoint.hugs.HuggingfaceEndpoint:
  __bases__:
  - trulens.core.feedback.endpoint._WithPost
  - trulens.core.feedback.endpoint.Endpoint
  __class__: pydantic._internal._model_construction.ModelMetaclass
  attributes:
    BASE_ENDPOINTS: builtins.dict
    ENDPOINT_SETUPS: builtins.list
    EndpointSetup: builtins.type
    apace_me: builtins.function
    apost: builtins.function
    apost_json_first: builtins.function
    callback_class: typing.Type[trulens.core.feedback.endpoint.EndpointCallback]
    callback_name: builtins.str
    construct: builtins.classmethod
    copy: builtins.function
    delete_instances: builtins.classmethod
    dict: builtins.function
    formatted_objects: _contextvars.ContextVar
    from_orm: builtins.classmethod
    get_class: builtins.staticmethod
    get_instances: builtins.classmethod
    global_callback: trulens.core.feedback.endpoint.EndpointCallback
    handle_wrapped_call: builtins.function
    instrumented_methods: collections.defaultdict
    json: builtins.function
    load: builtins.staticmethod
    model_computed_fields: builtins.property
    model_config: builtins.dict
    model_construct: builtins.classmethod
    model_copy: builtins.function
    model_dump: builtins.function
    model_dump_json: builtins.function
    model_extra: builtins.property
    model_fields: builtins.property
    model_fields_set: builtins.property
    model_json_schema: builtins.classmethod
    model_parametrized_name: builtins.classmethod
    model_post_init: builtins.function
    model_rebuild: builtins.classmethod
    model_validate: builtins.classmethod
    model_validate_json: builtins.classmethod
    model_validate_strings: builtins.classmethod
    name: builtins.str
    of_class: builtins.staticmethod
    of_object: builtins.staticmethod
    pace: trulens.core.utils.pace.Pace
    pace_me: builtins.function
    parse_file: builtins.classmethod
    parse_obj: builtins.classmethod
    parse_raw: builtins.classmethod
    post: builtins.function
    post_headers: typing.Dict[builtins.str, builtins.str]
    post_json_first: builtins.function
    print_instrumented: builtins.classmethod
    replace: builtins.function
    retries: builtins.int
    rpm: builtins.float
    run_in_pace: builtins.function
    run_me: builtins.function
    schema: builtins.classmethod
    schema_json: builtins.classmethod
    track_all_costs: builtins.staticmethod
    track_all_costs_tally: builtins.staticmethod
    track_cost: builtins.function
    tru_class_info: trulens.core.utils.pyschema.Class
    update: builtins.function
    update_forward_refs: builtins.classmethod
    validate: builtins.classmethod
    wrap_function: builtins.function
trulens_eval.feedback.provider.endpoint.langchain:
  __class__: builtins.module
  highs: {}
  lows:
    LangchainCallback: pydantic._internal._model_construction.ModelMetaclass
    LangchainEndpoint: pydantic._internal._model_construction.ModelMetaclass
    deprecation_utils: builtins.module
trulens_eval.feedback.provider.endpoint.langchain.LangchainCallback:
  __bases__:
  - trulens.core.feedback.endpoint.EndpointCallback
  __class__: pydantic._internal._model_construction.ModelMetaclass
  attributes:
    construct: builtins.classmethod
    copy: builtins.function
    cost: trulens.core.schema.base.Cost
    dict: builtins.function
    endpoint: trulens.core.feedback.endpoint.Endpoint
    formatted_objects: _contextvars.ContextVar
    from_orm: builtins.classmethod
    handle: builtins.function
    handle_chunk: builtins.function
    handle_classification: builtins.function
    handle_embedding: builtins.function
    handle_generation: builtins.function
    handle_generation_chunk: builtins.function
    json: builtins.function
    model_computed_fields: builtins.property
    model_config: builtins.dict
    model_construct: builtins.classmethod
    model_copy: builtins.function
    model_dump: builtins.function
    model_dump_json: builtins.function
    model_extra: builtins.property
    model_fields: builtins.property
    model_fields_set: builtins.property
    model_json_schema: builtins.classmethod
    model_parametrized_name: builtins.classmethod
    model_post_init: builtins.function
    model_rebuild: builtins.classmethod
    model_validate: builtins.classmethod
    model_validate_json: builtins.classmethod
    model_validate_strings: builtins.classmethod
    parse_file: builtins.classmethod
    parse_obj: builtins.classmethod
    parse_raw: builtins.classmethod
    replace: builtins.function
    schema: builtins.classmethod
    schema_json: builtins.classmethod
    update: builtins.function
    update_forward_refs: builtins.classmethod
    validate: builtins.classmethod
trulens_eval.feedback.provider.endpoint.langchain.LangchainEndpoint:
  __bases__:
  - trulens.core.feedback.endpoint.Endpoint
  __class__: pydantic._internal._model_construction.ModelMetaclass
  attributes:
    BASE_ENDPOINTS: builtins.dict
    ENDPOINT_SETUPS: builtins.list
    EndpointSetup: builtins.type
    apace_me: builtins.function
    callback_class: typing.Type[trulens.core.feedback.endpoint.EndpointCallback]
    callback_name: builtins.str
    chain: typing.Any
    construct: builtins.classmethod
    copy: builtins.function
    delete_instances: builtins.classmethod
    dict: builtins.function
    formatted_objects: _contextvars.ContextVar
    from_orm: builtins.classmethod
    get_class: builtins.staticmethod
    get_instances: builtins.classmethod
    global_callback: trulens.core.feedback.endpoint.EndpointCallback
    handle_wrapped_call: builtins.function
    instrumented_methods: collections.defaultdict
    json: builtins.function
    load: builtins.staticmethod
    model_computed_fields: builtins.property
    model_config: builtins.dict
    model_construct: builtins.classmethod
    model_copy: builtins.function
    model_dump: builtins.function
    model_dump_json: builtins.function
    model_extra: builtins.property
    model_fields: builtins.property
    model_fields_set: builtins.property
    model_json_schema: builtins.classmethod
    model_parametrized_name: builtins.classmethod
    model_post_init: builtins.function
    model_rebuild: builtins.classmethod
    model_validate: builtins.classmethod
    model_validate_json: builtins.classmethod
    model_validate_strings: builtins.classmethod
    name: builtins.str
    of_class: builtins.staticmethod
    of_object: builtins.staticmethod
    pace: trulens.core.utils.pace.Pace
    pace_me: builtins.function
    parse_file: builtins.classmethod
    parse_obj: builtins.classmethod
    parse_raw: builtins.classmethod
    post_headers: typing.Dict[builtins.str, builtins.str]
    print_instrumented: builtins.classmethod
    replace: builtins.function
    retries: builtins.int
    rpm: builtins.float
    run_in_pace: builtins.function
    run_me: builtins.function
    schema: builtins.classmethod
    schema_json: builtins.classmethod
    track_all_costs: builtins.staticmethod
    track_all_costs_tally: builtins.staticmethod
    track_cost: builtins.function
    tru_class_info: trulens.core.utils.pyschema.Class
    update: builtins.function
    update_forward_refs: builtins.classmethod
    validate: builtins.classmethod
    wrap_function: builtins.function
trulens_eval.feedback.provider.endpoint.litellm:
  __class__: builtins.module
  highs: {}
  lows:
    LiteLLMCallback: pydantic._internal._model_construction.ModelMetaclass
    LiteLLMEndpoint: pydantic._internal._model_construction.ModelMetaclass
    deprecation_utils: builtins.module
trulens_eval.feedback.provider.endpoint.litellm.LiteLLMCallback:
  __bases__:
  - trulens.core.feedback.endpoint.EndpointCallback
  __class__: pydantic._internal._model_construction.ModelMetaclass
  attributes:
    construct: builtins.classmethod
    copy: builtins.function
    cost: trulens.core.schema.base.Cost
    dict: builtins.function
    endpoint: trulens.core.feedback.endpoint.Endpoint
    formatted_objects: _contextvars.ContextVar
    from_orm: builtins.classmethod
    handle: builtins.function
    handle_chunk: builtins.function
    handle_classification: builtins.function
    handle_embedding: builtins.function
    handle_generation: builtins.function
    handle_generation_chunk: builtins.function
    json: builtins.function
    model_computed_fields: builtins.property
    model_config: builtins.dict
    model_construct: builtins.classmethod
    model_copy: builtins.function
    model_dump: builtins.function
    model_dump_json: builtins.function
    model_extra: builtins.property
    model_fields: builtins.property
    model_fields_set: builtins.property
    model_json_schema: builtins.classmethod
    model_parametrized_name: builtins.classmethod
    model_post_init: builtins.function
    model_rebuild: builtins.classmethod
    model_validate: builtins.classmethod
    model_validate_json: builtins.classmethod
    model_validate_strings: builtins.classmethod
    parse_file: builtins.classmethod
    parse_obj: builtins.classmethod
    parse_raw: builtins.classmethod
    replace: builtins.function
    schema: builtins.classmethod
    schema_json: builtins.classmethod
    update: builtins.function
    update_forward_refs: builtins.classmethod
    validate: builtins.classmethod
trulens_eval.feedback.provider.endpoint.litellm.LiteLLMEndpoint:
  __bases__:
  - trulens.core.feedback.endpoint.Endpoint
  __class__: pydantic._internal._model_construction.ModelMetaclass
  attributes:
    BASE_ENDPOINTS: builtins.dict
    ENDPOINT_SETUPS: builtins.list
    EndpointSetup: builtins.type
    apace_me: builtins.function
    callback_class: typing.Type[trulens.core.feedback.endpoint.EndpointCallback]
    callback_name: builtins.str
    construct: builtins.classmethod
    copy: builtins.function
    delete_instances: builtins.classmethod
    dict: builtins.function
    formatted_objects: _contextvars.ContextVar
    from_orm: builtins.classmethod
    get_class: builtins.staticmethod
    get_instances: builtins.classmethod
    global_callback: trulens.core.feedback.endpoint.EndpointCallback
    handle_wrapped_call: builtins.function
    instrumented_methods: collections.defaultdict
    json: builtins.function
    litellm_provider: builtins.str
    load: builtins.staticmethod
    model_computed_fields: builtins.property
    model_config: builtins.dict
    model_construct: builtins.classmethod
    model_copy: builtins.function
    model_dump: builtins.function
    model_dump_json: builtins.function
    model_extra: builtins.property
    model_fields: builtins.property
    model_fields_set: builtins.property
    model_json_schema: builtins.classmethod
    model_parametrized_name: builtins.classmethod
    model_post_init: builtins.function
    model_rebuild: builtins.classmethod
    model_validate: builtins.classmethod
    model_validate_json: builtins.classmethod
    model_validate_strings: builtins.classmethod
    name: builtins.str
    of_class: builtins.staticmethod
    of_object: builtins.staticmethod
    pace: trulens.core.utils.pace.Pace
    pace_me: builtins.function
    parse_file: builtins.classmethod
    parse_obj: builtins.classmethod
    parse_raw: builtins.classmethod
    post_headers: typing.Dict[builtins.str, builtins.str]
    print_instrumented: builtins.classmethod
    replace: builtins.function
    retries: builtins.int
    rpm: builtins.float
    run_in_pace: builtins.function
    run_me: builtins.function
    schema: builtins.classmethod
    schema_json: builtins.classmethod
    track_all_costs: builtins.staticmethod
    track_all_costs_tally: builtins.staticmethod
    track_cost: builtins.function
    tru_class_info: trulens.core.utils.pyschema.Class
    update: builtins.function
    update_forward_refs: builtins.classmethod
    validate: builtins.classmethod
    wrap_function: builtins.function
trulens_eval.feedback.provider.endpoint.openai:
  __class__: builtins.module
  highs: {}
  lows:
    OpenAICallback: pydantic._internal._model_construction.ModelMetaclass
    OpenAIClient: pydantic._internal._model_construction.ModelMetaclass
    OpenAIEndpoint: pydantic._internal._model_construction.ModelMetaclass
    deprecation_utils: builtins.module
trulens_eval.feedback.provider.endpoint.openai.OpenAICallback:
  __bases__:
  - trulens.core.feedback.endpoint.EndpointCallback
  __class__: pydantic._internal._model_construction.ModelMetaclass
  attributes:
    chunks: typing.List[langchain_core.outputs.generation.Generation]
    construct: builtins.classmethod
    copy: builtins.function
    cost: trulens.core.schema.base.Cost
    dict: builtins.function
    endpoint: trulens.core.feedback.endpoint.Endpoint
    formatted_objects: _contextvars.ContextVar
    from_orm: builtins.classmethod
    handle: builtins.function
    handle_chunk: builtins.function
    handle_classification: builtins.function
    handle_embedding: builtins.function
    handle_generation: builtins.function
    handle_generation_chunk: builtins.function
    json: builtins.function
    langchain_handler: langchain_community.callbacks.openai_info.OpenAICallbackHandler
    model_computed_fields: builtins.property
    model_config: builtins.dict
    model_construct: builtins.classmethod
    model_copy: builtins.function
    model_dump: builtins.function
    model_dump_json: builtins.function
    model_extra: builtins.property
    model_fields: builtins.property
    model_fields_set: builtins.property
    model_json_schema: builtins.classmethod
    model_parametrized_name: builtins.classmethod
    model_post_init: builtins.function
    model_rebuild: builtins.classmethod
    model_validate: builtins.classmethod
    model_validate_json: builtins.classmethod
    model_validate_strings: builtins.classmethod
    parse_file: builtins.classmethod
    parse_obj: builtins.classmethod
    parse_raw: builtins.classmethod
    replace: builtins.function
    schema: builtins.classmethod
    schema_json: builtins.classmethod
    update: builtins.function
    update_forward_refs: builtins.classmethod
    validate: builtins.classmethod
trulens_eval.feedback.provider.endpoint.openai.OpenAIClient:
  __bases__:
  - trulens.core.utils.serial.SerialModel
  __class__: pydantic._internal._model_construction.ModelMetaclass
  attributes:
    REDACTED_KEYS: builtins.list
    client: typing.Union[openai.OpenAI, openai.lib.azure.AzureOpenAI]
    client_cls: trulens.core.utils.pyschema.Class
    client_kwargs: builtins.dict
    construct: builtins.classmethod
    copy: builtins.function
    dict: builtins.function
    formatted_objects: _contextvars.ContextVar
    from_orm: builtins.classmethod
    json: builtins.function
    model_computed_fields: builtins.property
    model_config: builtins.dict
    model_construct: builtins.classmethod
    model_copy: builtins.function
    model_dump: builtins.function
    model_dump_json: builtins.function
    model_extra: builtins.property
    model_fields: builtins.property
    model_fields_set: builtins.property
    model_json_schema: builtins.classmethod
    model_parametrized_name: builtins.classmethod
    model_post_init: builtins.function
    model_rebuild: builtins.classmethod
    model_validate: builtins.classmethod
    model_validate_json: builtins.classmethod
    model_validate_strings: builtins.classmethod
    parse_file: builtins.classmethod
    parse_obj: builtins.classmethod
    parse_raw: builtins.classmethod
    replace: builtins.function
    schema: builtins.classmethod
    schema_json: builtins.classmethod
    update: builtins.function
    update_forward_refs: builtins.classmethod
    validate: builtins.classmethod
trulens_eval.feedback.provider.endpoint.openai.OpenAIEndpoint:
  __bases__:
  - trulens.core.feedback.endpoint.Endpoint
  __class__: pydantic._internal._model_construction.ModelMetaclass
  attributes:
    BASE_ENDPOINTS: builtins.dict
    ENDPOINT_SETUPS: builtins.list
    EndpointSetup: builtins.type
    apace_me: builtins.function
    callback_class: typing.Type[trulens.core.feedback.endpoint.EndpointCallback]
    callback_name: builtins.str
    client: trulens.providers.openai.endpoint.OpenAIClient
    construct: builtins.classmethod
    copy: builtins.function
    delete_instances: builtins.classmethod
    dict: builtins.function
    formatted_objects: _contextvars.ContextVar
    from_orm: builtins.classmethod
    get_class: builtins.staticmethod
    get_instances: builtins.classmethod
    global_callback: trulens.core.feedback.endpoint.EndpointCallback
    handle_wrapped_call: builtins.function
    instrumented_methods: collections.defaultdict
    json: builtins.function
    load: builtins.staticmethod
    model_computed_fields: builtins.property
    model_config: builtins.dict
    model_construct: builtins.classmethod
    model_copy: builtins.function
    model_dump: builtins.function
    model_dump_json: builtins.function
    model_extra: builtins.property
    model_fields: builtins.property
    model_fields_set: builtins.property
    model_json_schema: builtins.classmethod
    model_parametrized_name: builtins.classmethod
    model_post_init: builtins.function
    model_rebuild: builtins.classmethod
    model_validate: builtins.classmethod
    model_validate_json: builtins.classmethod
    model_validate_strings: builtins.classmethod
    name: builtins.str
    of_class: builtins.staticmethod
    of_object: builtins.staticmethod
    pace: trulens.core.utils.pace.Pace
    pace_me: builtins.function
    parse_file: builtins.classmethod
    parse_obj: builtins.classmethod
    parse_raw: builtins.classmethod
    post_headers: typing.Dict[builtins.str, builtins.str]
    print_instrumented: builtins.classmethod
    replace: builtins.function
    retries: builtins.int
    rpm: builtins.float
    run_in_pace: builtins.function
    run_me: builtins.function
    schema: builtins.classmethod
    schema_json: builtins.classmethod
    track_all_costs: builtins.staticmethod
    track_all_costs_tally: builtins.staticmethod
    track_cost: builtins.function
    tru_class_info: trulens.core.utils.pyschema.Class
    update: builtins.function
    update_forward_refs: builtins.classmethod
    validate: builtins.classmethod
    wrap_function: builtins.function
trulens_eval.feedback.provider.hugs:
  __class__: builtins.module
  highs: {}
  lows:
    Dummy: pydantic._internal._model_construction.ModelMetaclass
    HUGS_CONTEXT_RELEVANCE_API_URL: builtins.str
    HUGS_DOCNLI_API_URL: builtins.str
    HUGS_DOCNLI_MODEL_PATH: builtins.str
    HUGS_HALLUCINATION_API_URL: builtins.str
    HUGS_LANGUAGE_API_URL: builtins.str
    HUGS_NLI_API_URL: builtins.str
    HUGS_PII_DETECTION_API_URL: builtins.str
    HUGS_SENTIMENT_API_URL: builtins.str
    HUGS_TOXIC_API_URL: builtins.str
    Huggingface: pydantic._internal._model_construction.ModelMetaclass
    HuggingfaceBase: pydantic._internal._model_construction.ModelMetaclass
    HuggingfaceLocal: pydantic._internal._model_construction.ModelMetaclass
    deprecation_utils: builtins.module
trulens_eval.feedback.provider.hugs.Dummy:
  __bases__:
  - trulens.providers.huggingface.provider.Huggingface
  __class__: pydantic._internal._model_construction.ModelMetaclass
  attributes:
    construct: builtins.classmethod
    context_relevance: builtins.function
    copy: builtins.function
    dict: builtins.function
    endpoint: trulens.core.feedback.endpoint._WithPost
    formatted_objects: _contextvars.ContextVar
    from_orm: builtins.classmethod
    get_class: builtins.staticmethod
    groundedness_measure_with_nli: builtins.function
    hallucination_evaluator: builtins.function
    json: builtins.function
    language_match: builtins.function
    load: builtins.staticmethod
    model_computed_fields: builtins.property
    model_config: builtins.dict
    model_construct: builtins.classmethod
    model_copy: builtins.function
    model_dump: builtins.function
    model_dump_json: builtins.function
    model_extra: builtins.property
    model_fields: builtins.property
    model_fields_set: builtins.property
    model_json_schema: builtins.classmethod
    model_parametrized_name: builtins.classmethod
    model_post_init: builtins.function
    model_rebuild: builtins.classmethod
    model_validate: builtins.classmethod
    model_validate_json: builtins.classmethod
    model_validate_strings: builtins.classmethod
    of_class: builtins.staticmethod
    of_object: builtins.staticmethod
    parse_file: builtins.classmethod
    parse_obj: builtins.classmethod
    parse_raw: builtins.classmethod
    pii_detection: builtins.function
    pii_detection_with_cot_reasons: builtins.function
    positive_sentiment: builtins.function
    replace: builtins.function
    schema: builtins.classmethod
    schema_json: builtins.classmethod
    toxic: builtins.function
    tru_class_info: trulens.core.utils.pyschema.Class
    update: builtins.function
    update_forward_refs: builtins.classmethod
    validate: builtins.classmethod
trulens_eval.feedback.provider.hugs.Huggingface:
  __bases__:
  - trulens.providers.huggingface.provider.HuggingfaceBase
  __class__: pydantic._internal._model_construction.ModelMetaclass
  attributes:
    construct: builtins.classmethod
    context_relevance: builtins.function
    copy: builtins.function
    dict: builtins.function
    endpoint: trulens.core.feedback.endpoint._WithPost
    formatted_objects: _contextvars.ContextVar
    from_orm: builtins.classmethod
    get_class: builtins.staticmethod
    groundedness_measure_with_nli: builtins.function
    hallucination_evaluator: builtins.function
    json: builtins.function
    language_match: builtins.function
    load: builtins.staticmethod
    model_computed_fields: builtins.property
    model_config: builtins.dict
    model_construct: builtins.classmethod
    model_copy: builtins.function
    model_dump: builtins.function
    model_dump_json: builtins.function
    model_extra: builtins.property
    model_fields: builtins.property
    model_fields_set: builtins.property
    model_json_schema: builtins.classmethod
    model_parametrized_name: builtins.classmethod
    model_post_init: builtins.function
    model_rebuild: builtins.classmethod
    model_validate: builtins.classmethod
    model_validate_json: builtins.classmethod
    model_validate_strings: builtins.classmethod
    of_class: builtins.staticmethod
    of_object: builtins.staticmethod
    parse_file: builtins.classmethod
    parse_obj: builtins.classmethod
    parse_raw: builtins.classmethod
    pii_detection: builtins.function
    pii_detection_with_cot_reasons: builtins.function
    positive_sentiment: builtins.function
    replace: builtins.function
    schema: builtins.classmethod
    schema_json: builtins.classmethod
    toxic: builtins.function
    tru_class_info: trulens.core.utils.pyschema.Class
    update: builtins.function
    update_forward_refs: builtins.classmethod
    validate: builtins.classmethod
trulens_eval.feedback.provider.hugs.HuggingfaceBase:
  __bases__:
  - trulens.core.feedback.provider.Provider
  __class__: pydantic._internal._model_construction.ModelMetaclass
  attributes:
    construct: builtins.classmethod
    context_relevance: builtins.function
    copy: builtins.function
    dict: builtins.function
    endpoint: typing.Optional[trulens.core.feedback.endpoint.Endpoint, builtins.NoneType]
    formatted_objects: _contextvars.ContextVar
    from_orm: builtins.classmethod
    get_class: builtins.staticmethod
    groundedness_measure_with_nli: builtins.function
    hallucination_evaluator: builtins.function
    json: builtins.function
    language_match: builtins.function
    load: builtins.staticmethod
    model_computed_fields: builtins.property
    model_config: builtins.dict
    model_construct: builtins.classmethod
    model_copy: builtins.function
    model_dump: builtins.function
    model_dump_json: builtins.function
    model_extra: builtins.property
    model_fields: builtins.property
    model_fields_set: builtins.property
    model_json_schema: builtins.classmethod
    model_parametrized_name: builtins.classmethod
    model_post_init: builtins.function
    model_rebuild: builtins.classmethod
    model_validate: builtins.classmethod
    model_validate_json: builtins.classmethod
    model_validate_strings: builtins.classmethod
    of_class: builtins.staticmethod
    of_object: builtins.staticmethod
    parse_file: builtins.classmethod
    parse_obj: builtins.classmethod
    parse_raw: builtins.classmethod
    pii_detection: builtins.function
    pii_detection_with_cot_reasons: builtins.function
    positive_sentiment: builtins.function
    replace: builtins.function
    schema: builtins.classmethod
    schema_json: builtins.classmethod
    toxic: builtins.function
    tru_class_info: trulens.core.utils.pyschema.Class
    update: builtins.function
    update_forward_refs: builtins.classmethod
    validate: builtins.classmethod
trulens_eval.feedback.provider.hugs.HuggingfaceLocal:
  __bases__:
  - trulens.providers.huggingface.provider.HuggingfaceBase
  __class__: pydantic._internal._model_construction.ModelMetaclass
  attributes:
    construct: builtins.classmethod
    context_relevance: builtins.function
    copy: builtins.function
    dict: builtins.function
    endpoint: typing.Optional[trulens.core.feedback.endpoint.Endpoint, builtins.NoneType]
    formatted_objects: _contextvars.ContextVar
    from_orm: builtins.classmethod
    get_class: builtins.staticmethod
    groundedness_measure_with_nli: builtins.function
    hallucination_evaluator: builtins.function
    json: builtins.function
    language_match: builtins.function
    load: builtins.staticmethod
    model_computed_fields: builtins.property
    model_config: builtins.dict
    model_construct: builtins.classmethod
    model_copy: builtins.function
    model_dump: builtins.function
    model_dump_json: builtins.function
    model_extra: builtins.property
    model_fields: builtins.property
    model_fields_set: builtins.property
    model_json_schema: builtins.classmethod
    model_parametrized_name: builtins.classmethod
    model_post_init: builtins.function
    model_rebuild: builtins.classmethod
    model_validate: builtins.classmethod
    model_validate_json: builtins.classmethod
    model_validate_strings: builtins.classmethod
    of_class: builtins.staticmethod
    of_object: builtins.staticmethod
    parse_file: builtins.classmethod
    parse_obj: builtins.classmethod
    parse_raw: builtins.classmethod
    pii_detection: builtins.function
    pii_detection_with_cot_reasons: builtins.function
    positive_sentiment: builtins.function
    replace: builtins.function
    schema: builtins.classmethod
    schema_json: builtins.classmethod
    toxic: builtins.function
    tru_class_info: trulens.core.utils.pyschema.Class
    update: builtins.function
    update_forward_refs: builtins.classmethod
    validate: builtins.classmethod
trulens_eval.feedback.provider.langchain:
  __class__: builtins.module
  highs: {}
  lows:
    Langchain: pydantic._internal._model_construction.ModelMetaclass
    deprecation_utils: builtins.module
trulens_eval.feedback.provider.langchain.Langchain:
  __bases__:
  - trulens.feedback.llm_provider.LLMProvider
  __class__: pydantic._internal._model_construction.ModelMetaclass
  attributes:
    coherence: builtins.function
    coherence_with_cot_reasons: builtins.function
    comprehensiveness_with_cot_reasons: builtins.function
    conciseness: builtins.function
    conciseness_with_cot_reasons: builtins.function
    construct: builtins.classmethod
    context_relevance: builtins.function
    context_relevance_with_cot_reasons: builtins.function
    controversiality: builtins.function
    controversiality_with_cot_reasons: builtins.function
    copy: builtins.function
    correctness: builtins.function
    correctness_with_cot_reasons: builtins.function
    criminality: builtins.function
    criminality_with_cot_reasons: builtins.function
    dict: builtins.function
    endpoint: trulens.providers.langchain.endpoint.LangchainEndpoint
    formatted_objects: _contextvars.ContextVar
    from_orm: builtins.classmethod
    generate_score: builtins.function
    generate_score_and_reasons: builtins.function
    get_class: builtins.staticmethod
    groundedness_measure_with_cot_reasons: builtins.function
    groundedness_measure_with_cot_reasons_consider_answerability: builtins.function
    harmfulness: builtins.function
    harmfulness_with_cot_reasons: builtins.function
    helpfulness: builtins.function
    helpfulness_with_cot_reasons: builtins.function
    insensitivity: builtins.function
    insensitivity_with_cot_reasons: builtins.function
    json: builtins.function
    load: builtins.staticmethod
    maliciousness: builtins.function
    maliciousness_with_cot_reasons: builtins.function
    misogyny: builtins.function
    misogyny_with_cot_reasons: builtins.function
    model_agreement: builtins.function
    model_computed_fields: builtins.property
    model_config: builtins.dict
    model_construct: builtins.classmethod
    model_copy: builtins.function
    model_dump: builtins.function
    model_dump_json: builtins.function
    model_engine: builtins.str
    model_extra: builtins.property
    model_fields: builtins.property
    model_fields_set: builtins.property
    model_json_schema: builtins.classmethod
    model_parametrized_name: builtins.classmethod
    model_post_init: builtins.function
    model_rebuild: builtins.classmethod
    model_validate: builtins.classmethod
    model_validate_json: builtins.classmethod
    model_validate_strings: builtins.classmethod
    of_class: builtins.staticmethod
    of_object: builtins.staticmethod
    parse_file: builtins.classmethod
    parse_obj: builtins.classmethod
    parse_raw: builtins.classmethod
    qs_relevance: builtins.function
    qs_relevance_with_cot_reasons: builtins.function
    relevance: builtins.function
    relevance_with_cot_reasons: builtins.function
    replace: builtins.function
    schema: builtins.classmethod
    schema_json: builtins.classmethod
    sentiment: builtins.function
    sentiment_with_cot_reasons: builtins.function
    stereotypes: builtins.function
    stereotypes_with_cot_reasons: builtins.function
    summarization_with_cot_reasons: builtins.function
    tru_class_info: trulens.core.utils.pyschema.Class
    update: builtins.function
    update_forward_refs: builtins.classmethod
    validate: builtins.classmethod
trulens_eval.feedback.provider.litellm:
  __class__: builtins.module
  highs: {}
  lows:
    LiteLLM: pydantic._internal._model_construction.ModelMetaclass
    deprecation_utils: builtins.module
trulens_eval.feedback.provider.litellm.LiteLLM:
  __bases__:
  - trulens.feedback.llm_provider.LLMProvider
  __class__: pydantic._internal._model_construction.ModelMetaclass
  attributes:
    DEFAULT_MODEL_ENGINE: builtins.str
    coherence: builtins.function
    coherence_with_cot_reasons: builtins.function
    completion_args: typing.Dict[builtins.str, builtins.str]
    comprehensiveness_with_cot_reasons: builtins.function
    conciseness: builtins.function
    conciseness_with_cot_reasons: builtins.function
    construct: builtins.classmethod
    context_relevance: builtins.function
    context_relevance_with_cot_reasons: builtins.function
    controversiality: builtins.function
    controversiality_with_cot_reasons: builtins.function
    copy: builtins.function
    correctness: builtins.function
    correctness_with_cot_reasons: builtins.function
    criminality: builtins.function
    criminality_with_cot_reasons: builtins.function
    dict: builtins.function
    endpoint: trulens.core.feedback.endpoint.Endpoint
    formatted_objects: _contextvars.ContextVar
    from_orm: builtins.classmethod
    generate_score: builtins.function
    generate_score_and_reasons: builtins.function
    get_class: builtins.staticmethod
    groundedness_measure_with_cot_reasons: builtins.function
    groundedness_measure_with_cot_reasons_consider_answerability: builtins.function
    harmfulness: builtins.function
    harmfulness_with_cot_reasons: builtins.function
    helpfulness: builtins.function
    helpfulness_with_cot_reasons: builtins.function
    insensitivity: builtins.function
    insensitivity_with_cot_reasons: builtins.function
    json: builtins.function
    load: builtins.staticmethod
    maliciousness: builtins.function
    maliciousness_with_cot_reasons: builtins.function
    misogyny: builtins.function
    misogyny_with_cot_reasons: builtins.function
    model_agreement: builtins.function
    model_computed_fields: builtins.property
    model_config: builtins.dict
    model_construct: builtins.classmethod
    model_copy: builtins.function
    model_dump: builtins.function
    model_dump_json: builtins.function
    model_engine: builtins.str
    model_extra: builtins.property
    model_fields: builtins.property
    model_fields_set: builtins.property
    model_json_schema: builtins.classmethod
    model_parametrized_name: builtins.classmethod
    model_post_init: builtins.function
    model_rebuild: builtins.classmethod
    model_validate: builtins.classmethod
    model_validate_json: builtins.classmethod
    model_validate_strings: builtins.classmethod
    of_class: builtins.staticmethod
    of_object: builtins.staticmethod
    parse_file: builtins.classmethod
    parse_obj: builtins.classmethod
    parse_raw: builtins.classmethod
    qs_relevance: builtins.function
    qs_relevance_with_cot_reasons: builtins.function
    relevance: builtins.function
    relevance_with_cot_reasons: builtins.function
    replace: builtins.function
    schema: builtins.classmethod
    schema_json: builtins.classmethod
    sentiment: builtins.function
    sentiment_with_cot_reasons: builtins.function
    stereotypes: builtins.function
    stereotypes_with_cot_reasons: builtins.function
    summarization_with_cot_reasons: builtins.function
    tru_class_info: trulens.core.utils.pyschema.Class
    update: builtins.function
    update_forward_refs: builtins.classmethod
    validate: builtins.classmethod
trulens_eval.feedback.provider.openai:
  __class__: builtins.module
  highs: {}
  lows:
    AzureOpenAI: pydantic._internal._model_construction.ModelMetaclass
    OpenAI: pydantic._internal._model_construction.ModelMetaclass
    deprecation_utils: builtins.module
trulens_eval.feedback.provider.openai.AzureOpenAI:
  __bases__:
  - trulens.providers.openai.provider.OpenAI
  __class__: pydantic._internal._model_construction.ModelMetaclass
  attributes:
    DEFAULT_MODEL_ENGINE: builtins.str
    coherence: builtins.function
    coherence_with_cot_reasons: builtins.function
    comprehensiveness_with_cot_reasons: builtins.function
    conciseness: builtins.function
    conciseness_with_cot_reasons: builtins.function
    construct: builtins.classmethod
    context_relevance: builtins.function
    context_relevance_with_cot_reasons: builtins.function
    controversiality: builtins.function
    controversiality_with_cot_reasons: builtins.function
    copy: builtins.function
    correctness: builtins.function
    correctness_with_cot_reasons: builtins.function
    criminality: builtins.function
    criminality_with_cot_reasons: builtins.function
    deployment_name: builtins.str
    dict: builtins.function
    endpoint: trulens.core.feedback.endpoint.Endpoint
    formatted_objects: _contextvars.ContextVar
    from_orm: builtins.classmethod
    generate_score: builtins.function
    generate_score_and_reasons: builtins.function
    get_class: builtins.staticmethod
    groundedness_measure_with_cot_reasons: builtins.function
    groundedness_measure_with_cot_reasons_consider_answerability: builtins.function
    harmfulness: builtins.function
    harmfulness_with_cot_reasons: builtins.function
    helpfulness: builtins.function
    helpfulness_with_cot_reasons: builtins.function
    insensitivity: builtins.function
    insensitivity_with_cot_reasons: builtins.function
    json: builtins.function
    load: builtins.staticmethod
    maliciousness: builtins.function
    maliciousness_with_cot_reasons: builtins.function
    misogyny: builtins.function
    misogyny_with_cot_reasons: builtins.function
    model_agreement: builtins.function
    model_computed_fields: builtins.property
    model_config: builtins.dict
    model_construct: builtins.classmethod
    model_copy: builtins.function
    model_dump: builtins.function
    model_dump_json: builtins.function
    model_engine: builtins.str
    model_extra: builtins.property
    model_fields: builtins.property
    model_fields_set: builtins.property
    model_json_schema: builtins.classmethod
    model_parametrized_name: builtins.classmethod
    model_post_init: builtins.function
    model_rebuild: builtins.classmethod
    model_validate: builtins.classmethod
    model_validate_json: builtins.classmethod
    model_validate_strings: builtins.classmethod
    moderation_harassment: builtins.function
    moderation_harassment_threatening: builtins.function
    moderation_hate: builtins.function
    moderation_hatethreatening: builtins.function
    moderation_selfharm: builtins.function
    moderation_sexual: builtins.function
    moderation_sexualminors: builtins.function
    moderation_violence: builtins.function
    moderation_violencegraphic: builtins.function
    of_class: builtins.staticmethod
    of_object: builtins.staticmethod
    parse_file: builtins.classmethod
    parse_obj: builtins.classmethod
    parse_raw: builtins.classmethod
    qs_relevance: builtins.function
    qs_relevance_with_cot_reasons: builtins.function
    relevance: builtins.function
    relevance_with_cot_reasons: builtins.function
    replace: builtins.function
    schema: builtins.classmethod
    schema_json: builtins.classmethod
    sentiment: builtins.function
    sentiment_with_cot_reasons: builtins.function
    stereotypes: builtins.function
    stereotypes_with_cot_reasons: builtins.function
    summarization_with_cot_reasons: builtins.function
    tru_class_info: trulens.core.utils.pyschema.Class
    update: builtins.function
    update_forward_refs: builtins.classmethod
    validate: builtins.classmethod
trulens_eval.feedback.provider.openai.OpenAI:
  __bases__:
  - trulens.feedback.llm_provider.LLMProvider
  __class__: pydantic._internal._model_construction.ModelMetaclass
  attributes:
    DEFAULT_MODEL_ENGINE: builtins.str
    coherence: builtins.function
    coherence_with_cot_reasons: builtins.function
    comprehensiveness_with_cot_reasons: builtins.function
    conciseness: builtins.function
    conciseness_with_cot_reasons: builtins.function
    construct: builtins.classmethod
    context_relevance: builtins.function
    context_relevance_with_cot_reasons: builtins.function
    controversiality: builtins.function
    controversiality_with_cot_reasons: builtins.function
    copy: builtins.function
    correctness: builtins.function
    correctness_with_cot_reasons: builtins.function
    criminality: builtins.function
    criminality_with_cot_reasons: builtins.function
    dict: builtins.function
    endpoint: trulens.core.feedback.endpoint.Endpoint
    formatted_objects: _contextvars.ContextVar
    from_orm: builtins.classmethod
    generate_score: builtins.function
    generate_score_and_reasons: builtins.function
    get_class: builtins.staticmethod
    groundedness_measure_with_cot_reasons: builtins.function
    groundedness_measure_with_cot_reasons_consider_answerability: builtins.function
    harmfulness: builtins.function
    harmfulness_with_cot_reasons: builtins.function
    helpfulness: builtins.function
    helpfulness_with_cot_reasons: builtins.function
    insensitivity: builtins.function
    insensitivity_with_cot_reasons: builtins.function
    json: builtins.function
    load: builtins.staticmethod
    maliciousness: builtins.function
    maliciousness_with_cot_reasons: builtins.function
    misogyny: builtins.function
    misogyny_with_cot_reasons: builtins.function
    model_agreement: builtins.function
    model_computed_fields: builtins.property
    model_config: builtins.dict
    model_construct: builtins.classmethod
    model_copy: builtins.function
    model_dump: builtins.function
    model_dump_json: builtins.function
    model_engine: builtins.str
    model_extra: builtins.property
    model_fields: builtins.property
    model_fields_set: builtins.property
    model_json_schema: builtins.classmethod
    model_parametrized_name: builtins.classmethod
    model_post_init: builtins.function
    model_rebuild: builtins.classmethod
    model_validate: builtins.classmethod
    model_validate_json: builtins.classmethod
    model_validate_strings: builtins.classmethod
    moderation_harassment: builtins.function
    moderation_harassment_threatening: builtins.function
    moderation_hate: builtins.function
    moderation_hatethreatening: builtins.function
    moderation_selfharm: builtins.function
    moderation_sexual: builtins.function
    moderation_sexualminors: builtins.function
    moderation_violence: builtins.function
    moderation_violencegraphic: builtins.function
    of_class: builtins.staticmethod
    of_object: builtins.staticmethod
    parse_file: builtins.classmethod
    parse_obj: builtins.classmethod
    parse_raw: builtins.classmethod
    qs_relevance: builtins.function
    qs_relevance_with_cot_reasons: builtins.function
    relevance: builtins.function
    relevance_with_cot_reasons: builtins.function
    replace: builtins.function
    schema: builtins.classmethod
    schema_json: builtins.classmethod
    sentiment: builtins.function
    sentiment_with_cot_reasons: builtins.function
    stereotypes: builtins.function
    stereotypes_with_cot_reasons: builtins.function
    summarization_with_cot_reasons: builtins.function
    tru_class_info: trulens.core.utils.pyschema.Class
    update: builtins.function
    update_forward_refs: builtins.classmethod
    validate: builtins.classmethod
trulens_eval.generate_test_set:
  __class__: builtins.module
  highs: {}
  lows:
    GenerateTestSet: builtins.type
    deprecation_utils: builtins.module
    generate_test_set: builtins.module
    import_utils: builtins.module
    mod_generate: builtins.module
    opt: trulens.core.utils.imports.OptionalImports
trulens_eval.generate_test_set.GenerateTestSet:
  __bases__:
  - builtins.object
  __class__: builtins.type
  attributes:
    generate_test_set: builtins.function
trulens_eval.guardrails:
  __class__: builtins.module
  highs: {}
  lows:
    deprecation_utils: builtins.module
trulens_eval.guardrails.base:
  __class__: builtins.module
  highs: {}
  lows:
    context_filter: builtins.type
    deprecation_utils: builtins.module
trulens_eval.guardrails.base.context_filter:
  __bases__:
  - builtins.object
  __class__: builtins.type
  attributes: {}
trulens_eval.guardrails.langchain:
  __class__: builtins.module
  highs: {}
  lows:
    WithFeedbackFilterDocuments: pydantic._internal._model_construction.ModelMetaclass
    deprecation_utils: builtins.module
trulens_eval.guardrails.langchain.WithFeedbackFilterDocuments:
  __bases__:
  - langchain_core.vectorstores.base.VectorStoreRetriever
  __class__: pydantic._internal._model_construction.ModelMetaclass
  attributes:
    feedback: trulens.core.feedback.feedback.Feedback
    metadata: typing.Optional[builtins.dict[builtins.str, typing.Any], builtins.NoneType]
    name: typing.Optional[builtins.str, builtins.NoneType]
    of_retriever: builtins.staticmethod
    search_kwargs: builtins.dict
    search_type: builtins.str
    tags: typing.Optional[builtins.list[builtins.str], builtins.NoneType]
    threshold: builtins.float
    vectorstore: langchain_core.vectorstores.base.VectorStore
trulens_eval.guardrails.llama:
  __class__: builtins.module
  highs: {}
  lows:
    WithFeedbackFilterNodes: abc.ABCMeta
    deprecation_utils: builtins.module
trulens_eval.guardrails.llama.WithFeedbackFilterNodes:
  __bases__:
  - llama_index.core.query_engine.retriever_query_engine.RetrieverQueryEngine
  __class__: abc.ABCMeta
  attributes: {}
trulens_eval.instruments:
  __class__: builtins.module
  highs: {}
  lows:
    AddInstruments: builtins.type
    Instrument: builtins.type
    WithInstrumentCallbacks: builtins.type
    class_filter_disjunction: builtins.function
    class_filter_matches: builtins.function
    deprecation_utils: builtins.module
    instrument: builtins.type
trulens_eval.instruments.AddInstruments:
  __bases__:
  - builtins.object
  __class__: builtins.type
  attributes:
    method: builtins.classmethod
    methods: builtins.classmethod
trulens_eval.instruments.Instrument:
  __bases__:
  - builtins.object
  __class__: builtins.type
  attributes:
    APPS: builtins.str
    Default: builtins.type
    INSTRUMENT: builtins.str
    instrument_class: builtins.function
    instrument_method: builtins.function
    instrument_object: builtins.function
    print_instrumentation: builtins.function
    to_instrument_class: builtins.function
    to_instrument_module: builtins.function
    to_instrument_object: builtins.function
    tracked_method_wrapper: builtins.function
trulens_eval.instruments.WithInstrumentCallbacks:
  __bases__:
  - builtins.object
  __class__: builtins.type
  attributes:
    get_method_path: builtins.function
    get_methods_for_func: builtins.function
    on_add_record: builtins.function
    on_method_instrumented: builtins.function
    on_new_record: builtins.function
    wrap_lazy_values: builtins.function
trulens_eval.instruments.instrument:
  __bases__:
  - trulens.core.instruments.AddInstruments
  __class__: builtins.type
  attributes:
    method: builtins.classmethod
    methods: builtins.classmethod
trulens_eval.keys:
  __class__: builtins.module
  highs: {}
  lows:
    ApiKeyError: builtins.type
    REDACTED_VALUE: builtins.str
    TEMPLATE_VALUES: builtins.set
    check_keys: builtins.function
    check_or_set_keys: builtins.function
    cohere_agent: builtins.NoneType
    deprecation_utils: builtins.module
    get_config: builtins.function
    get_config_file: builtins.function
    get_huggingface_headers: builtins.function
    redact_value: builtins.function
    should_redact_key: builtins.function
    should_redact_value: builtins.function
    values_to_redact: builtins.set
trulens_eval.keys.ApiKeyError:
  __bases__:
  - trulens.core.utils.keys.BaseKeyError
  __class__: builtins.type
  attributes:
    add_note: builtins.method_descriptor
    args: builtins.getset_descriptor
    with_traceback: builtins.method_descriptor
trulens_eval.react_components:
  __class__: builtins.module
  highs: {}
  lows:
    deprecation_utils: builtins.module
trulens_eval.react_components.record_viewer:
  __class__: builtins.module
  highs:
    record_viewer: builtins.function
  lows:
    __all__: builtins.list
    deprecation_utils: builtins.module
trulens_eval.schema:
  __class__: builtins.module
  highs: {}
  lows:
    deprecation_utils: builtins.module
trulens_eval.schema.app:
  __class__: builtins.module
  highs: {}
  lows:
    AppDefinition: pydantic._internal._model_construction.ModelMetaclass
    deprecation_utils: builtins.module
trulens_eval.schema.app.AppDefinition:
  __bases__:
  - trulens.core.utils.pyschema.WithClassInfo
  - trulens.core.utils.serial.SerialModel
  __class__: pydantic._internal._model_construction.ModelMetaclass
  attributes:
    app: trulens.core.utils.serial.JSONized[trulens.core.schema.app.AppDefinition]
    app_extra_json: typing.Union[builtins.str, builtins.int, builtins.float, builtins.bytes,
      builtins.NoneType, typing.Sequence[typing.Any], typing.Dict[builtins.str, typing.Any]]
    app_id: builtins.str
    app_name: builtins.str
    app_version: builtins.str
    construct: builtins.classmethod
    continue_session: builtins.staticmethod
    copy: builtins.function
    dict: builtins.function
    feedback_definitions: typing.Sequence[builtins.str]
    feedback_mode: trulens.core.schema.feedback.FeedbackMode
    formatted_objects: _contextvars.ContextVar
    from_orm: builtins.classmethod
    get_class: builtins.staticmethod
    get_loadable_apps: builtins.staticmethod
    initial_app_loader_dump: typing.Optional[trulens.core.utils.serial.SerialBytes,
      builtins.NoneType]
    json: builtins.function
    jsonify_extra: builtins.function
    load: builtins.staticmethod
    metadata: typing.Dict
    model_computed_fields: builtins.property
    model_config: builtins.dict
    model_construct: builtins.classmethod
    model_copy: builtins.function
    model_dump: builtins.function
    model_dump_json: builtins.function
    model_extra: builtins.property
    model_fields: builtins.property
    model_fields_set: builtins.property
    model_json_schema: builtins.classmethod
    model_parametrized_name: builtins.classmethod
    model_post_init: builtins.function
    model_rebuild: builtins.classmethod
    model_validate: builtins.classmethod
    model_validate_json: builtins.classmethod
    model_validate_strings: builtins.classmethod
    new_session: builtins.staticmethod
    of_class: builtins.staticmethod
    of_object: builtins.staticmethod
    parse_file: builtins.classmethod
    parse_obj: builtins.classmethod
    parse_raw: builtins.classmethod
    record_ingest_mode: trulens.core.schema.app.RecordIngestMode
    replace: builtins.function
    root_class: trulens.core.utils.pyschema.Class
    schema: builtins.classmethod
    schema_json: builtins.classmethod
    select_inputs: builtins.classmethod
    select_outputs: builtins.classmethod
    tags: builtins.str
    tru_class_info: trulens.core.utils.pyschema.Class
    update: builtins.function
    update_forward_refs: builtins.classmethod
    validate: builtins.classmethod
trulens_eval.schema.base:
  __class__: builtins.module
  highs: {}
  lows:
    Cost: pydantic._internal._model_construction.ModelMetaclass
    MAX_DILL_SIZE: builtins.int
    Perf: pydantic._internal._model_construction.ModelMetaclass
    deprecation_utils: builtins.module
trulens_eval.schema.base.Cost:
  __bases__:
  - trulens.core.utils.serial.SerialModel
  - pydantic.main.BaseModel
  __class__: pydantic._internal._model_construction.ModelMetaclass
  attributes:
    cost: builtins.float
    cost_currency: builtins.str
    formatted_objects: _contextvars.ContextVar
    n_classes: builtins.int
    n_classification_requests: builtins.int
    n_completion_requests: builtins.int
    n_completion_tokens: builtins.int
    n_cortex_guardrails_tokens: builtins.int
    n_embedding_requests: builtins.int
    n_embeddings: builtins.int
    n_prompt_tokens: builtins.int
    n_requests: builtins.int
    n_stream_chunks: builtins.int
    n_successful_requests: builtins.int
    n_tokens: builtins.int
    replace: builtins.function
    update: builtins.function
trulens_eval.schema.base.Perf:
  __bases__:
  - trulens.core.utils.serial.SerialModel
  - pydantic.main.BaseModel
  __class__: pydantic._internal._model_construction.ModelMetaclass
  attributes:
    end_time: datetime.datetime
    formatted_objects: _contextvars.ContextVar
    latency: builtins.property
    min: builtins.staticmethod
    now: builtins.staticmethod
    replace: builtins.function
    start_time: datetime.datetime
    update: builtins.function
trulens_eval.schema.feedback:
  __class__: builtins.module
  highs: {}
  lows:
    FeedbackCall: pydantic._internal._model_construction.ModelMetaclass
    FeedbackCombinations: enum.EnumType
    FeedbackDefinition: pydantic._internal._model_construction.ModelMetaclass
    FeedbackMode: enum.EnumType
    FeedbackOnMissingParameters: enum.EnumType
    FeedbackResult: pydantic._internal._model_construction.ModelMetaclass
    FeedbackResultStatus: enum.EnumType
    Select: builtins.type
    deprecation_utils: builtins.module
trulens_eval.schema.feedback.FeedbackCall:
  __bases__:
  - trulens.core.utils.serial.SerialModel
  __class__: pydantic._internal._model_construction.ModelMetaclass
  attributes:
    args: typing.Dict[builtins.str, typing.Union[builtins.str, builtins.int, builtins.float,
      builtins.bytes, builtins.NoneType, typing.Sequence[typing.Any], typing.Dict[builtins.str,
      typing.Any]]]
    construct: builtins.classmethod
    copy: builtins.function
    dict: builtins.function
    formatted_objects: _contextvars.ContextVar
    from_orm: builtins.classmethod
    json: builtins.function
    meta: typing.Dict[builtins.str, typing.Any]
    model_computed_fields: builtins.property
    model_config: builtins.dict
    model_construct: builtins.classmethod
    model_copy: builtins.function
    model_dump: builtins.function
    model_dump_json: builtins.function
    model_extra: builtins.property
    model_fields: builtins.property
    model_fields_set: builtins.property
    model_json_schema: builtins.classmethod
    model_parametrized_name: builtins.classmethod
    model_post_init: builtins.function
    model_rebuild: builtins.classmethod
    model_validate: builtins.classmethod
    model_validate_json: builtins.classmethod
    model_validate_strings: builtins.classmethod
    parse_file: builtins.classmethod
    parse_obj: builtins.classmethod
    parse_raw: builtins.classmethod
    replace: builtins.function
    ret: typing.Union[builtins.float, typing.List[builtins.float], typing.List[typing.Tuple],
      typing.List[typing.Any]]
    schema: builtins.classmethod
    schema_json: builtins.classmethod
    update: builtins.function
    update_forward_refs: builtins.classmethod
    validate: builtins.classmethod
trulens_eval.schema.feedback.FeedbackCombinations:
  __bases__:
  - builtins.str
  - enum.Enum
  __class__: enum.EnumType
  attributes:
    PRODUCT: trulens.core.schema.feedback.FeedbackCombinations
    ZIP: trulens.core.schema.feedback.FeedbackCombinations
    name: enum.property
    value: enum.property
trulens_eval.schema.feedback.FeedbackDefinition:
  __bases__:
  - trulens.core.utils.pyschema.WithClassInfo
  - trulens.core.utils.serial.SerialModel
  - collections.abc.Hashable
  - typing.Generic
  __class__: pydantic._internal._model_construction.ModelMetaclass
  attributes:
    aggregator: typing.Union[trulens.core.utils.pyschema.Function, trulens.core.utils.pyschema.Method,
      builtins.NoneType]
    combinations: typing.Optional[trulens.core.schema.feedback.FeedbackCombinations,
      builtins.NoneType]
    construct: builtins.classmethod
    copy: builtins.function
    criteria: typing.Optional[builtins.str, builtins.NoneType]
    dict: builtins.function
    examples: typing.Optional[typing.List[typing.Tuple], builtins.NoneType]
    feedback_definition_id: builtins.str
    formatted_objects: _contextvars.ContextVar
    from_orm: builtins.classmethod
    get_class: builtins.staticmethod
    higher_is_better: typing.Optional[builtins.bool, builtins.NoneType]
    if_exists: typing.Optional[trulens.core.utils.serial.Lens, builtins.NoneType]
    if_missing: trulens.core.schema.feedback.FeedbackOnMissingParameters
    implementation: typing.Union[trulens.core.utils.pyschema.Function, trulens.core.utils.pyschema.Method,
      builtins.NoneType]
    json: builtins.function
    load: builtins.staticmethod
    model_computed_fields: builtins.property
    model_config: builtins.dict
    model_construct: builtins.classmethod
    model_copy: builtins.function
    model_dump: builtins.function
    model_dump_json: builtins.function
    model_extra: builtins.property
    model_fields: builtins.property
    model_fields_set: builtins.property
    model_json_schema: builtins.classmethod
    model_parametrized_name: builtins.classmethod
    model_post_init: builtins.function
    model_rebuild: builtins.classmethod
    model_validate: builtins.classmethod
    model_validate_json: builtins.classmethod
    model_validate_strings: builtins.classmethod
    name: builtins.property
    of_class: builtins.staticmethod
    of_object: builtins.staticmethod
    parse_file: builtins.classmethod
    parse_obj: builtins.classmethod
    parse_raw: builtins.classmethod
    replace: builtins.function
    run_location: typing.Optional[trulens.core.schema.feedback.FeedbackRunLocation,
      builtins.NoneType]
    schema: builtins.classmethod
    schema_json: builtins.classmethod
    selectors: typing.Dict[builtins.str, trulens.core.utils.serial.Lens]
    supplied_name: typing.Optional[builtins.str, builtins.NoneType]
    tru_class_info: trulens.core.utils.pyschema.Class
    update: builtins.function
    update_forward_refs: builtins.classmethod
    validate: builtins.classmethod
trulens_eval.schema.feedback.FeedbackMode:
  __bases__:
  - builtins.str
  - enum.Enum
  __class__: enum.EnumType
  attributes:
    DEFERRED: trulens.core.schema.feedback.FeedbackMode
    NONE: trulens.core.schema.feedback.FeedbackMode
    WITH_APP: trulens.core.schema.feedback.FeedbackMode
    WITH_APP_THREAD: trulens.core.schema.feedback.FeedbackMode
    name: enum.property
    value: enum.property
trulens_eval.schema.feedback.FeedbackOnMissingParameters:
  __bases__:
  - builtins.str
  - enum.Enum
  __class__: enum.EnumType
  attributes:
    ERROR: trulens.core.schema.feedback.FeedbackOnMissingParameters
    IGNORE: trulens.core.schema.feedback.FeedbackOnMissingParameters
    WARN: trulens.core.schema.feedback.FeedbackOnMissingParameters
    name: enum.property
    value: enum.property
trulens_eval.schema.feedback.FeedbackResult:
  __bases__:
  - trulens.core.utils.serial.SerialModel
  __class__: pydantic._internal._model_construction.ModelMetaclass
  attributes:
    calls: typing.List[trulens.core.schema.feedback.FeedbackCall]
    construct: builtins.classmethod
    copy: builtins.function
    cost: trulens.core.schema.base.Cost
    dict: builtins.function
    error: typing.Optional[builtins.str, builtins.NoneType]
    feedback_definition_id: typing.Optional[builtins.str, builtins.NoneType]
    feedback_result_id: builtins.str
    formatted_objects: _contextvars.ContextVar
    from_orm: builtins.classmethod
    json: builtins.function
    last_ts: datetime.datetime
    model_computed_fields: builtins.property
    model_config: builtins.dict
    model_construct: builtins.classmethod
    model_copy: builtins.function
    model_dump: builtins.function
    model_dump_json: builtins.function
    model_extra: builtins.property
    model_fields: builtins.property
    model_fields_set: builtins.property
    model_json_schema: builtins.classmethod
    model_parametrized_name: builtins.classmethod
    model_post_init: builtins.function
    model_rebuild: builtins.classmethod
    model_validate: builtins.classmethod
    model_validate_json: builtins.classmethod
    model_validate_strings: builtins.classmethod
    multi_result: typing.Optional[builtins.str, builtins.NoneType]
    name: builtins.str
    parse_file: builtins.classmethod
    parse_obj: builtins.classmethod
    parse_raw: builtins.classmethod
    record_id: builtins.str
    replace: builtins.function
    result: typing.Optional[builtins.float, builtins.NoneType]
    schema: builtins.classmethod
    schema_json: builtins.classmethod
    status: trulens.core.schema.feedback.FeedbackResultStatus
    update: builtins.function
    update_forward_refs: builtins.classmethod
    validate: builtins.classmethod
trulens_eval.schema.feedback.FeedbackResultStatus:
  __bases__:
  - builtins.str
  - enum.Enum
  __class__: enum.EnumType
  attributes:
    DONE: trulens.core.schema.feedback.FeedbackResultStatus
    FAILED: trulens.core.schema.feedback.FeedbackResultStatus
    NONE: trulens.core.schema.feedback.FeedbackResultStatus
    RUNNING: trulens.core.schema.feedback.FeedbackResultStatus
    SKIPPED: trulens.core.schema.feedback.FeedbackResultStatus
    name: enum.property
    value: enum.property
trulens_eval.schema.feedback.Select:
  __bases__:
  - builtins.object
  __class__: builtins.type
  attributes:
    App: trulens.core.utils.serial.Lens
    Lens: pydantic._internal._model_construction.ModelMetaclass
    Query: pydantic._internal._model_construction.ModelMetaclass
    Record: trulens.core.utils.serial.Lens
    RecordArgs: trulens.core.utils.serial.Lens
    RecordCall: trulens.core.utils.serial.Lens
    RecordCalls: trulens.core.utils.serial.Lens
    RecordInput: trulens.core.utils.serial.Lens
    RecordOutput: trulens.core.utils.serial.Lens
    RecordRets: trulens.core.utils.serial.Lens
    Tru: trulens.core.utils.serial.Lens
    context: builtins.function
    dequalify: builtins.staticmethod
    for_app: builtins.staticmethod
    for_record: builtins.staticmethod
    path_and_method: builtins.staticmethod
    render_for_dashboard: builtins.staticmethod
trulens_eval.schema.record:
  __class__: builtins.module
  highs: {}
  lows:
    Record: pydantic._internal._model_construction.ModelMetaclass
    RecordAppCall: pydantic._internal._model_construction.ModelMetaclass
    RecordAppCallMethod: pydantic._internal._model_construction.ModelMetaclass
    deprecation_utils: builtins.module
trulens_eval.schema.record.Record:
  __bases__:
  - trulens.core.utils.serial.SerialModel
  - collections.abc.Hashable
  - typing.Generic
  __class__: pydantic._internal._model_construction.ModelMetaclass
  attributes:
    app_id: builtins.str
    calls: typing.List[trulens.core.schema.record.RecordAppCall]
    construct: builtins.classmethod
    copy: builtins.function
    cost: typing.Optional[trulens.core.schema.base.Cost, builtins.NoneType]
    dict: builtins.function
    feedback_and_future_results: typing.Optional[typing.List[typing.Tuple[trulens.core.schema.feedback.FeedbackDefinition,
      concurrent.futures._base.Future[trulens.core.schema.feedback.FeedbackResult]]],
      builtins.NoneType]
    feedback_results: typing.Optional[typing.List[concurrent.futures._base.Future[trulens.core.schema.feedback.FeedbackResult]],
      builtins.NoneType]
    feedback_results_as_completed: builtins.property
    formatted_objects: _contextvars.ContextVar
    from_orm: builtins.classmethod
    get: builtins.function
    json: builtins.function
    layout_calls_as_app: builtins.function
    main_error: typing.Union[builtins.str, builtins.int, builtins.float, builtins.bytes,
      builtins.NoneType, typing.Sequence[typing.Any], typing.Dict[builtins.str, typing.Any]]
    main_input: typing.Union[builtins.str, builtins.int, builtins.float, builtins.bytes,
      builtins.NoneType, typing.Sequence[typing.Any], typing.Dict[builtins.str, typing.Any]]
    main_output: typing.Union[builtins.str, builtins.int, builtins.float, builtins.bytes,
      builtins.NoneType, typing.Sequence[typing.Any], typing.Dict[builtins.str, typing.Any]]
    meta: typing.Union[builtins.str, builtins.int, builtins.float, builtins.bytes,
      builtins.NoneType, typing.Sequence[typing.Any], typing.Dict[builtins.str, typing.Any]]
    model_computed_fields: builtins.property
    model_config: builtins.dict
    model_construct: builtins.classmethod
    model_copy: builtins.function
    model_dump: builtins.function
    model_dump_json: builtins.function
    model_extra: builtins.property
    model_fields: builtins.property
    model_fields_set: builtins.property
    model_json_schema: builtins.classmethod
    model_parametrized_name: builtins.classmethod
    model_post_init: builtins.function
    model_rebuild: builtins.classmethod
    model_validate: builtins.classmethod
    model_validate_json: builtins.classmethod
    model_validate_strings: builtins.classmethod
    parse_file: builtins.classmethod
    parse_obj: builtins.classmethod
    parse_raw: builtins.classmethod
    perf: typing.Optional[trulens.core.schema.base.Perf, builtins.NoneType]
    record_id: builtins.str
    replace: builtins.function
    schema: builtins.classmethod
    schema_json: builtins.classmethod
    tags: typing.Optional[builtins.str, builtins.NoneType]
    ts: datetime.datetime
    update: builtins.function
    update_forward_refs: builtins.classmethod
    validate: builtins.classmethod
    wait_for_feedback_results: builtins.function
trulens_eval.schema.record.RecordAppCall:
  __bases__:
  - trulens.core.utils.serial.SerialModel
  __class__: pydantic._internal._model_construction.ModelMetaclass
  attributes:
    args: typing.Union[builtins.str, builtins.int, builtins.float, builtins.bytes,
      builtins.NoneType, typing.Sequence[typing.Any], typing.Dict[builtins.str, typing.Any]]
    call_id: builtins.str
    construct: builtins.classmethod
    copy: builtins.function
    dict: builtins.function
    error: typing.Optional[builtins.str, builtins.NoneType]
    formatted_objects: _contextvars.ContextVar
    from_orm: builtins.classmethod
    json: builtins.function
    method: builtins.property
    model_computed_fields: builtins.property
    model_config: builtins.dict
    model_construct: builtins.classmethod
    model_copy: builtins.function
    model_dump: builtins.function
    model_dump_json: builtins.function
    model_extra: builtins.property
    model_fields: builtins.property
    model_fields_set: builtins.property
    model_json_schema: builtins.classmethod
    model_parametrized_name: builtins.classmethod
    model_post_init: builtins.function
    model_rebuild: builtins.classmethod
    model_validate: builtins.classmethod
    model_validate_json: builtins.classmethod
    model_validate_strings: builtins.classmethod
    parse_file: builtins.classmethod
    parse_obj: builtins.classmethod
    parse_raw: builtins.classmethod
    perf: typing.Optional[trulens.core.schema.base.Perf, builtins.NoneType]
    pid: builtins.int
    replace: builtins.function
    rets: typing.Union[builtins.str, builtins.int, builtins.float, builtins.bytes,
      builtins.NoneType, typing.Sequence[typing.Any], typing.Dict[builtins.str, typing.Any]]
    schema: builtins.classmethod
    schema_json: builtins.classmethod
    stack: typing.List[trulens.core.schema.record.RecordAppCallMethod]
    tid: builtins.int
    top: builtins.property
    update: builtins.function
    update_forward_refs: builtins.classmethod
    validate: builtins.classmethod
trulens_eval.schema.record.RecordAppCallMethod:
  __bases__:
  - trulens.core.utils.serial.SerialModel
  __class__: pydantic._internal._model_construction.ModelMetaclass
  attributes:
    construct: builtins.classmethod
    copy: builtins.function
    dict: builtins.function
    formatted_objects: _contextvars.ContextVar
    from_orm: builtins.classmethod
    json: builtins.function
    method: trulens.core.utils.pyschema.Method
    model_computed_fields: builtins.property
    model_config: builtins.dict
    model_construct: builtins.classmethod
    model_copy: builtins.function
    model_dump: builtins.function
    model_dump_json: builtins.function
    model_extra: builtins.property
    model_fields: builtins.property
    model_fields_set: builtins.property
    model_json_schema: builtins.classmethod
    model_parametrized_name: builtins.classmethod
    model_post_init: builtins.function
    model_rebuild: builtins.classmethod
    model_validate: builtins.classmethod
    model_validate_json: builtins.classmethod
    model_validate_strings: builtins.classmethod
    parse_file: builtins.classmethod
    parse_obj: builtins.classmethod
    parse_raw: builtins.classmethod
    path: trulens.core.utils.serial.Lens
    replace: builtins.function
    schema: builtins.classmethod
    schema_json: builtins.classmethod
    update: builtins.function
    update_forward_refs: builtins.classmethod
    validate: builtins.classmethod
trulens_eval.schema.types:
  __class__: builtins.module
  highs: {}
  lows:
    deprecation_utils: builtins.module
    new_call_id: builtins.function
trulens_eval.streamlit:
  __class__: builtins.module
  highs: {}
  lows:
    FeedbackDisplay: pydantic._internal._model_construction.ModelMetaclass
    MIGRATION_UNKNOWN_STR: builtins.str
    deprecation_utils: builtins.module
    trulens_feedback: builtins.function
    trulens_leaderboard: builtins.function
    trulens_trace: builtins.function
trulens_eval.streamlit.FeedbackDisplay:
  __bases__:
  - pydantic.main.BaseModel
  __class__: pydantic._internal._model_construction.ModelMetaclass
  attributes:
    calls: typing.List[trulens.core.schema.feedback.FeedbackCall]
    icon: builtins.str
    score: builtins.float
trulens_eval.tru:
  __class__: builtins.module
  highs: {}
  lows:
    DASHBOARD_START_TIMEOUT: builtins.int
    Tru: trulens.core.utils.python.PydanticSingletonMeta
    deprecation_utils: builtins.module
    text_utils: builtins.module
trulens_eval.tru.Tru:
  __bases__:
  - trulens.core.experimental._WithExperimentalSettings
  - trulens.core.utils.python.PydanticSingleton
  __class__: trulens.core.utils.python.PydanticSingletonMeta
  attributes:
    App: builtins.function
    Basic: builtins.function
    Chain: builtins.function
    Custom: builtins.function
    DEFERRED_NUM_RUNS: builtins.int
    GROUND_TRUTHS_BATCH_SIZE: builtins.int
    Llama: builtins.function
    RECORDS_BATCH_TIMEOUT_IN_SEC: builtins.int
    RETRY_FAILED_SECONDS: builtins.float
    RETRY_RUNNING_SECONDS: builtins.float
    Rails: builtins.function
    Virtual: builtins.function
    add_app: builtins.function
    add_feedback: builtins.function
    add_feedbacks: builtins.function
    add_ground_truth_to_dataset: builtins.function
    add_record: builtins.function
    add_record_nowait: builtins.function
    connector: typing.Optional[trulens.core.database.connector.base.DBConnector, builtins.NoneType]
    construct: builtins.classmethod
    copy: builtins.function
    delete_app: builtins.function
    delete_singleton_by_name: builtins.classmethod
    dict: builtins.function
    find_unused_port: builtins.function
    force_flush: builtins.function
    from_orm: builtins.classmethod
    get_app: builtins.function
    get_apps: builtins.function
    get_ground_truth: builtins.function
    get_leaderboard: builtins.function
    get_records_and_feedback: builtins.function
    json: builtins.function
    migrate_database: builtins.function
    model_computed_fields: builtins.property
    model_config: builtins.dict
    model_construct: builtins.classmethod
    model_copy: builtins.function
    model_dump: builtins.function
    model_dump_json: builtins.function
    model_extra: builtins.property
    model_fields: builtins.property
    model_fields_set: builtins.property
    model_json_schema: builtins.classmethod
    model_parametrized_name: builtins.classmethod
    model_post_init: builtins.function
    model_rebuild: builtins.classmethod
    model_validate: builtins.classmethod
    model_validate_json: builtins.classmethod
    model_validate_strings: builtins.classmethod
    parse_file: builtins.classmethod
    parse_obj: builtins.classmethod
    parse_raw: builtins.classmethod
    reset_database: builtins.function
    run_dashboard: builtins.function
    run_evaluator: builtins.function
    run_feedback_functions: builtins.function
    schema: builtins.classmethod
    schema_json: builtins.classmethod
    start_dashboard: builtins.function
    start_evaluator: builtins.function
    stop_dashboard: builtins.function
    stop_evaluator: builtins.function
    update_forward_refs: builtins.classmethod
    update_record: builtins.function
    validate: builtins.classmethod
trulens_eval.tru_basic_app:
  __class__: builtins.module
  highs: {}
  lows:
    TruBasicApp: pydantic._internal._model_construction.ModelMetaclass
    TruBasicCallableInstrument: builtins.type
    TruWrapperApp: builtins.type
    deprecation_utils: builtins.module
trulens_eval.tru_basic_app.TruBasicApp:
  __bases__:
  - trulens.core.app.App
  __class__: pydantic._internal._model_construction.ModelMetaclass
  attributes:
    add_run: builtins.function
    app: trulens.apps.basic.TruWrapperApp
    app_extra_json: typing.Union[builtins.str, builtins.int, builtins.float, builtins.bytes,
      builtins.NoneType, typing.Sequence[typing.Any], typing.Dict[builtins.str, typing.Any]]
    app_id: builtins.str
    app_name: builtins.str
    app_version: builtins.str
    awith_: builtins.function
    awith_record: builtins.function
    call_with_record: builtins.function
    connector: builtins.property
    construct: builtins.classmethod
    continue_session: builtins.staticmethod
    copy: builtins.function
    db: builtins.property
    dict: builtins.function
    dummy_record: builtins.function
    feedback_definitions: typing.Sequence[builtins.str]
    feedback_mode: trulens.core.schema.feedback.FeedbackMode
    feedbacks: typing.List[trulens.core.feedback.feedback.Feedback]
    format_instrumented_methods: builtins.function
    formatted_objects: _contextvars.ContextVar
    from_orm: builtins.classmethod
    get_class: builtins.staticmethod
    get_loadable_apps: builtins.staticmethod
    get_method_path: builtins.function
    get_methods_for_func: builtins.function
    initial_app_loader_dump: typing.Optional[trulens.core.utils.serial.SerialBytes,
      builtins.NoneType]
    instrument: typing.Optional[trulens.core.instruments.Instrument, builtins.NoneType]
    instrumented: builtins.function
    instrumented_methods: typing.Dict[builtins.int, typing.Dict[typing.Callable, trulens.core.utils.serial.Lens]]
    json: builtins.function
    jsonify_extra: builtins.function
    list_runs: builtins.function
    load: builtins.staticmethod
    main_acall: builtins.function
    main_call: builtins.function
    main_input: builtins.function
    main_method_name: typing.Optional[builtins.str, builtins.NoneType]
    main_output: builtins.function
    manage_pending_feedback_results_thread: typing.Optional[trulens.core.utils.threading.Thread,
      builtins.NoneType]
    metadata: typing.Dict
    model_computed_fields: builtins.property
    model_config: builtins.dict
    model_construct: builtins.classmethod
    model_copy: builtins.function
    model_dump: builtins.function
    model_dump_json: builtins.function
    model_extra: builtins.property
    model_fields: builtins.property
    model_fields_set: builtins.property
    model_json_schema: builtins.classmethod
    model_parametrized_name: builtins.classmethod
    model_post_init: builtins.function
    model_rebuild: builtins.classmethod
    model_validate: builtins.classmethod
    model_validate_json: builtins.classmethod
    model_validate_strings: builtins.classmethod
    new_session: builtins.staticmethod
    of_class: builtins.staticmethod
    of_object: builtins.staticmethod
    on_add_record: builtins.function
    on_method_instrumented: builtins.function
    on_new_record: builtins.function
    parse_file: builtins.classmethod
    parse_obj: builtins.classmethod
    parse_raw: builtins.classmethod
    print_instrumented: builtins.function
    print_instrumented_components: builtins.function
    print_instrumented_methods: builtins.function
    record_ingest_mode: trulens.core.schema.app.RecordIngestMode
    recording_contexts: _contextvars.ContextVar[trulens.core.instruments._RecordingContext]
    records_with_pending_feedback_results: trulens.core.utils.containers.BlockingSet[trulens.core.schema.record.Record]
    replace: builtins.function
    root_callable: pydantic.fields.FieldInfo
    root_class: trulens.core.utils.pyschema.Class
    schema: builtins.classmethod
    schema_json: builtins.classmethod
    select_context: builtins.classmethod
    select_inputs: builtins.classmethod
    select_outputs: builtins.classmethod
    selector_check_warning: builtins.bool
    selector_nocheck: builtins.bool
    session: trulens.core.session.TruSession
    snowflake_app_dao: typing.Optional[typing.Any, builtins.NoneType]
    tags: builtins.str
    tru: builtins.property
    tru_class_info: trulens.core.utils.pyschema.Class
    update: builtins.function
    update_forward_refs: builtins.classmethod
    validate: builtins.classmethod
    wait_for_feedback_results: builtins.function
    with_: builtins.function
    with_record: builtins.function
    wrap_lazy_values: builtins.function
trulens_eval.tru_basic_app.TruBasicCallableInstrument:
  __bases__:
  - trulens.core.instruments.Instrument
  __class__: builtins.type
  attributes:
    APPS: builtins.str
    Default: builtins.type
    INSTRUMENT: builtins.str
    instrument_class: builtins.function
    instrument_method: builtins.function
    instrument_object: builtins.function
    print_instrumentation: builtins.function
    to_instrument_class: builtins.function
    to_instrument_module: builtins.function
    to_instrument_object: builtins.function
    tracked_method_wrapper: builtins.function
trulens_eval.tru_basic_app.TruWrapperApp:
  __bases__:
  - builtins.object
  __class__: builtins.type
  attributes: {}
trulens_eval.tru_chain:
  __class__: builtins.module
  highs: {}
  lows:
    LangChainInstrument: builtins.type
    TruChain: pydantic._internal._model_construction.ModelMetaclass
    deprecation_utils: builtins.module
trulens_eval.tru_chain.LangChainInstrument:
  __bases__:
  - trulens.core.instruments.Instrument
  __class__: builtins.type
  attributes:
    APPS: builtins.str
    Default: builtins.type
    INSTRUMENT: builtins.str
    instrument_class: builtins.function
    instrument_method: builtins.function
    instrument_object: builtins.function
    print_instrumentation: builtins.function
    to_instrument_class: builtins.function
    to_instrument_module: builtins.function
    to_instrument_object: builtins.function
    tracked_method_wrapper: builtins.function
trulens_eval.tru_chain.TruChain:
  __bases__:
  - trulens.core.app.App
  __class__: pydantic._internal._model_construction.ModelMetaclass
  attributes:
    acall_with_record: builtins.function
    add_run: builtins.function
    app: langchain_core.runnables.base.Runnable
    app_extra_json: typing.Union[builtins.str, builtins.int, builtins.float, builtins.bytes,
      builtins.NoneType, typing.Sequence[typing.Any], typing.Dict[builtins.str, typing.Any]]
    app_id: builtins.str
    app_name: builtins.str
    app_version: builtins.str
    awith_: builtins.function
    awith_record: builtins.function
    call_with_record: builtins.function
    connector: builtins.property
    construct: builtins.classmethod
    continue_session: builtins.staticmethod
    copy: builtins.function
    db: builtins.property
    dict: builtins.function
    dummy_record: builtins.function
    feedback_definitions: typing.Sequence[builtins.str]
    feedback_mode: trulens.core.schema.feedback.FeedbackMode
    feedbacks: typing.List[trulens.core.feedback.feedback.Feedback]
    format_instrumented_methods: builtins.function
    formatted_objects: _contextvars.ContextVar
    from_orm: builtins.classmethod
    get_class: builtins.staticmethod
    get_loadable_apps: builtins.staticmethod
    get_method_path: builtins.function
    get_methods_for_func: builtins.function
    initial_app_loader_dump: typing.Optional[trulens.core.utils.serial.SerialBytes,
      builtins.NoneType]
    instrument: typing.Optional[trulens.core.instruments.Instrument, builtins.NoneType]
    instrumented: builtins.function
    instrumented_methods: typing.Dict[builtins.int, typing.Dict[typing.Callable, trulens.core.utils.serial.Lens]]
    json: builtins.function
    jsonify_extra: builtins.function
    list_runs: builtins.function
    load: builtins.staticmethod
    main_acall: builtins.function
    main_call: builtins.function
    main_input: builtins.function
    main_method_name: typing.Optional[builtins.str, builtins.NoneType]
    main_output: builtins.function
    manage_pending_feedback_results_thread: typing.Optional[trulens.core.utils.threading.Thread,
      builtins.NoneType]
    metadata: typing.Dict
    model_computed_fields: builtins.property
    model_config: builtins.dict
    model_construct: builtins.classmethod
    model_copy: builtins.function
    model_dump: builtins.function
    model_dump_json: builtins.function
    model_extra: builtins.property
    model_fields: builtins.property
    model_fields_set: builtins.property
    model_json_schema: builtins.classmethod
    model_parametrized_name: builtins.classmethod
    model_post_init: builtins.function
    model_rebuild: builtins.classmethod
    model_validate: builtins.classmethod
    model_validate_json: builtins.classmethod
    model_validate_strings: builtins.classmethod
    new_session: builtins.staticmethod
    of_class: builtins.staticmethod
    of_object: builtins.staticmethod
    on_add_record: builtins.function
    on_method_instrumented: builtins.function
    on_new_record: builtins.function
    parse_file: builtins.classmethod
    parse_obj: builtins.classmethod
    parse_raw: builtins.classmethod
    print_instrumented: builtins.function
    print_instrumented_components: builtins.function
    print_instrumented_methods: builtins.function
    record_ingest_mode: trulens.core.schema.app.RecordIngestMode
    recording_contexts: _contextvars.ContextVar[trulens.core.instruments._RecordingContext]
    records_with_pending_feedback_results: trulens.core.utils.containers.BlockingSet[trulens.core.schema.record.Record]
    replace: builtins.function
    root_callable: pydantic.fields.FieldInfo
    root_class: trulens.core.utils.pyschema.Class
    schema: builtins.classmethod
    schema_json: builtins.classmethod
    select_context: builtins.classmethod
    select_inputs: builtins.classmethod
    select_outputs: builtins.classmethod
    selector_check_warning: builtins.bool
    selector_nocheck: builtins.bool
    session: trulens.core.session.TruSession
    snowflake_app_dao: typing.Optional[typing.Any, builtins.NoneType]
    tags: builtins.str
    tru: builtins.property
    tru_class_info: trulens.core.utils.pyschema.Class
    update: builtins.function
    update_forward_refs: builtins.classmethod
    validate: builtins.classmethod
    wait_for_feedback_results: builtins.function
    with_: builtins.function
    with_record: builtins.function
    wrap_lazy_values: builtins.function
trulens_eval.tru_custom_app:
  __class__: builtins.module
  highs: {}
  lows:
    PLACEHOLDER: builtins.str
    TruCustomApp: pydantic._internal._model_construction.ModelMetaclass
    deprecation_utils: builtins.module
    instrument: builtins.type
trulens_eval.tru_custom_app.TruCustomApp:
  __bases__:
  - trulens.apps.app.TruApp
  __class__: pydantic._internal._model_construction.ModelMetaclass
  attributes:
    add_run: builtins.function
    app: typing.Any
    app_extra_json: typing.Union[builtins.str, builtins.int, builtins.float, builtins.bytes,
      builtins.NoneType, typing.Sequence[typing.Any], typing.Dict[builtins.str, typing.Any]]
    app_id: builtins.str
    app_name: builtins.str
    app_version: builtins.str
    awith_: builtins.function
    awith_record: builtins.function
    connector: builtins.property
    construct: builtins.classmethod
    continue_session: builtins.staticmethod
    copy: builtins.function
    db: builtins.property
    dict: builtins.function
    dummy_record: builtins.function
    feedback_definitions: typing.Sequence[builtins.str]
    feedback_mode: trulens.core.schema.feedback.FeedbackMode
    feedbacks: typing.List[trulens.core.feedback.feedback.Feedback]
    format_instrumented_methods: builtins.function
    formatted_objects: _contextvars.ContextVar
    from_orm: builtins.classmethod
    functions_to_instrument: builtins.set
    get_class: builtins.staticmethod
    get_loadable_apps: builtins.staticmethod
    get_method_path: builtins.function
    get_methods_for_func: builtins.function
    initial_app_loader_dump: typing.Optional[trulens.core.utils.serial.SerialBytes,
      builtins.NoneType]
    instrument: typing.Optional[trulens.core.instruments.Instrument, builtins.NoneType]
    instrumented: builtins.function
    instrumented_methods: typing.Dict[builtins.int, typing.Dict[typing.Callable, trulens.core.utils.serial.Lens]]
    json: builtins.function
    jsonify_extra: builtins.function
    list_runs: builtins.function
    load: builtins.staticmethod
    main_acall: builtins.function
    main_call: builtins.function
    main_input: builtins.function
    main_method_name: typing.Optional[builtins.str, builtins.NoneType]
    main_output: builtins.function
    manage_pending_feedback_results_thread: typing.Optional[trulens.core.utils.threading.Thread,
      builtins.NoneType]
    metadata: typing.Dict
    model_computed_fields: builtins.property
    model_config: builtins.dict
    model_construct: builtins.classmethod
    model_copy: builtins.function
    model_dump: builtins.function
    model_dump_json: builtins.function
    model_extra: builtins.property
    model_fields: builtins.property
    model_fields_set: builtins.property
    model_json_schema: builtins.classmethod
    model_parametrized_name: builtins.classmethod
    model_post_init: builtins.function
    model_rebuild: builtins.classmethod
    model_validate: builtins.classmethod
    model_validate_json: builtins.classmethod
    model_validate_strings: builtins.classmethod
    new_session: builtins.staticmethod
    of_class: builtins.staticmethod
    of_object: builtins.staticmethod
    on_add_record: builtins.function
    on_method_instrumented: builtins.function
    on_new_record: builtins.function
    parse_file: builtins.classmethod
    parse_obj: builtins.classmethod
    parse_raw: builtins.classmethod
    print_instrumented: builtins.function
    print_instrumented_components: builtins.function
    print_instrumented_methods: builtins.function
    record_ingest_mode: trulens.core.schema.app.RecordIngestMode
    recording_contexts: _contextvars.ContextVar[trulens.core.instruments._RecordingContext]
    records_with_pending_feedback_results: trulens.core.utils.containers.BlockingSet[trulens.core.schema.record.Record]
    replace: builtins.function
    root_callable: pydantic.fields.FieldInfo
    root_class: trulens.core.utils.pyschema.Class
    schema: builtins.classmethod
    schema_json: builtins.classmethod
    select_context: builtins.classmethod
    select_inputs: builtins.classmethod
    select_outputs: builtins.classmethod
    selector_check_warning: builtins.bool
    selector_nocheck: builtins.bool
    session: trulens.core.session.TruSession
    snowflake_app_dao: typing.Optional[typing.Any, builtins.NoneType]
    tags: builtins.str
    tru: builtins.property
    tru_class_info: trulens.core.utils.pyschema.Class
    update: builtins.function
    update_forward_refs: builtins.classmethod
    validate: builtins.classmethod
    wait_for_feedback_results: builtins.function
    with_: builtins.function
    with_record: builtins.function
    wrap_lazy_values: builtins.function
trulens_eval.tru_custom_app.instrument:
  __bases__:
  - trulens.core.instruments.instrument
  __class__: builtins.type
  attributes:
    method: builtins.classmethod
    methods: builtins.classmethod
trulens_eval.tru_llama:
  __class__: builtins.module
  highs: {}
  lows:
    LlamaInstrument: builtins.type
    TruLlama: pydantic._internal._model_construction.ModelMetaclass
    deprecation_utils: builtins.module
    legacy: builtins.bool
trulens_eval.tru_llama.LlamaInstrument:
  __bases__:
  - trulens.core.instruments.Instrument
  __class__: builtins.type
  attributes:
    APPS: builtins.str
    Default: builtins.type
    INSTRUMENT: builtins.str
    instrument_class: builtins.function
    instrument_method: builtins.function
    instrument_object: builtins.function
    print_instrumentation: builtins.function
    to_instrument_class: builtins.function
    to_instrument_module: builtins.function
    to_instrument_object: builtins.function
    tracked_method_wrapper: builtins.function
trulens_eval.tru_llama.TruLlama:
  __bases__:
  - trulens.core.app.App
  __class__: pydantic._internal._model_construction.ModelMetaclass
  attributes:
    add_run: builtins.function
    app: typing.Union[llama_index.core.base.base_query_engine.BaseQueryEngine, llama_index.core.chat_engine.types.BaseChatEngine]
    app_extra_json: typing.Union[builtins.str, builtins.int, builtins.float, builtins.bytes,
      builtins.NoneType, typing.Sequence[typing.Any], typing.Dict[builtins.str, typing.Any]]
    app_id: builtins.str
    app_name: builtins.str
    app_version: builtins.str
    awith_: builtins.function
    awith_record: builtins.function
    connector: builtins.property
    construct: builtins.classmethod
    continue_session: builtins.staticmethod
    copy: builtins.function
    db: builtins.property
    dict: builtins.function
    dummy_record: builtins.function
    feedback_definitions: typing.Sequence[builtins.str]
    feedback_mode: trulens.core.schema.feedback.FeedbackMode
    feedbacks: typing.List[trulens.core.feedback.feedback.Feedback]
    format_instrumented_methods: builtins.function
    formatted_objects: _contextvars.ContextVar
    from_orm: builtins.classmethod
    get_class: builtins.staticmethod
    get_loadable_apps: builtins.staticmethod
    get_method_path: builtins.function
    get_methods_for_func: builtins.function
    initial_app_loader_dump: typing.Optional[trulens.core.utils.serial.SerialBytes,
      builtins.NoneType]
    instrument: typing.Optional[trulens.core.instruments.Instrument, builtins.NoneType]
    instrumented: builtins.function
    instrumented_methods: typing.Dict[builtins.int, typing.Dict[typing.Callable, trulens.core.utils.serial.Lens]]
    json: builtins.function
    jsonify_extra: builtins.function
    list_runs: builtins.function
    load: builtins.staticmethod
    main_acall: builtins.function
    main_call: builtins.function
    main_input: builtins.function
    main_method_name: typing.Optional[builtins.str, builtins.NoneType]
    main_output: builtins.function
    manage_pending_feedback_results_thread: typing.Optional[trulens.core.utils.threading.Thread,
      builtins.NoneType]
    metadata: typing.Dict
    model_computed_fields: builtins.property
    model_config: builtins.dict
    model_construct: builtins.classmethod
    model_copy: builtins.function
    model_dump: builtins.function
    model_dump_json: builtins.function
    model_extra: builtins.property
    model_fields: builtins.property
    model_fields_set: builtins.property
    model_json_schema: builtins.classmethod
    model_parametrized_name: builtins.classmethod
    model_post_init: builtins.function
    model_rebuild: builtins.classmethod
    model_validate: builtins.classmethod
    model_validate_json: builtins.classmethod
    model_validate_strings: builtins.classmethod
    new_session: builtins.staticmethod
    of_class: builtins.staticmethod
    of_object: builtins.staticmethod
    on_add_record: builtins.function
    on_method_instrumented: builtins.function
    on_new_record: builtins.function
    parse_file: builtins.classmethod
    parse_obj: builtins.classmethod
    parse_raw: builtins.classmethod
    print_instrumented: builtins.function
    print_instrumented_components: builtins.function
    print_instrumented_methods: builtins.function
    record_ingest_mode: trulens.core.schema.app.RecordIngestMode
    recording_contexts: _contextvars.ContextVar[trulens.core.instruments._RecordingContext]
    records_with_pending_feedback_results: trulens.core.utils.containers.BlockingSet[trulens.core.schema.record.Record]
    replace: builtins.function
    root_callable: pydantic.fields.FieldInfo
    root_class: trulens.core.utils.pyschema.Class
    schema: builtins.classmethod
    schema_json: builtins.classmethod
    select_context: builtins.classmethod
    select_inputs: builtins.classmethod
    select_outputs: builtins.classmethod
    select_source_nodes: builtins.classmethod
    selector_check_warning: builtins.bool
    selector_nocheck: builtins.bool
    session: trulens.core.session.TruSession
    snowflake_app_dao: typing.Optional[typing.Any, builtins.NoneType]
    tags: builtins.str
    tru: builtins.property
    tru_class_info: trulens.core.utils.pyschema.Class
    update: builtins.function
    update_forward_refs: builtins.classmethod
    validate: builtins.classmethod
    wait_for_feedback_results: builtins.function
    with_: builtins.function
    with_record: builtins.function
    wrap_lazy_values: builtins.function
trulens_eval.tru_rails:
  __class__: builtins.module
  highs: {}
  lows:
    FeedbackActions: builtins.type
    RailsActionSelect: builtins.type
    RailsInstrument: builtins.type
    TruRails: pydantic._internal._model_construction.ModelMetaclass
    deprecation_utils: builtins.module
    registered_feedback_functions: builtins.dict
trulens_eval.tru_rails.FeedbackActions:
  __bases__:
  - builtins.object
  __class__: builtins.type
  attributes:
    action_of_feedback: builtins.staticmethod
    feedback_action: builtins.staticmethod
    register_feedback_functions: builtins.staticmethod
trulens_eval.tru_rails.RailsActionSelect:
  __bases__:
  - trulens.core.schema.select.Select
  __class__: builtins.type
  attributes:
    Action: trulens.core.utils.serial.Lens
    App: trulens.core.utils.serial.Lens
    BotMessage: trulens.core.utils.serial.Lens
    Config: trulens.core.utils.serial.Lens
    Context: trulens.core.utils.serial.Lens
    Events: trulens.core.utils.serial.Lens
    LLM: trulens.core.utils.serial.Lens
    LastBotMessage: trulens.core.utils.serial.Lens
    LastUserMessage: trulens.core.utils.serial.Lens
    Lens: pydantic._internal._model_construction.ModelMetaclass
    Query: pydantic._internal._model_construction.ModelMetaclass
    Record: trulens.core.utils.serial.Lens
    RecordArgs: trulens.core.utils.serial.Lens
    RecordCall: trulens.core.utils.serial.Lens
    RecordCalls: trulens.core.utils.serial.Lens
    RecordInput: trulens.core.utils.serial.Lens
    RecordOutput: trulens.core.utils.serial.Lens
    RecordRets: trulens.core.utils.serial.Lens
    RetrievalContexts: trulens.core.utils.serial.Lens
    Tru: trulens.core.utils.serial.Lens
    UserMessage: trulens.core.utils.serial.Lens
    context: builtins.function
    dequalify: builtins.staticmethod
    for_app: builtins.staticmethod
    for_record: builtins.staticmethod
    path_and_method: builtins.staticmethod
    render_for_dashboard: builtins.staticmethod
trulens_eval.tru_rails.RailsInstrument:
  __bases__:
  - trulens.core.instruments.Instrument
  __class__: builtins.type
  attributes:
    APPS: builtins.str
    Default: builtins.type
    INSTRUMENT: builtins.str
    instrument_class: builtins.function
    instrument_method: builtins.function
    instrument_object: builtins.function
    print_instrumentation: builtins.function
    to_instrument_class: builtins.function
    to_instrument_module: builtins.function
    to_instrument_object: builtins.function
    tracked_method_wrapper: builtins.function
trulens_eval.tru_rails.TruRails:
  __bases__:
  - trulens.core.app.App
  __class__: pydantic._internal._model_construction.ModelMetaclass
  attributes:
    add_run: builtins.function
    app: nemoguardrails.rails.llm.llmrails.LLMRails
    app_extra_json: typing.Union[builtins.str, builtins.int, builtins.float, builtins.bytes,
      builtins.NoneType, typing.Sequence[typing.Any], typing.Dict[builtins.str, typing.Any]]
    app_id: builtins.str
    app_name: builtins.str
    app_version: builtins.str
    awith_: builtins.function
    awith_record: builtins.function
    connector: builtins.property
    construct: builtins.classmethod
    continue_session: builtins.staticmethod
    copy: builtins.function
    db: builtins.property
    dict: builtins.function
    dummy_record: builtins.function
    feedback_definitions: typing.Sequence[builtins.str]
    feedback_mode: trulens.core.schema.feedback.FeedbackMode
    feedbacks: typing.List[trulens.core.feedback.feedback.Feedback]
    format_instrumented_methods: builtins.function
    formatted_objects: _contextvars.ContextVar
    from_orm: builtins.classmethod
    get_class: builtins.staticmethod
    get_loadable_apps: builtins.staticmethod
    get_method_path: builtins.function
    get_methods_for_func: builtins.function
    initial_app_loader_dump: typing.Optional[trulens.core.utils.serial.SerialBytes,
      builtins.NoneType]
    instrument: typing.Optional[trulens.core.instruments.Instrument, builtins.NoneType]
    instrumented: builtins.function
    instrumented_methods: typing.Dict[builtins.int, typing.Dict[typing.Callable, trulens.core.utils.serial.Lens]]
    json: builtins.function
    jsonify_extra: builtins.function
    list_runs: builtins.function
    load: builtins.staticmethod
    main_acall: builtins.function
    main_call: builtins.function
    main_input: builtins.function
    main_method_name: typing.Optional[builtins.str, builtins.NoneType]
    main_output: builtins.function
    manage_pending_feedback_results_thread: typing.Optional[trulens.core.utils.threading.Thread,
      builtins.NoneType]
    metadata: typing.Dict
    model_computed_fields: builtins.property
    model_config: builtins.dict
    model_construct: builtins.classmethod
    model_copy: builtins.function
    model_dump: builtins.function
    model_dump_json: builtins.function
    model_extra: builtins.property
    model_fields: builtins.property
    model_fields_set: builtins.property
    model_json_schema: builtins.classmethod
    model_parametrized_name: builtins.classmethod
    model_post_init: builtins.function
    model_rebuild: builtins.classmethod
    model_validate: builtins.classmethod
    model_validate_json: builtins.classmethod
    model_validate_strings: builtins.classmethod
    new_session: builtins.staticmethod
    of_class: builtins.staticmethod
    of_object: builtins.staticmethod
    on_add_record: builtins.function
    on_method_instrumented: builtins.function
    on_new_record: builtins.function
    parse_file: builtins.classmethod
    parse_obj: builtins.classmethod
    parse_raw: builtins.classmethod
    print_instrumented: builtins.function
    print_instrumented_components: builtins.function
    print_instrumented_methods: builtins.function
    record_ingest_mode: trulens.core.schema.app.RecordIngestMode
    recording_contexts: _contextvars.ContextVar[trulens.core.instruments._RecordingContext]
    records_with_pending_feedback_results: trulens.core.utils.containers.BlockingSet[trulens.core.schema.record.Record]
    replace: builtins.function
    root_callable: pydantic.fields.FieldInfo
    root_class: trulens.core.utils.pyschema.Class
    schema: builtins.classmethod
    schema_json: builtins.classmethod
    select_context: builtins.classmethod
    select_inputs: builtins.classmethod
    select_outputs: builtins.classmethod
    selector_check_warning: builtins.bool
    selector_nocheck: builtins.bool
    session: trulens.core.session.TruSession
    snowflake_app_dao: typing.Optional[typing.Any, builtins.NoneType]
    tags: builtins.str
    tru: builtins.property
    tru_class_info: trulens.core.utils.pyschema.Class
    update: builtins.function
    update_forward_refs: builtins.classmethod
    validate: builtins.classmethod
    wait_for_feedback_results: builtins.function
    with_: builtins.function
    with_record: builtins.function
    wrap_lazy_values: builtins.function
trulens_eval.tru_virtual:
  __class__: builtins.module
  highs: {}
  lows:
    TruVirtual: pydantic._internal._model_construction.ModelMetaclass
    VirtualApp: builtins.type
    VirtualRecord: pydantic._internal._model_construction.ModelMetaclass
    deprecation_utils: builtins.module
trulens_eval.tru_virtual.TruVirtual:
  __bases__:
  - trulens.core.app.App
  __class__: pydantic._internal._model_construction.ModelMetaclass
  attributes:
    add_dataframe: builtins.function
    add_record: builtins.function
    add_run: builtins.function
    app: trulens.apps.virtual.VirtualApp
    app_extra_json: typing.Union[builtins.str, builtins.int, builtins.float, builtins.bytes,
      builtins.NoneType, typing.Sequence[typing.Any], typing.Dict[builtins.str, typing.Any]]
    app_id: builtins.str
    app_name: builtins.str
    app_version: builtins.str
    awith_: builtins.function
    awith_record: builtins.function
    connector: builtins.property
    construct: builtins.classmethod
    continue_session: builtins.staticmethod
    copy: builtins.function
    db: builtins.property
    dict: builtins.function
    dummy_record: builtins.function
    feedback_definitions: typing.Sequence[builtins.str]
    feedback_mode: trulens.core.schema.feedback.FeedbackMode
    feedbacks: typing.List[trulens.core.feedback.feedback.Feedback]
    format_instrumented_methods: builtins.function
    formatted_objects: _contextvars.ContextVar
    from_orm: builtins.classmethod
    get_class: builtins.staticmethod
    get_loadable_apps: builtins.staticmethod
    get_method_path: builtins.function
    get_methods_for_func: builtins.function
    initial_app_loader_dump: typing.Optional[trulens.core.utils.serial.SerialBytes,
      builtins.NoneType]
    instrument: typing.Optional[trulens.core.instruments.Instrument, builtins.NoneType]
    instrumented: builtins.function
    instrumented_methods: typing.Dict[builtins.int, typing.Dict[typing.Callable, trulens.core.utils.serial.Lens]]
    json: builtins.function
    jsonify_extra: builtins.function
    list_runs: builtins.function
    load: builtins.staticmethod
    main_acall: builtins.function
    main_call: builtins.function
    main_input: builtins.function
    main_method_name: typing.Optional[builtins.str, builtins.NoneType]
    main_output: builtins.function
    manage_pending_feedback_results_thread: typing.Optional[trulens.core.utils.threading.Thread,
      builtins.NoneType]
    metadata: typing.Dict
    model_computed_fields: builtins.property
    model_config: builtins.dict
    model_construct: builtins.classmethod
    model_copy: builtins.function
    model_dump: builtins.function
    model_dump_json: builtins.function
    model_extra: builtins.property
    model_fields: builtins.property
    model_fields_set: builtins.property
    model_json_schema: builtins.classmethod
    model_parametrized_name: builtins.classmethod
    model_post_init: builtins.function
    model_rebuild: builtins.classmethod
    model_validate: builtins.classmethod
    model_validate_json: builtins.classmethod
    model_validate_strings: builtins.classmethod
    new_session: builtins.staticmethod
    of_class: builtins.staticmethod
    of_object: builtins.staticmethod
    on_add_record: builtins.function
    on_method_instrumented: builtins.function
    on_new_record: builtins.function
    parse_file: builtins.classmethod
    parse_obj: builtins.classmethod
    parse_raw: builtins.classmethod
    print_instrumented: builtins.function
    print_instrumented_components: builtins.function
    print_instrumented_methods: builtins.function
    record_ingest_mode: trulens.core.schema.app.RecordIngestMode
    recording_contexts: _contextvars.ContextVar[trulens.core.instruments._RecordingContext]
    records_with_pending_feedback_results: trulens.core.utils.containers.BlockingSet[trulens.core.schema.record.Record]
    replace: builtins.function
    root_callable: trulens.core.utils.pyschema.Method
    root_class: typing.Any
    schema: builtins.classmethod
    schema_json: builtins.classmethod
    select_context: builtins.classmethod
    select_inputs: builtins.classmethod
    select_outputs: builtins.classmethod
    selector_check_warning: builtins.bool
    selector_nocheck: builtins.bool
    session: trulens.core.session.TruSession
    snowflake_app_dao: typing.Optional[typing.Any, builtins.NoneType]
    tags: builtins.str
    tru: builtins.property
    tru_class_info: trulens.core.utils.pyschema.Class
    update: builtins.function
    update_forward_refs: builtins.classmethod
    validate: builtins.classmethod
    wait_for_feedback_results: builtins.function
    with_: builtins.function
    with_record: builtins.function
    wrap_lazy_values: builtins.function
trulens_eval.tru_virtual.VirtualApp:
  __bases__:
  - builtins.dict
  __class__: builtins.type
  attributes:
    root: builtins.function
    select_context: builtins.classmethod
trulens_eval.tru_virtual.VirtualRecord:
  __bases__:
  - trulens.core.schema.record.Record
  __class__: pydantic._internal._model_construction.ModelMetaclass
  attributes:
    app_id: builtins.str
    calls: typing.List[trulens.core.schema.record.RecordAppCall]
    construct: builtins.classmethod
    copy: builtins.function
    cost: typing.Optional[trulens.core.schema.base.Cost, builtins.NoneType]
    dict: builtins.function
    feedback_and_future_results: typing.Optional[typing.List[typing.Tuple[trulens.core.schema.feedback.FeedbackDefinition,
      concurrent.futures._base.Future[trulens.core.schema.feedback.FeedbackResult]]],
      builtins.NoneType]
    feedback_results: typing.Optional[typing.List[concurrent.futures._base.Future[trulens.core.schema.feedback.FeedbackResult]],
      builtins.NoneType]
    feedback_results_as_completed: builtins.property
    formatted_objects: _contextvars.ContextVar
    from_orm: builtins.classmethod
    get: builtins.function
    json: builtins.function
    layout_calls_as_app: builtins.function
    main_error: typing.Union[builtins.str, builtins.int, builtins.float, builtins.bytes,
      builtins.NoneType, typing.Sequence[typing.Any], typing.Dict[builtins.str, typing.Any]]
    main_input: typing.Union[builtins.str, builtins.int, builtins.float, builtins.bytes,
      builtins.NoneType, typing.Sequence[typing.Any], typing.Dict[builtins.str, typing.Any]]
    main_output: typing.Union[builtins.str, builtins.int, builtins.float, builtins.bytes,
      builtins.NoneType, typing.Sequence[typing.Any], typing.Dict[builtins.str, typing.Any]]
    meta: typing.Union[builtins.str, builtins.int, builtins.float, builtins.bytes,
      builtins.NoneType, typing.Sequence[typing.Any], typing.Dict[builtins.str, typing.Any]]
    model_computed_fields: builtins.property
    model_config: builtins.dict
    model_construct: builtins.classmethod
    model_copy: builtins.function
    model_dump: builtins.function
    model_dump_json: builtins.function
    model_extra: builtins.property
    model_fields: builtins.property
    model_fields_set: builtins.property
    model_json_schema: builtins.classmethod
    model_parametrized_name: builtins.classmethod
    model_post_init: builtins.function
    model_rebuild: builtins.classmethod
    model_validate: builtins.classmethod
    model_validate_json: builtins.classmethod
    model_validate_strings: builtins.classmethod
    parse_file: builtins.classmethod
    parse_obj: builtins.classmethod
    parse_raw: builtins.classmethod
    perf: typing.Optional[trulens.core.schema.base.Perf, builtins.NoneType]
    record_id: builtins.str
    replace: builtins.function
    schema: builtins.classmethod
    schema_json: builtins.classmethod
    tags: typing.Optional[builtins.str, builtins.NoneType]
    ts: datetime.datetime
    update: builtins.function
    update_forward_refs: builtins.classmethod
    validate: builtins.classmethod
    wait_for_feedback_results: builtins.function
trulens_eval.utils:
  __class__: builtins.module
  highs: {}
  lows:
    deprecation_utils: builtins.module
trulens_eval.utils.asynchro:
  __class__: builtins.module
  highs: {}
  lows:
    deprecation_utils: builtins.module
    desync: builtins.function
    sync: builtins.function
trulens_eval.utils.command_line:
  __class__: builtins.module
  highs: {}
  lows:
    deprecation_utils: builtins.module
    main: builtins.function
    warnings: builtins.module
trulens_eval.utils.containers:
  __class__: builtins.module
  highs: {}
  lows:
    BlockingSet: builtins.type
    deprecation_utils: builtins.module
    dict_merge_with: builtins.function
    dict_set_with: builtins.function
    dict_set_with_multikey: builtins.function
    first: builtins.function
    is_empty: builtins.function
    iterable_peek: builtins.function
    second: builtins.function
    third: builtins.function
trulens_eval.utils.containers.BlockingSet:
  __bases__:
  - builtins.set
  - typing.Generic
  __class__: builtins.type
  attributes:
    empty: builtins.function
    peek: builtins.function
    shutdown: builtins.function
trulens_eval.utils.display:
  __class__: builtins.module
  highs: {}
  lows:
    deprecation_utils: builtins.module
    get_feedback_result: builtins.function
    get_icon: builtins.function
trulens_eval.utils.generated:
  __class__: builtins.module
  highs: {}
  lows:
    ParseError: builtins.type
    deprecation_utils: builtins.module
    re_0_10_rating: builtins.function
    validate_rating: builtins.function
    warnings: builtins.module
trulens_eval.utils.generated.ParseError:
  __bases__:
  - builtins.Exception
  __class__: builtins.type
  attributes: {}
trulens_eval.utils.imports:
  __class__: builtins.module
  highs: {}
  lows:
    Dummy: builtins.type
    ImportErrorMessages: builtins.type
    MESSAGE_DEBUG_OPTIONAL_PACKAGE_NOT_FOUND: builtins.str
    MESSAGE_ERROR_REQUIRED_PACKAGE_NOT_FOUND: builtins.str
    MESSAGE_FRAGMENT_VERSION_MISMATCH: builtins.str
    MESSAGE_FRAGMENT_VERSION_MISMATCH_OPTIONAL: builtins.str
    MESSAGE_FRAGMENT_VERSION_MISMATCH_PIP: builtins.str
    MESSAGE_FRAGMENT_VERSION_MISMATCH_REQUIRED: builtins.str
    OptionalImports: builtins.type
    REQUIREMENT_BEDROCK: trulens.core.utils.imports.ImportErrorMessages
    REQUIREMENT_BERT_SCORE: trulens.core.utils.imports.ImportErrorMessages
    REQUIREMENT_CORTEX: trulens.core.utils.imports.ImportErrorMessages
    REQUIREMENT_EVALUATE: trulens.core.utils.imports.ImportErrorMessages
    REQUIREMENT_GROUNDEDNESS: trulens.core.utils.imports.ImportErrorMessages
    REQUIREMENT_HUGGINGFACE: trulens.core.utils.imports.ImportErrorMessages
    REQUIREMENT_LANGCHAIN: trulens.core.utils.imports.ImportErrorMessages
    REQUIREMENT_LITELLM: trulens.core.utils.imports.ImportErrorMessages
    REQUIREMENT_LLAMA: trulens.core.utils.imports.ImportErrorMessages
    REQUIREMENT_NOTEBOOK: trulens.core.utils.imports.ImportErrorMessages
    REQUIREMENT_OPENAI: trulens.core.utils.imports.ImportErrorMessages
    REQUIREMENT_PINECONE: trulens.core.utils.imports.ImportErrorMessages
    REQUIREMENT_RAILS: trulens.core.utils.imports.ImportErrorMessages
    REQUIREMENT_SKLEARN: trulens.core.utils.imports.ImportErrorMessages
    VersionConflict: builtins.type
    all_packages: builtins.dict
    check_imports: builtins.function
    deprecation_utils: builtins.module
    format_import_errors: builtins.function
    get_package_version: builtins.function
    optional_packages: builtins.dict
    parse_version: builtins.function
    pin_spec: builtins.function
    required_packages: builtins.dict
    requirements_of_file: builtins.function
    static_resource: builtins.function
    trulens_name: builtins.str
    warnings: builtins.module
trulens_eval.utils.imports.Dummy:
  __bases__:
  - builtins.type
  __class__: builtins.type
  attributes: {}
trulens_eval.utils.imports.ImportErrorMessages:
  __bases__:
  - builtins.object
  __class__: builtins.type
  attributes: {}
trulens_eval.utils.imports.OptionalImports:
  __bases__:
  - builtins.object
  __class__: builtins.type
  attributes:
    assert_installed: builtins.function
trulens_eval.utils.imports.VersionConflict:
  __bases__:
  - builtins.Exception
  __class__: builtins.type
  attributes: {}
trulens_eval.utils.json:
  __class__: builtins.module
  highs: {}
  lows:
    deprecation_utils: builtins.module
    encode_httpx_url: builtins.function
    encode_openai_timeout: builtins.function
    json_default: builtins.function
    json_str_of_obj: builtins.function
    jsonify: builtins.function
    jsonify_for_ui: builtins.function
    obj_id_of_obj: builtins.function
    warnings: builtins.module
trulens_eval.utils.langchain:
  __class__: builtins.module
  highs: {}
  lows:
    COMPONENT_VIEWS: builtins.list
    LLM: trulens.core.app.ComponentViewMeta
    Other: trulens.core.app.ComponentViewMeta
    Prompt: trulens.core.app.ComponentViewMeta
    component_of_json: builtins.function
    constructor_of_class: builtins.function
    deprecation_utils: builtins.module
    warnings: builtins.module
trulens_eval.utils.langchain.LLM:
  __bases__:
  - trulens.core.app.LLM
  - trulens.apps.langchain.langchain.LangChainComponent
  __class__: trulens.core.app.ComponentViewMeta
  attributes:
    class_is: builtins.staticmethod
    innermost_base: builtins.staticmethod
    model_name: builtins.property
    of_json: builtins.staticmethod
    unsorted_parameters: builtins.function
trulens_eval.utils.langchain.Other:
  __bases__:
  - trulens.core.app.Other
  - trulens.apps.langchain.langchain.LangChainComponent
  __class__: trulens.core.app.ComponentViewMeta
  attributes:
    class_is: builtins.staticmethod
    innermost_base: builtins.staticmethod
    of_json: builtins.staticmethod
    unsorted_parameters: builtins.function
trulens_eval.utils.langchain.Prompt:
  __bases__:
  - trulens.core.app.Prompt
  - trulens.apps.langchain.langchain.LangChainComponent
  __class__: trulens.core.app.ComponentViewMeta
  attributes:
    class_is: builtins.staticmethod
    innermost_base: builtins.staticmethod
    of_json: builtins.staticmethod
    template: builtins.property
    unsorted_parameters: builtins.function
trulens_eval.utils.llama:
  __class__: builtins.module
  highs: {}
  lows:
    Agent: trulens.core.app.ComponentViewMeta
    COMPONENT_VIEWS: builtins.list
    LLM: trulens.core.app.ComponentViewMeta
    Other: trulens.core.app.ComponentViewMeta
    Prompt: trulens.core.app.ComponentViewMeta
    Tool: trulens.core.app.ComponentViewMeta
    component_of_json: builtins.function
    constructor_of_class: builtins.function
    deprecation_utils: builtins.module
    warnings: builtins.module
trulens_eval.utils.llama.Agent:
  __bases__:
  - trulens.core.app.Agent
  - trulens.apps.llamaindex.llama.LlamaIndexComponent
  __class__: trulens.core.app.ComponentViewMeta
  attributes:
    agent_name: builtins.property
    class_is: builtins.staticmethod
    innermost_base: builtins.staticmethod
    of_json: builtins.staticmethod
    unsorted_parameters: builtins.function
trulens_eval.utils.llama.LLM:
  __bases__:
  - trulens.core.app.LLM
  - trulens.apps.llamaindex.llama.LlamaIndexComponent
  __class__: trulens.core.app.ComponentViewMeta
  attributes:
    class_is: builtins.staticmethod
    innermost_base: builtins.staticmethod
    model_name: builtins.property
    of_json: builtins.staticmethod
    unsorted_parameters: builtins.function
trulens_eval.utils.llama.Other:
  __bases__:
  - trulens.core.app.Other
  - trulens.apps.llamaindex.llama.LlamaIndexComponent
  __class__: trulens.core.app.ComponentViewMeta
  attributes:
    class_is: builtins.staticmethod
    innermost_base: builtins.staticmethod
    of_json: builtins.staticmethod
    unsorted_parameters: builtins.function
trulens_eval.utils.llama.Prompt:
  __bases__:
  - trulens.core.app.Prompt
  - trulens.apps.llamaindex.llama.LlamaIndexComponent
  __class__: trulens.core.app.ComponentViewMeta
  attributes:
    class_is: builtins.staticmethod
    innermost_base: builtins.staticmethod
    of_json: builtins.staticmethod
    template: builtins.property
    unsorted_parameters: builtins.function
trulens_eval.utils.llama.Tool:
  __bases__:
  - trulens.core.app.Tool
  - trulens.apps.llamaindex.llama.LlamaIndexComponent
  __class__: trulens.core.app.ComponentViewMeta
  attributes:
    class_is: builtins.staticmethod
    innermost_base: builtins.staticmethod
    of_json: builtins.staticmethod
    tool_name: builtins.property
    unsorted_parameters: builtins.function
trulens_eval.utils.notebook_utils:
  __class__: builtins.module
  highs: {}
  lows:
    deprecation_utils: builtins.module
    is_notebook: builtins.function
    setup_widget_stdout_stderr: builtins.function
    warnings: builtins.module
trulens_eval.utils.pace:
  __class__: builtins.module
  highs: {}
  lows:
    Pace: pydantic._internal._model_construction.ModelMetaclass
    deprecation_utils: builtins.module
trulens_eval.utils.pace.Pace:
  __bases__:
  - pydantic.main.BaseModel
  __class__: pydantic._internal._model_construction.ModelMetaclass
  attributes:
    amark: builtins.function
    last_mark: datetime.datetime
    mark: builtins.function
    mark_expirations: typing.Deque[datetime.datetime]
    marks_per_second: builtins.float
    max_marks: builtins.int
    seconds_per_period: builtins.float
    seconds_per_period_timedelta: datetime.timedelta
trulens_eval.utils.pyschema:
  __class__: builtins.module
  highs: {}
  lows:
    Bindings: pydantic._internal._model_construction.ModelMetaclass
    CIRCLE: builtins.str
    Class: pydantic._internal._model_construction.ModelMetaclass
    Function: pydantic._internal._model_construction.ModelMetaclass
    FunctionOrMethod: pydantic._internal._model_construction.ModelMetaclass
    Method: pydantic._internal._model_construction.ModelMetaclass
    Module: pydantic._internal._model_construction.ModelMetaclass
    Obj: pydantic._internal._model_construction.ModelMetaclass
    WithClassInfo: pydantic._internal._model_construction.ModelMetaclass
    builtin_init_dummy: builtins.function
    clean_attributes: builtins.function
    deprecation_utils: builtins.module
    is_noserio: builtins.function
    noserio: builtins.function
    object_module: builtins.function
    safe_getattr: builtins.function
trulens_eval.utils.pyschema.Bindings:
  __bases__:
  - trulens.core.utils.serial.SerialModel
  __class__: pydantic._internal._model_construction.ModelMetaclass
  attributes:
    args: typing.Tuple
    construct: builtins.classmethod
    copy: builtins.function
    dict: builtins.function
    formatted_objects: _contextvars.ContextVar
    from_orm: builtins.classmethod
    json: builtins.function
    kwargs: typing.Dict[builtins.str, typing.Any]
    load: builtins.function
    model_computed_fields: builtins.property
    model_config: builtins.dict
    model_construct: builtins.classmethod
    model_copy: builtins.function
    model_dump: builtins.function
    model_dump_json: builtins.function
    model_extra: builtins.property
    model_fields: builtins.property
    model_fields_set: builtins.property
    model_json_schema: builtins.classmethod
    model_parametrized_name: builtins.classmethod
    model_post_init: builtins.function
    model_rebuild: builtins.classmethod
    model_validate: builtins.classmethod
    model_validate_json: builtins.classmethod
    model_validate_strings: builtins.classmethod
    of_bound_arguments: builtins.staticmethod
    parse_file: builtins.classmethod
    parse_obj: builtins.classmethod
    parse_raw: builtins.classmethod
    replace: builtins.function
    schema: builtins.classmethod
    schema_json: builtins.classmethod
    update: builtins.function
    update_forward_refs: builtins.classmethod
    validate: builtins.classmethod
trulens_eval.utils.pyschema.Class:
  __bases__:
  - trulens.core.utils.serial.SerialModel
  __class__: pydantic._internal._model_construction.ModelMetaclass
  attributes:
    base_class: builtins.function
    bases: typing.Optional[typing.Sequence[trulens.core.utils.pyschema.Class], builtins.NoneType]
    construct: builtins.classmethod
    copy: builtins.function
    dict: builtins.function
    formatted_objects: _contextvars.ContextVar
    from_orm: builtins.classmethod
    json: builtins.function
    load: builtins.function
    model_computed_fields: builtins.property
    model_config: builtins.dict
    model_construct: builtins.classmethod
    model_copy: builtins.function
    model_dump: builtins.function
    model_dump_json: builtins.function
    model_extra: builtins.property
    model_fields: builtins.property
    model_fields_set: builtins.property
    model_json_schema: builtins.classmethod
    model_parametrized_name: builtins.classmethod
    model_post_init: builtins.function
    model_rebuild: builtins.classmethod
    model_validate: builtins.classmethod
    model_validate_json: builtins.classmethod
    model_validate_strings: builtins.classmethod
    module: trulens.core.utils.pyschema.Module
    name: builtins.str
    noserio_issubclass: builtins.function
    of_class: builtins.staticmethod
    of_class_info: builtins.staticmethod
    of_object: builtins.staticmethod
    parse_file: builtins.classmethod
    parse_obj: builtins.classmethod
    parse_raw: builtins.classmethod
    replace: builtins.function
    schema: builtins.classmethod
    schema_json: builtins.classmethod
    update: builtins.function
    update_forward_refs: builtins.classmethod
    validate: builtins.classmethod
trulens_eval.utils.pyschema.Function:
  __bases__:
  - trulens.core.utils.pyschema.FunctionOrMethod
  __class__: pydantic._internal._model_construction.ModelMetaclass
  attributes:
    cls: typing.Optional[trulens.core.utils.pyschema.Class, builtins.NoneType]
    construct: builtins.classmethod
    copy: builtins.function
    dict: builtins.function
    formatted_objects: _contextvars.ContextVar
    from_orm: builtins.classmethod
    json: builtins.function
    load: builtins.function
    model_computed_fields: builtins.property
    model_config: builtins.dict
    model_construct: builtins.classmethod
    model_copy: builtins.function
    model_dump: builtins.function
    model_dump_json: builtins.function
    model_extra: builtins.property
    model_fields: builtins.property
    model_fields_set: builtins.property
    model_json_schema: builtins.classmethod
    model_parametrized_name: builtins.classmethod
    model_post_init: builtins.function
    model_rebuild: builtins.classmethod
    model_validate: builtins.classmethod
    model_validate_json: builtins.classmethod
    model_validate_strings: builtins.classmethod
    module: trulens.core.utils.pyschema.Module
    name: builtins.str
    of_callable: builtins.staticmethod
    of_function: builtins.staticmethod
    parse_file: builtins.classmethod
    parse_obj: builtins.classmethod
    parse_raw: builtins.classmethod
    replace: builtins.function
    schema: builtins.classmethod
    schema_json: builtins.classmethod
    update: builtins.function
    update_forward_refs: builtins.classmethod
    validate: builtins.classmethod
trulens_eval.utils.pyschema.FunctionOrMethod:
  __bases__:
  - trulens.core.utils.serial.SerialModel
  __class__: pydantic._internal._model_construction.ModelMetaclass
  attributes:
    construct: builtins.classmethod
    copy: builtins.function
    dict: builtins.function
    formatted_objects: _contextvars.ContextVar
    from_orm: builtins.classmethod
    json: builtins.function
    load: builtins.function
    model_computed_fields: builtins.property
    model_config: builtins.dict
    model_construct: builtins.classmethod
    model_copy: builtins.function
    model_dump: builtins.function
    model_dump_json: builtins.function
    model_extra: builtins.property
    model_fields: builtins.property
    model_fields_set: builtins.property
    model_json_schema: builtins.classmethod
    model_parametrized_name: builtins.classmethod
    model_post_init: builtins.function
    model_rebuild: builtins.classmethod
    model_validate: builtins.classmethod
    model_validate_json: builtins.classmethod
    model_validate_strings: builtins.classmethod
    of_callable: builtins.staticmethod
    parse_file: builtins.classmethod
    parse_obj: builtins.classmethod
    parse_raw: builtins.classmethod
    replace: builtins.function
    schema: builtins.classmethod
    schema_json: builtins.classmethod
    update: builtins.function
    update_forward_refs: builtins.classmethod
    validate: builtins.classmethod
trulens_eval.utils.pyschema.Method:
  __bases__:
  - trulens.core.utils.pyschema.FunctionOrMethod
  __class__: pydantic._internal._model_construction.ModelMetaclass
  attributes:
    construct: builtins.classmethod
    copy: builtins.function
    dict: builtins.function
    formatted_objects: _contextvars.ContextVar
    from_orm: builtins.classmethod
    json: builtins.function
    load: builtins.function
    model_computed_fields: builtins.property
    model_config: builtins.dict
    model_construct: builtins.classmethod
    model_copy: builtins.function
    model_dump: builtins.function
    model_dump_json: builtins.function
    model_extra: builtins.property
    model_fields: builtins.property
    model_fields_set: builtins.property
    model_json_schema: builtins.classmethod
    model_parametrized_name: builtins.classmethod
    model_post_init: builtins.function
    model_rebuild: builtins.classmethod
    model_validate: builtins.classmethod
    model_validate_json: builtins.classmethod
    model_validate_strings: builtins.classmethod
    name: builtins.str
    obj: trulens.core.utils.pyschema.Obj
    of_callable: builtins.staticmethod
    of_method: builtins.staticmethod
    parse_file: builtins.classmethod
    parse_obj: builtins.classmethod
    parse_raw: builtins.classmethod
    replace: builtins.function
    schema: builtins.classmethod
    schema_json: builtins.classmethod
    update: builtins.function
    update_forward_refs: builtins.classmethod
    validate: builtins.classmethod
trulens_eval.utils.pyschema.Module:
  __bases__:
  - trulens.core.utils.serial.SerialModel
  __class__: pydantic._internal._model_construction.ModelMetaclass
  attributes:
    construct: builtins.classmethod
    copy: builtins.function
    dict: builtins.function
    formatted_objects: _contextvars.ContextVar
    from_orm: builtins.classmethod
    json: builtins.function
    load: builtins.function
    model_computed_fields: builtins.property
    model_config: builtins.dict
    model_construct: builtins.classmethod
    model_copy: builtins.function
    model_dump: builtins.function
    model_dump_json: builtins.function
    model_extra: builtins.property
    model_fields: builtins.property
    model_fields_set: builtins.property
    model_json_schema: builtins.classmethod
    model_parametrized_name: builtins.classmethod
    model_post_init: builtins.function
    model_rebuild: builtins.classmethod
    model_validate: builtins.classmethod
    model_validate_json: builtins.classmethod
    model_validate_strings: builtins.classmethod
    module_name: builtins.str
    of_module: builtins.function
    of_module_name: builtins.function
    package_name: typing.Optional[builtins.str, builtins.NoneType]
    parse_file: builtins.classmethod
    parse_obj: builtins.classmethod
    parse_raw: builtins.classmethod
    replace: builtins.function
    schema: builtins.classmethod
    schema_json: builtins.classmethod
    update: builtins.function
    update_forward_refs: builtins.classmethod
    validate: builtins.classmethod
trulens_eval.utils.pyschema.Obj:
  __bases__:
  - trulens.core.utils.serial.SerialModel
  __class__: pydantic._internal._model_construction.ModelMetaclass
  attributes:
    cls: trulens.core.utils.pyschema.Class
    construct: builtins.classmethod
    copy: builtins.function
    dict: builtins.function
    formatted_objects: _contextvars.ContextVar
    from_orm: builtins.classmethod
    id: builtins.int
    init_bindings: typing.Optional[trulens.core.utils.pyschema.Bindings, builtins.NoneType]
    json: builtins.function
    load: builtins.function
    model_computed_fields: builtins.property
    model_config: builtins.dict
    model_construct: builtins.classmethod
    model_copy: builtins.function
    model_dump: builtins.function
    model_dump_json: builtins.function
    model_extra: builtins.property
    model_fields: builtins.property
    model_fields_set: builtins.property
    model_json_schema: builtins.classmethod
    model_parametrized_name: builtins.classmethod
    model_post_init: builtins.function
    model_rebuild: builtins.classmethod
    model_validate: builtins.classmethod
    model_validate_json: builtins.classmethod
    model_validate_strings: builtins.classmethod
    of_object: builtins.staticmethod
    parse_file: builtins.classmethod
    parse_obj: builtins.classmethod
    parse_raw: builtins.classmethod
    replace: builtins.function
    schema: builtins.classmethod
    schema_json: builtins.classmethod
    update: builtins.function
    update_forward_refs: builtins.classmethod
    validate: builtins.classmethod
trulens_eval.utils.pyschema.WithClassInfo:
  __bases__:
  - pydantic.main.BaseModel
  __class__: pydantic._internal._model_construction.ModelMetaclass
  attributes:
    get_class: builtins.staticmethod
    load: builtins.staticmethod
    of_class: builtins.staticmethod
    of_object: builtins.staticmethod
    tru_class_info: trulens.core.utils.pyschema.Class
trulens_eval.utils.python:
  __class__: builtins.module
  highs: {}
  lows:
    Any: typing._AnyMeta
    Callable: typing._CallableType
    Dict: typing._SpecialGenericAlias
    Generic: builtins.type
    Hashable: typing._SpecialGenericAlias
    OpaqueWrapper: builtins.type
    Optional: typing._SpecialForm
    STACK: builtins.str
    SingletonInfo: builtins.type
    SingletonPerName: builtins.type
    Type: typing._SpecialGenericAlias
    TypeVar: builtins.type
    annotations: __future__._Feature
    callable_name: builtins.function
    caller_frame: builtins.function
    caller_frameinfo: builtins.function
    class_name: builtins.function
    code_line: builtins.function
    dataclasses: builtins.module
    deprecation_utils: builtins.module
    for_all_methods: builtins.function
    get_all_local_in_call_stack: builtins.function
    get_first_local_in_call_stack: builtins.function
    get_task_stack: builtins.function
    id_str: builtins.function
    is_really_coroutinefunction: builtins.function
    locals_except: builtins.function
    logger: logging.Logger
    merge_stacks: builtins.function
    module_name: builtins.function
    run_before: builtins.function
    safe_hasattr: builtins.function
    safe_issubclass: builtins.function
    safe_signature: builtins.function
    stack_with_tasks: builtins.function
    task_factory_with_stack: builtins.function
    tru_new_event_loop: builtins.function
    wrap_awaitable: builtins.function
    wrap_generator: builtins.function
trulens_eval.utils.python.Any:
  __bases__:
  - builtins.object
  __class__: typing._AnyMeta
  attributes: {}
trulens_eval.utils.python.Generic:
  __bases__:
  - builtins.object
  __class__: builtins.type
  attributes: {}
trulens_eval.utils.python.OpaqueWrapper:
  __bases__:
  - typing.Generic
  __class__: builtins.type
  attributes:
    unwrap: builtins.function
trulens_eval.utils.python.SingletonInfo:
  __bases__:
  - typing.Generic
  __class__: builtins.type
  attributes:
    name: builtins.NoneType
    warning: builtins.function
trulens_eval.utils.python.SingletonPerName:
  __bases__:
  - builtins.object
  __class__: builtins.type
  attributes:
    delete_singleton: builtins.function
    delete_singleton_by_name: builtins.staticmethod
    warning: builtins.function
trulens_eval.utils.python.TypeVar:
  __bases__:
  - typing._Final
  - typing._Immutable
  - typing._BoundVarianceMixin
  - typing._PickleUsingNameMixin
  __class__: builtins.type
  attributes: {}
trulens_eval.utils.serial:
  __class__: builtins.module
  highs: {}
  lows:
    Collect: pydantic._internal._model_construction.ModelMetaclass
    GetAttribute: pydantic._internal._model_construction.ModelMetaclass
    GetIndex: pydantic._internal._model_construction.ModelMetaclass
    GetIndices: pydantic._internal._model_construction.ModelMetaclass
    GetItem: pydantic._internal._model_construction.ModelMetaclass
    GetItemOrAttribute: pydantic._internal._model_construction.ModelMetaclass
    GetItems: pydantic._internal._model_construction.ModelMetaclass
    GetSlice: pydantic._internal._model_construction.ModelMetaclass
    Lens: pydantic._internal._model_construction.ModelMetaclass
    ParseException: builtins.type
    SerialBytes: pydantic._internal._model_construction.ModelMetaclass
    SerialModel: pydantic._internal._model_construction.ModelMetaclass
    Step: pydantic._internal._model_construction.ModelMetaclass
    StepItemOrAttribute: pydantic._internal._model_construction.ModelMetaclass
    all_objects: builtins.function
    all_queries: builtins.function
    deprecation_utils: builtins.module
    leaf_queries: builtins.function
    leafs: builtins.function
    matching_objects: builtins.function
    matching_queries: builtins.function
    model_dump: builtins.function
    serial_utilsPath: builtins.module
    serial_utils_BASES: builtins.module
    serial_utilsized: builtins.module
trulens_eval.utils.serial.Collect:
  __bases__:
  - trulens.core.utils.serial.Step
  __class__: pydantic._internal._model_construction.ModelMetaclass
  attributes:
    collect: builtins.NoneType
    construct: builtins.classmethod
    copy: builtins.function
    dict: builtins.function
    from_orm: builtins.classmethod
    get: builtins.function
    get_sole_item: builtins.function
    json: builtins.function
    model_computed_fields: builtins.property
    model_config: builtins.dict
    model_construct: builtins.classmethod
    model_copy: builtins.function
    model_dump: builtins.function
    model_dump_json: builtins.function
    model_extra: builtins.property
    model_fields: builtins.property
    model_fields_set: builtins.property
    model_json_schema: builtins.classmethod
    model_parametrized_name: builtins.classmethod
    model_post_init: builtins.function
    model_rebuild: builtins.classmethod
    model_validate: builtins.classmethod
    model_validate_json: builtins.classmethod
    model_validate_strings: builtins.classmethod
    parse_file: builtins.classmethod
    parse_obj: builtins.classmethod
    parse_raw: builtins.classmethod
    schema: builtins.classmethod
    schema_json: builtins.classmethod
    set: builtins.function
    update_forward_refs: builtins.classmethod
    validate: builtins.classmethod
trulens_eval.utils.serial.GetAttribute:
  __bases__:
  - trulens.core.utils.serial.StepItemOrAttribute
  __class__: pydantic._internal._model_construction.ModelMetaclass
  attributes:
    attribute: builtins.str
    construct: builtins.classmethod
    copy: builtins.function
    dict: builtins.function
    from_orm: builtins.classmethod
    get: builtins.function
    get_item_or_attribute: builtins.function
    get_sole_item: builtins.function
    json: builtins.function
    model_computed_fields: builtins.property
    model_config: builtins.dict
    model_construct: builtins.classmethod
    model_copy: builtins.function
    model_dump: builtins.function
    model_dump_json: builtins.function
    model_extra: builtins.property
    model_fields: builtins.property
    model_fields_set: builtins.property
    model_json_schema: builtins.classmethod
    model_parametrized_name: builtins.classmethod
    model_post_init: builtins.function
    model_rebuild: builtins.classmethod
    model_validate: builtins.classmethod
    model_validate_json: builtins.classmethod
    model_validate_strings: builtins.classmethod
    parse_file: builtins.classmethod
    parse_obj: builtins.classmethod
    parse_raw: builtins.classmethod
    schema: builtins.classmethod
    schema_json: builtins.classmethod
    set: builtins.function
    update_forward_refs: builtins.classmethod
    validate: builtins.classmethod
trulens_eval.utils.serial.GetIndex:
  __bases__:
  - trulens.core.utils.serial.Step
  __class__: pydantic._internal._model_construction.ModelMetaclass
  attributes:
    construct: builtins.classmethod
    copy: builtins.function
    dict: builtins.function
    from_orm: builtins.classmethod
    get: builtins.function
    get_sole_item: builtins.function
    index: builtins.int
    json: builtins.function
    model_computed_fields: builtins.property
    model_config: builtins.dict
    model_construct: builtins.classmethod
    model_copy: builtins.function
    model_dump: builtins.function
    model_dump_json: builtins.function
    model_extra: builtins.property
    model_fields: builtins.property
    model_fields_set: builtins.property
    model_json_schema: builtins.classmethod
    model_parametrized_name: builtins.classmethod
    model_post_init: builtins.function
    model_rebuild: builtins.classmethod
    model_validate: builtins.classmethod
    model_validate_json: builtins.classmethod
    model_validate_strings: builtins.classmethod
    parse_file: builtins.classmethod
    parse_obj: builtins.classmethod
    parse_raw: builtins.classmethod
    schema: builtins.classmethod
    schema_json: builtins.classmethod
    set: builtins.function
    update_forward_refs: builtins.classmethod
    validate: builtins.classmethod
trulens_eval.utils.serial.GetIndices:
  __bases__:
  - trulens.core.utils.serial.Step
  __class__: pydantic._internal._model_construction.ModelMetaclass
  attributes:
    construct: builtins.classmethod
    copy: builtins.function
    dict: builtins.function
    from_orm: builtins.classmethod
    get: builtins.function
    get_sole_item: builtins.function
    indices: typing.Tuple[builtins.int, ...]
    json: builtins.function
    model_computed_fields: builtins.property
    model_config: builtins.dict
    model_construct: builtins.classmethod
    model_copy: builtins.function
    model_dump: builtins.function
    model_dump_json: builtins.function
    model_extra: builtins.property
    model_fields: builtins.property
    model_fields_set: builtins.property
    model_json_schema: builtins.classmethod
    model_parametrized_name: builtins.classmethod
    model_post_init: builtins.function
    model_rebuild: builtins.classmethod
    model_validate: builtins.classmethod
    model_validate_json: builtins.classmethod
    model_validate_strings: builtins.classmethod
    parse_file: builtins.classmethod
    parse_obj: builtins.classmethod
    parse_raw: builtins.classmethod
    schema: builtins.classmethod
    schema_json: builtins.classmethod
    set: builtins.function
    update_forward_refs: builtins.classmethod
    validate: builtins.classmethod
trulens_eval.utils.serial.GetItem:
  __bases__:
  - trulens.core.utils.serial.StepItemOrAttribute
  __class__: pydantic._internal._model_construction.ModelMetaclass
  attributes:
    construct: builtins.classmethod
    copy: builtins.function
    dict: builtins.function
    from_orm: builtins.classmethod
    get: builtins.function
    get_item_or_attribute: builtins.function
    get_sole_item: builtins.function
    item: builtins.str
    json: builtins.function
    model_computed_fields: builtins.property
    model_config: builtins.dict
    model_construct: builtins.classmethod
    model_copy: builtins.function
    model_dump: builtins.function
    model_dump_json: builtins.function
    model_extra: builtins.property
    model_fields: builtins.property
    model_fields_set: builtins.property
    model_json_schema: builtins.classmethod
    model_parametrized_name: builtins.classmethod
    model_post_init: builtins.function
    model_rebuild: builtins.classmethod
    model_validate: builtins.classmethod
    model_validate_json: builtins.classmethod
    model_validate_strings: builtins.classmethod
    parse_file: builtins.classmethod
    parse_obj: builtins.classmethod
    parse_raw: builtins.classmethod
    schema: builtins.classmethod
    schema_json: builtins.classmethod
    set: builtins.function
    update_forward_refs: builtins.classmethod
    validate: builtins.classmethod
trulens_eval.utils.serial.GetItemOrAttribute:
  __bases__:
  - trulens.core.utils.serial.StepItemOrAttribute
  __class__: pydantic._internal._model_construction.ModelMetaclass
  attributes:
    construct: builtins.classmethod
    copy: builtins.function
    dict: builtins.function
    from_orm: builtins.classmethod
    get: builtins.function
    get_item_or_attribute: builtins.function
    get_sole_item: builtins.function
    item_or_attribute: builtins.str
    json: builtins.function
    model_computed_fields: builtins.property
    model_config: builtins.dict
    model_construct: builtins.classmethod
    model_copy: builtins.function
    model_dump: builtins.function
    model_dump_json: builtins.function
    model_extra: builtins.property
    model_fields: builtins.property
    model_fields_set: builtins.property
    model_json_schema: builtins.classmethod
    model_parametrized_name: builtins.classmethod
    model_post_init: builtins.function
    model_rebuild: builtins.classmethod
    model_validate: builtins.classmethod
    model_validate_json: builtins.classmethod
    model_validate_strings: builtins.classmethod
    parse_file: builtins.classmethod
    parse_obj: builtins.classmethod
    parse_raw: builtins.classmethod
    schema: builtins.classmethod
    schema_json: builtins.classmethod
    set: builtins.function
    update_forward_refs: builtins.classmethod
    validate: builtins.classmethod
trulens_eval.utils.serial.GetItems:
  __bases__:
  - trulens.core.utils.serial.Step
  __class__: pydantic._internal._model_construction.ModelMetaclass
  attributes:
    construct: builtins.classmethod
    copy: builtins.function
    dict: builtins.function
    from_orm: builtins.classmethod
    get: builtins.function
    get_sole_item: builtins.function
    items: typing.Tuple[builtins.str, ...]
    json: builtins.function
    model_computed_fields: builtins.property
    model_config: builtins.dict
    model_construct: builtins.classmethod
    model_copy: builtins.function
    model_dump: builtins.function
    model_dump_json: builtins.function
    model_extra: builtins.property
    model_fields: builtins.property
    model_fields_set: builtins.property
    model_json_schema: builtins.classmethod
    model_parametrized_name: builtins.classmethod
    model_post_init: builtins.function
    model_rebuild: builtins.classmethod
    model_validate: builtins.classmethod
    model_validate_json: builtins.classmethod
    model_validate_strings: builtins.classmethod
    parse_file: builtins.classmethod
    parse_obj: builtins.classmethod
    parse_raw: builtins.classmethod
    schema: builtins.classmethod
    schema_json: builtins.classmethod
    set: builtins.function
    update_forward_refs: builtins.classmethod
    validate: builtins.classmethod
trulens_eval.utils.serial.GetSlice:
  __bases__:
  - trulens.core.utils.serial.Step
  __class__: pydantic._internal._model_construction.ModelMetaclass
  attributes:
    construct: builtins.classmethod
    copy: builtins.function
    dict: builtins.function
    from_orm: builtins.classmethod
    get: builtins.function
    get_sole_item: builtins.function
    json: builtins.function
    model_computed_fields: builtins.property
    model_config: builtins.dict
    model_construct: builtins.classmethod
    model_copy: builtins.function
    model_dump: builtins.function
    model_dump_json: builtins.function
    model_extra: builtins.property
    model_fields: builtins.property
    model_fields_set: builtins.property
    model_json_schema: builtins.classmethod
    model_parametrized_name: builtins.classmethod
    model_post_init: builtins.function
    model_rebuild: builtins.classmethod
    model_validate: builtins.classmethod
    model_validate_json: builtins.classmethod
    model_validate_strings: builtins.classmethod
    parse_file: builtins.classmethod
    parse_obj: builtins.classmethod
    parse_raw: builtins.classmethod
    schema: builtins.classmethod
    schema_json: builtins.classmethod
    set: builtins.function
    start: typing.Optional[builtins.int, builtins.NoneType]
    step: typing.Optional[builtins.int, builtins.NoneType]
    stop: typing.Optional[builtins.int, builtins.NoneType]
    update_forward_refs: builtins.classmethod
    validate: builtins.classmethod
trulens_eval.utils.serial.Lens:
  __bases__:
  - pydantic.main.BaseModel
  - collections.abc.Sized
  - collections.abc.Hashable
  - typing.Generic
  __class__: pydantic._internal._model_construction.ModelMetaclass
  attributes:
    dump_as_string: builtins.function
    existing_prefix: builtins.function
    exists: builtins.function
    get: builtins.function
    get_sole_item: builtins.function
    is_immediate_prefix_of: builtins.function
    is_prefix_of: builtins.function
    of_string: builtins.staticmethod
    path: typing.Tuple[trulens.core.utils.serial.Step, ...]
    set: builtins.function
    set_or_append: builtins.function
    validate_from_string: builtins.classmethod
trulens_eval.utils.serial.ParseException:
  __bases__:
  - builtins.Exception
  __class__: builtins.type
  attributes: {}
trulens_eval.utils.serial.SerialBytes:
  __bases__:
  - pydantic.main.BaseModel
  __class__: pydantic._internal._model_construction.ModelMetaclass
  attributes:
    data: builtins.bytes
trulens_eval.utils.serial.SerialModel:
  __bases__:
  - pydantic.main.BaseModel
  __class__: pydantic._internal._model_construction.ModelMetaclass
  attributes:
    formatted_objects: _contextvars.ContextVar
    replace: builtins.function
    update: builtins.function
trulens_eval.utils.serial.Step:
  __bases__:
  - pydantic.main.BaseModel
  - collections.abc.Hashable
  - typing.Generic
  __class__: pydantic._internal._model_construction.ModelMetaclass
  attributes:
    get: builtins.function
    get_sole_item: builtins.function
    set: builtins.function
trulens_eval.utils.serial.StepItemOrAttribute:
  __bases__:
  - trulens.core.utils.serial.Step
  __class__: pydantic._internal._model_construction.ModelMetaclass
  attributes:
    construct: builtins.classmethod
    copy: builtins.function
    dict: builtins.function
    from_orm: builtins.classmethod
    get: builtins.function
    get_item_or_attribute: builtins.function
    get_sole_item: builtins.function
    json: builtins.function
    model_computed_fields: builtins.property
    model_config: builtins.dict
    model_construct: builtins.classmethod
    model_copy: builtins.function
    model_dump: builtins.function
    model_dump_json: builtins.function
    model_extra: builtins.property
    model_fields: builtins.property
    model_fields_set: builtins.property
    model_json_schema: builtins.classmethod
    model_parametrized_name: builtins.classmethod
    model_post_init: builtins.function
    model_rebuild: builtins.classmethod
    model_validate: builtins.classmethod
    model_validate_json: builtins.classmethod
    model_validate_strings: builtins.classmethod
    parse_file: builtins.classmethod
    parse_obj: builtins.classmethod
    parse_raw: builtins.classmethod
    schema: builtins.classmethod
    schema_json: builtins.classmethod
    set: builtins.function
    update_forward_refs: builtins.classmethod
    validate: builtins.classmethod
trulens_eval.utils.streamlit:
  __class__: builtins.module
  highs: {}
  lows:
    deprecation_utils: builtins.module
    init_from_args: builtins.function
trulens_eval.utils.text:
  __class__: builtins.module
  highs: {}
  lows:
    UNICODE_CHECK: builtins.str
    UNICODE_CLOCK: builtins.str
    UNICODE_HOURGLASS: builtins.str
    UNICODE_LOCK: builtins.str
    UNICODE_SQUID: builtins.str
    UNICODE_STOP: builtins.str
    UNICODE_YIELD: builtins.str
    deprecation_utils: builtins.module
    make_retab: builtins.function
    retab: builtins.function
trulens_eval.utils.threading:
  __class__: builtins.module
  highs: {}
  lows:
    DEFAULT_NETWORK_TIMEOUT: builtins.float
    TP: trulens.core.utils.python.SingletonPerNameMeta
    Thread: builtins.type
    ThreadPoolExecutor: builtins.type
    deprecation_utils: builtins.module
trulens_eval.utils.threading.TP:
  __bases__:
  - builtins.object
  __class__: trulens.core.utils.python.SingletonPerNameMeta
  attributes:
    DEBUG_TIMEOUT: builtins.float
    MAX_THREADS: builtins.int
    shutdown: builtins.function
    submit: builtins.function
trulens_eval.utils.threading.Thread:
  __bases__:
  - threading.Thread
  __class__: builtins.type
  attributes: {}
trulens_eval.utils.threading.ThreadPoolExecutor:
  __bases__:
  - concurrent.futures.thread.ThreadPoolExecutor
  __class__: builtins.type
  attributes: {}
trulens_eval.utils.trulens:
  __class__: builtins.module
  highs: {}
  lows:
    COMPONENT_VIEWS: builtins.list
    Other: trulens.core.app.ComponentViewMeta
    Type: typing._SpecialGenericAlias
    app: builtins.module
    component_of_json: builtins.function
    constructor_of_class: builtins.function
    deprecation_utils: builtins.module
    pyschema_utils: builtins.module
trulens_eval.utils.trulens.Other:
  __bases__:
  - trulens.core.app.Other
  - trulens.core.app.TrulensComponent
  __class__: trulens.core.app.ComponentViewMeta
  attributes:
    class_is: builtins.staticmethod
    innermost_base: builtins.staticmethod
    of_json: builtins.staticmethod
    unsorted_parameters: builtins.function<|MERGE_RESOLUTION|>--- conflicted
+++ resolved
@@ -894,10 +894,7 @@
   - trulens.core.app.App
   __class__: pydantic._internal._model_construction.ModelMetaclass
   attributes:
-<<<<<<< HEAD
     add_run: builtins.function
-=======
->>>>>>> e0d15d93
     app: typing.Any
     app_extra_json: typing.Union[builtins.str, builtins.int, builtins.float, builtins.bytes,
       builtins.NoneType, typing.Sequence[typing.Any], typing.Dict[builtins.str, typing.Any]]
@@ -931,10 +928,7 @@
     instrumented_methods: typing.Dict[builtins.int, typing.Dict[typing.Callable, trulens.core.utils.serial.Lens]]
     json: builtins.function
     jsonify_extra: builtins.function
-<<<<<<< HEAD
     list_runs: builtins.function
-=======
->>>>>>> e0d15d93
     load: builtins.staticmethod
     main_acall: builtins.function
     main_call: builtins.function
@@ -986,10 +980,7 @@
     selector_check_warning: builtins.bool
     selector_nocheck: builtins.bool
     session: trulens.core.session.TruSession
-<<<<<<< HEAD
     snowflake_app_dao: typing.Optional[typing.Any, builtins.NoneType]
-=======
->>>>>>> e0d15d93
     tags: builtins.str
     tru: builtins.property
     tru_class_info: trulens.core.utils.pyschema.Class

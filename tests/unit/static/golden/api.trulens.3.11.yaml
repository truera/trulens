--- conflicted
+++ resolved
@@ -4,11 +4,7 @@
   lows: {}
 trulens.benchmark:
   __class__: builtins.module
-<<<<<<< HEAD
   __version__: 2.4.0
-=======
-  __version__: 2.2.4
->>>>>>> 9fd3009e
   highs: {}
   lows:
     __version__: builtins.str
@@ -64,11 +60,7 @@
     generate_summeval_groundedness_golden_set: builtins.function
 trulens.core:
   __class__: builtins.module
-<<<<<<< HEAD
   __version__: 2.4.0
-=======
-  __version__: 2.2.4
->>>>>>> 9fd3009e
   highs:
     Feedback: pydantic._internal._model_construction.ModelMetaclass
     FeedbackMode: enum.EnumType
@@ -1990,11 +1982,7 @@
   attributes: {}
 trulens.dashboard:
   __class__: builtins.module
-<<<<<<< HEAD
   __version__: 2.4.0
-=======
-  __version__: 2.2.4
->>>>>>> 9fd3009e
   highs:
     run_dashboard: builtins.function
     run_dashboard_sis: builtins.function
@@ -2297,11 +2285,7 @@
     value: enum.property
 trulens.feedback:
   __class__: builtins.module
-<<<<<<< HEAD
   __version__: 2.4.0
-=======
-  __version__: 2.2.4
->>>>>>> 9fd3009e
   highs:
     Embeddings: pydantic._internal._model_construction.ModelMetaclass
     GroundTruthAggregator: pydantic._internal._model_construction.ModelMetaclass
@@ -3355,11 +3339,7 @@
     tru_class_info: trulens.core.utils.pyschema.Class
 trulens.hotspots:
   __class__: builtins.module
-<<<<<<< HEAD
   __version__: 2.4.0
-=======
-  __version__: 2.2.4
->>>>>>> 9fd3009e
   highs:
     HotspotsConfig: builtins.type
     get_skipped_columns: builtins.function

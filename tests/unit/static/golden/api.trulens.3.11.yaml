--- conflicted
+++ resolved
@@ -1755,15 +1755,7 @@
     icon: builtins.str
     score: builtins.float
 trulens.dashboard.utils:
-<<<<<<< HEAD
-=======
-  __class__: builtins.module
-  highs: {}
-  lows: {}
-trulens.dashboard.utils.dashboard_utils:
->>>>>>> 9454c285
-  __class__: builtins.module
-  __version__: 1.0.2a0
+  __class__: builtins.module
   highs: {}
   lows: {}
 trulens.dashboard.utils.dashboard_utils:
@@ -2483,11 +2475,8 @@
     criteria: builtins.str
     criteria_template: builtins.str
     languages: typing.Optional[typing.List[builtins.str], builtins.NoneType]
-<<<<<<< HEAD
-=======
     output_space: builtins.str
     output_space_prompt: builtins.str
->>>>>>> 9454c285
     sentences_splitter_prompt: builtins.str
     system_prompt: builtins.str
     system_prompt_template: builtins.str

trulens:
  __class__: builtins.module
  highs: {}
  lows: {}
trulens.benchmark:
  __class__: builtins.module
<<<<<<< HEAD
  __version__: 2.2.1
=======
  __version__: 2.2.0
>>>>>>> 9614883b
  highs: {}
  lows:
    __version__: builtins.str
trulens.benchmark.benchmark_frameworks:
  __class__: builtins.module
  highs: {}
  lows: {}
trulens.benchmark.benchmark_frameworks.tru_benchmark_experiment:
  __class__: builtins.module
  highs: {}
  lows:
    BenchmarkParams: pydantic._internal._model_construction.ModelMetaclass
    TruBenchmarkExperiment: builtins.type
    create_benchmark_experiment_app: builtins.function
trulens.benchmark.benchmark_frameworks.tru_benchmark_experiment.BenchmarkParams:
  __bases__:
  - pydantic.main.BaseModel
  __class__: pydantic._internal._model_construction.ModelMetaclass
  attributes:
    criteria: typing.Optional[builtins.str, builtins.NoneType]
    output_space: typing.Optional[builtins.str, builtins.NoneType]
    temperature: builtins.float
trulens.benchmark.benchmark_frameworks.tru_benchmark_experiment.TruBenchmarkExperiment:
  __bases__:
  - builtins.object
  __class__: builtins.type
  attributes:
    run_score_generation_on_single_row: builtins.function
trulens.benchmark.generate:
  __class__: builtins.module
  highs: {}
  lows: {}
trulens.benchmark.generate.generate_test_set:
  __class__: builtins.module
  highs: {}
  lows:
    GenerateTestSet: builtins.type
trulens.benchmark.generate.generate_test_set.GenerateTestSet:
  __bases__:
  - builtins.object
  __class__: builtins.type
  attributes:
    generate_test_set: builtins.function
trulens.benchmark.test_cases:
  __class__: builtins.module
  highs: {}
  lows:
    answer_relevance_golden_set: builtins.list
    calculate_expected_score: builtins.function
    context_relevance_golden_set: builtins.list
    generate_meetingbank_comprehensiveness_benchmark: builtins.function
    generate_ms_marco_context_relevance_benchmark: builtins.function
    generate_summeval_groundedness_golden_set: builtins.function
trulens.core:
  __class__: builtins.module
<<<<<<< HEAD
  __version__: 2.2.1
=======
  __version__: 2.2.0
>>>>>>> 9614883b
  highs:
    Feedback: pydantic._internal._model_construction.ModelMetaclass
    FeedbackMode: enum.EnumType
    Provider: pydantic._internal._model_construction.ModelMetaclass
    Select: builtins.type
    SnowflakeFeedback: pydantic._internal._model_construction.ModelMetaclass
    Tru: builtins.function
    TruSession: trulens.core.utils.python.PydanticSingletonMeta
  lows:
    __all__: builtins.list
    __version__: builtins.str
trulens.core.app:
  __class__: builtins.module
  highs: {}
  lows:
    ATTRIBUTE_ERROR_MESSAGE: builtins.str
    Agent: trulens.core.app.ComponentViewMeta
    App: pydantic._internal._model_construction.ModelMetaclass
    ComponentView: trulens.core.app.ComponentViewMeta
    ComponentViewMeta: builtins.type
    CustomComponent: trulens.core.app.ComponentViewMeta
    LLM: trulens.core.app.ComponentViewMeta
    LiveRunContext: builtins.type
    Memory: trulens.core.app.ComponentViewMeta
    Other: trulens.core.app.ComponentViewMeta
    Prompt: trulens.core.app.ComponentViewMeta
    TRULENS_APP_SPECIFIC_INSTRUMENT_WRAPPER_FLAG: builtins.str
    TRULENS_INSTRUMENT_WRAPPER_FLAG: builtins.str
    TRULENS_RECORD_ROOT_INSTRUMENT_WRAPPER_FLAG: builtins.str
    Tool: trulens.core.app.ComponentViewMeta
    TrulensComponent: trulens.core.app.ComponentViewMeta
    instrumented_component_views: builtins.function
    trace_with_run: builtins.staticmethod
trulens.core.app.Agent:
  __bases__:
  - trulens.core.app.ComponentView
  __class__: trulens.core.app.ComponentViewMeta
  attributes:
    agent_name: builtins.property
trulens.core.app.App:
  __bases__:
  - trulens.core.schema.app.AppDefinition
  - trulens.core.instruments.WithInstrumentCallbacks
  - collections.abc.Hashable
  - typing.Generic
  __class__: pydantic._internal._model_construction.ModelMetaclass
  attributes:
    add_run: builtins.function
    app: typing.Any
    app_extra_json: typing.Union[builtins.str, builtins.int, builtins.float, builtins.bytes,
      builtins.NoneType, typing.Sequence[typing.Any], typing.Dict[builtins.str, typing.Any]]
    app_id: builtins.str
    app_name: builtins.str
    app_version: builtins.str
    awith_: builtins.function
    awith_record: builtins.function
    compute_feedbacks: builtins.function
    connector: builtins.property
    db: builtins.property
    delete: builtins.function
    delete_version: builtins.function
    dummy_record: builtins.function
    feedback_definitions: typing.Sequence[builtins.str]
    feedback_mode: trulens.core.schema.feedback.FeedbackMode
    feedbacks: typing.List[trulens.core.feedback.feedback.Feedback]
    format_instrumented_methods: builtins.function
    get_run: builtins.function
    initial_app_loader_dump: typing.Optional[trulens.core.utils.serial.SerialBytes,
      builtins.NoneType]
    input: builtins.function
    instrument: typing.Optional[trulens.core.instruments.Instrument, builtins.NoneType]
    instrumented: builtins.function
    instrumented_invoke_main_method: builtins.function
    instrumented_methods: typing.Dict[builtins.int, typing.Dict[typing.Callable, trulens.core.utils.serial.Lens]]
    list_runs: builtins.function
    live_run: builtins.function
    main_acall: builtins.function
    main_call: builtins.function
    main_input: builtins.function
    main_method_name: typing.Optional[builtins.str, builtins.NoneType]
    main_output: builtins.function
    manage_pending_feedback_results_thread: typing.Optional[trulens.core.utils.threading.Thread,
      builtins.NoneType]
    metadata: typing.Dict
    print_instrumented: builtins.function
    print_instrumented_components: builtins.function
    print_instrumented_methods: builtins.function
    record_ingest_mode: trulens.core.schema.app.RecordIngestMode
    recording_contexts: _contextvars.ContextVar[trulens.core.instruments._RecordingContext]
    records_with_pending_feedback_results: trulens.core.utils.containers.BlockingSet[trulens.core.schema.record.Record]
    retrieve_feedback_results: builtins.function
    root_class: trulens.core.utils.pyschema.Class
    run: builtins.function
    select_context: builtins.classmethod
    selector_check_warning: builtins.bool
    selector_nocheck: builtins.bool
    session: trulens.core.session.TruSession
    snowflake_app_dao: typing.Optional[typing.Any, builtins.NoneType]
    snowflake_object_name: typing.Optional[builtins.str, builtins.NoneType]
    snowflake_object_type: typing.Optional[builtins.str, builtins.NoneType]
    snowflake_object_version: typing.Optional[builtins.str, builtins.NoneType]
    snowflake_run_dao: typing.Optional[typing.Any, builtins.NoneType]
    start_evaluator: builtins.function
    stop_evaluator: builtins.function
    tags: builtins.str
    tru: builtins.property
    tru_class_info: trulens.core.utils.pyschema.Class
    wait_for_feedback_results: builtins.function
    with_: builtins.function
    with_record: builtins.function
trulens.core.app.ComponentView:
  __bases__:
  - abc.ABC
  __class__: trulens.core.app.ComponentViewMeta
  attributes:
    class_is: builtins.staticmethod
    innermost_base: builtins.staticmethod
    of_json: builtins.classmethod
    unsorted_parameters: builtins.function
trulens.core.app.ComponentViewMeta:
  __bases__:
  - abc.ABCMeta
  __class__: builtins.type
  attributes: {}
trulens.core.app.CustomComponent:
  __bases__:
  - trulens.core.app.ComponentView
  __class__: trulens.core.app.ComponentViewMeta
  attributes:
    COMPONENT_VIEWS: builtins.list
    Custom: trulens.core.app.ComponentViewMeta
    component_of_json: builtins.staticmethod
    constructor_of_class: builtins.staticmethod
trulens.core.app.LLM:
  __bases__:
  - trulens.core.app.ComponentView
  __class__: trulens.core.app.ComponentViewMeta
  attributes:
    model_name: builtins.property
trulens.core.app.LiveRunContext:
  __bases__:
  - builtins.object
  __class__: builtins.type
  attributes:
    count_input: builtins.function
    input: builtins.function
trulens.core.app.Memory:
  __bases__:
  - trulens.core.app.ComponentView
  __class__: trulens.core.app.ComponentViewMeta
  attributes: {}
trulens.core.app.Other:
  __bases__:
  - trulens.core.app.ComponentView
  __class__: trulens.core.app.ComponentViewMeta
  attributes: {}
trulens.core.app.Prompt:
  __bases__:
  - trulens.core.app.ComponentView
  __class__: trulens.core.app.ComponentViewMeta
  attributes:
    template: builtins.property
trulens.core.app.Tool:
  __bases__:
  - trulens.core.app.ComponentView
  __class__: trulens.core.app.ComponentViewMeta
  attributes:
    tool_name: builtins.property
trulens.core.app.TrulensComponent:
  __bases__:
  - trulens.core.app.ComponentView
  __class__: trulens.core.app.ComponentViewMeta
  attributes: {}
trulens.core.database:
  __class__: builtins.module
  highs: {}
  lows: {}
trulens.core.database.base:
  __class__: builtins.module
  highs: {}
  lows:
    DB: pydantic._internal._model_construction.ModelMetaclass
    DEFAULT_DATABASE_FILE: builtins.str
    DEFAULT_DATABASE_PREFIX: builtins.str
    DEFAULT_DATABASE_REDACT_KEYS: builtins.bool
    MULTI_CALL_NAME_DELIMITER: builtins.str
trulens.core.database.base.DB:
  __bases__:
  - trulens.core.utils.serial.SerialModel
  - abc.ABC
  - trulens.core.utils.text.WithIdentString
  __class__: pydantic._internal._model_construction.ModelMetaclass
  attributes:
    batch_insert_feedback: builtins.function
    batch_insert_ground_truth: builtins.function
    batch_insert_record: builtins.function
    check_db_revision: builtins.function
    delete_app: builtins.function
    get_app: builtins.function
    get_apps: builtins.function
    get_datasets: builtins.function
    get_db_revision: builtins.function
    get_events: builtins.function
    get_feedback: builtins.function
    get_feedback_count_by_status: builtins.function
    get_feedback_defs: builtins.function
    get_ground_truth: builtins.function
    get_ground_truths_by_dataset: builtins.function
    get_records_and_feedback: builtins.function
    get_virtual_ground_truth: builtins.function
    insert_app: builtins.function
    insert_dataset: builtins.function
    insert_event: builtins.function
    insert_feedback: builtins.function
    insert_feedback_definition: builtins.function
    insert_ground_truth: builtins.function
    insert_record: builtins.function
    migrate_database: builtins.function
    redact_keys: builtins.bool
    reset_database: builtins.function
    table_prefix: builtins.str
    update_app_metadata: builtins.function
trulens.core.database.connector:
  __class__: builtins.module
  highs:
    DBConnector: abc.ABCMeta
    DefaultDBConnector: abc.ABCMeta
  lows:
    __all__: builtins.list
trulens.core.database.connector.base:
  __class__: builtins.module
  highs: {}
  lows:
    DBConnector: abc.ABCMeta
trulens.core.database.connector.base.DBConnector:
  __bases__:
  - abc.ABC
  - trulens.core.utils.text.WithIdentString
  __class__: abc.ABCMeta
  attributes:
    RECORDS_BATCH_TIMEOUT_IN_SEC: builtins.int
    add_app: builtins.function
    add_event: builtins.function
    add_events: builtins.function
    add_feedback: builtins.function
    add_feedback_definition: builtins.function
    add_feedbacks: builtins.function
    add_record: builtins.function
    add_record_nowait: builtins.function
    batch_record_queue: queue.Queue
    batch_thread: builtins.NoneType
    db: builtins.property
    delete_app: builtins.function
    get_app: builtins.function
    get_apps: builtins.function
    get_events: builtins.function
    get_leaderboard: builtins.function
    get_records_and_feedback: builtins.function
    migrate_database: builtins.function
    reset_database: builtins.function
trulens.core.database.connector.default:
  __class__: builtins.module
  highs: {}
  lows:
    DefaultDBConnector: abc.ABCMeta
trulens.core.database.connector.default.DefaultDBConnector:
  __bases__:
  - trulens.core.database.connector.base.DBConnector
  __class__: abc.ABCMeta
  attributes: {}
trulens.core.database.exceptions:
  __class__: builtins.module
  highs: {}
  lows:
    DatabaseVersionException: builtins.type
trulens.core.database.exceptions.DatabaseVersionException:
  __bases__:
  - builtins.Exception
  __class__: builtins.type
  attributes:
    Reason: enum.EnumType
    ahead: builtins.classmethod
    behind: builtins.classmethod
    reconfigured: builtins.classmethod
trulens.core.database.legacy:
  __class__: builtins.module
  highs: {}
  lows: {}
trulens.core.database.legacy.migration:
  __class__: builtins.module
  highs: {}
  lows:
    MIGRATION_UNKNOWN_STR: builtins.str
    UnknownClass: pydantic._internal._model_construction.ModelMetaclass
    VersionException: builtins.type
    commit_migrated_version: builtins.function
    jsonlike_map: builtins.function
    jsonlike_rename_key: builtins.function
    jsonlike_rename_value: builtins.function
    migrate: builtins.function
    migration_versions: builtins.list
    saved_db_locations: builtins.dict
    upgrade_paths: builtins.dict
trulens.core.database.legacy.migration.UnknownClass:
  __bases__:
  - pydantic.main.BaseModel
  __class__: pydantic._internal._model_construction.ModelMetaclass
  attributes:
    unknown_method: builtins.function
trulens.core.database.legacy.migration.VersionException:
  __bases__:
  - builtins.Exception
  __class__: builtins.type
  attributes: {}
trulens.core.database.migrations:
  __class__: builtins.module
  highs: {}
  lows:
    DbRevisions: pydantic._internal._model_construction.ModelMetaclass
    alembic_config: builtins.function
    downgrade_db: builtins.function
    get_current_db_revision: builtins.function
    get_revision_history: builtins.function
    upgrade_db: builtins.function
trulens.core.database.migrations.DbRevisions:
  __bases__:
  - pydantic.main.BaseModel
  __class__: pydantic._internal._model_construction.ModelMetaclass
  attributes:
    ahead: builtins.property
    behind: builtins.property
    current: typing.Optional[builtins.str, builtins.NoneType]
    history: typing.List[builtins.str]
    in_sync: builtins.property
    latest: builtins.property
    load: builtins.classmethod
trulens.core.database.migrations.data:
  __class__: builtins.module
  highs: {}
  lows:
    data_migrate: builtins.function
    sql_alchemy_migration_versions: builtins.list
    sqlalchemy_upgrade_paths: builtins.dict
trulens.core.database.orm:
  __class__: builtins.module
  highs: {}
  lows:
    BaseWithTablePrefix: builtins.type
    ORM: abc.ABCMeta
    make_base_for_prefix: functools._lru_cache_wrapper
    make_orm_for_prefix: functools._lru_cache_wrapper
    new_base: functools._lru_cache_wrapper
    new_orm: builtins.function
trulens.core.database.orm.BaseWithTablePrefix:
  __bases__:
  - builtins.object
  __class__: builtins.type
  attributes: {}
trulens.core.database.orm.ORM:
  __bases__:
  - abc.ABC
  - typing.Generic
  __class__: abc.ABCMeta
  attributes: {}
trulens.core.database.sqlalchemy:
  __class__: builtins.module
  highs: {}
  lows:
    AppsExtractor: builtins.type
    SQLAlchemyDB: pydantic._internal._model_construction.ModelMetaclass
    SnowflakeImpl: alembic.ddl.impl.ImplMeta
    flatten: builtins.function
trulens.core.database.sqlalchemy.AppsExtractor:
  __bases__:
  - builtins.object
  __class__: builtins.type
  attributes:
    all_cols: builtins.list
    app_cols: builtins.list
    extra_cols: builtins.list
    extract_apps: builtins.function
    extract_records: builtins.function
    get_df_and_cols: builtins.function
    rec_cols: builtins.list
trulens.core.database.sqlalchemy.SQLAlchemyDB:
  __bases__:
  - trulens.core.database.base.DB
  __class__: pydantic._internal._model_construction.ModelMetaclass
  attributes:
    engine: typing.Optional[sqlalchemy.engine.base.Engine, builtins.NoneType]
    engine_params: builtins.dict
    from_db_engine: builtins.classmethod
    from_db_url: builtins.classmethod
    from_tru_args: builtins.classmethod
    get_events_by_record_id: builtins.function
    orm: typing.Type[trulens.core.database.orm.ORM]
    redact_keys: builtins.bool
    session: typing.Optional[sqlalchemy.orm.session.sessionmaker, builtins.NoneType]
    session_params: builtins.dict
    table_prefix: builtins.str
trulens.core.database.sqlalchemy.SnowflakeImpl:
  __bases__:
  - alembic.ddl.impl.DefaultImpl
  __class__: alembic.ddl.impl.ImplMeta
  attributes: {}
trulens.core.database.utils:
  __class__: builtins.module
  highs: {}
  lows:
    check_db_revision: builtins.function
    coerce_ts: builtins.function
    copy_database: builtins.function
    is_legacy_sqlite: builtins.function
    is_memory_sqlite: builtins.function
trulens.core.experimental:
  __class__: builtins.module
  highs: {}
  lows:
    Feature: enum.EnumType
trulens.core.experimental.Feature:
  __bases__:
  - builtins.str
  - enum.Enum
  __class__: enum.EnumType
  attributes:
    OTEL_TRACING: trulens.core.experimental.Feature
    SIS_COMPATIBILITY: trulens.core.experimental.Feature
    name: enum.property
    value: enum.property
trulens.core.feedback:
  __class__: builtins.module
  highs:
    Endpoint: pydantic._internal._model_construction.ModelMetaclass
    EndpointCallback: pydantic._internal._model_construction.ModelMetaclass
    Feedback: pydantic._internal._model_construction.ModelMetaclass
    Provider: pydantic._internal._model_construction.ModelMetaclass
    SkipEval: builtins.type
    SnowflakeFeedback: pydantic._internal._model_construction.ModelMetaclass
  lows:
    __all__: builtins.list
trulens.core.feedback.endpoint:
  __class__: builtins.module
  highs: {}
  lows:
    DEFAULT_RPM: builtins.int
    Endpoint: pydantic._internal._model_construction.ModelMetaclass
    EndpointCallback: pydantic._internal._model_construction.ModelMetaclass
    INSTRUMENT: builtins.str
trulens.core.feedback.endpoint.Endpoint:
  __bases__:
  - trulens.core.utils.pyschema.WithClassInfo
  - trulens.core.utils.serial.SerialModel
  - trulens.core.utils.python.InstanceRefMixin
  __class__: pydantic._internal._model_construction.ModelMetaclass
  attributes:
    BASE_ENDPOINTS: builtins.dict
    ENDPOINT_SETUPS: builtins.list
    EndpointSetup: builtins.type
    apace_me: builtins.function
    callback_class: typing.Type[trulens.core.feedback.endpoint.EndpointCallback]
    callback_name: builtins.str
    global_callback: trulens.core.feedback.endpoint.EndpointCallback
    handle_wrapped_call: builtins.function
    instrumented_methods: collections.defaultdict
    name: builtins.str
    pace: trulens.core.utils.pace.Pace
    pace_me: builtins.function
    post_headers: typing.Dict[builtins.str, builtins.str]
    print_instrumented: builtins.classmethod
    retries: builtins.int
    rpm: builtins.float
    run_in_pace: builtins.function
    run_me: builtins.function
    track_all_costs: builtins.staticmethod
    track_all_costs_tally: builtins.staticmethod
    track_cost: builtins.function
    tru_class_info: trulens.core.utils.pyschema.Class
    wrap_function: builtins.function
trulens.core.feedback.endpoint.EndpointCallback:
  __bases__:
  - trulens.core.utils.serial.SerialModel
  __class__: pydantic._internal._model_construction.ModelMetaclass
  attributes:
    cost: trulens.core.schema.base.Cost
    endpoint: trulens.core.feedback.endpoint.Endpoint
    handle: builtins.function
    handle_chunk: builtins.function
    handle_classification: builtins.function
    handle_embedding: builtins.function
    handle_generation: builtins.function
    handle_generation_chunk: builtins.function
trulens.core.feedback.feedback:
  __class__: builtins.module
  highs: {}
  lows:
    Feedback: pydantic._internal._model_construction.ModelMetaclass
    GroundednessConfigs: pydantic._internal._model_construction.ModelMetaclass
    InvalidSelector: builtins.type
    SkipEval: builtins.type
    SnowflakeFeedback: pydantic._internal._model_construction.ModelMetaclass
trulens.core.feedback.feedback.Feedback:
  __bases__:
  - trulens.core.schema.feedback.FeedbackDefinition
  __class__: pydantic._internal._model_construction.ModelMetaclass
  attributes:
    agg: typing.Optional[typing.Callable[[typing.Union[typing.Iterable[float], typing.Iterable[typing.Tuple[float,
      float]]]], builtins.float], builtins.NoneType]
    aggregate: builtins.function
    aggregator: typing.Union[trulens.core.utils.pyschema.Function, trulens.core.utils.pyschema.Method,
      builtins.NoneType]
    check_otel_selectors: builtins.function
    check_selectors: builtins.function
    combinations: typing.Optional[trulens.core.schema.feedback.FeedbackCombinations,
      builtins.NoneType]
    criteria: typing.Optional[builtins.str, builtins.NoneType]
    evaluate_deferred: builtins.staticmethod
    examples: typing.Optional[typing.List[typing.Tuple], builtins.NoneType]
    extract_selection: builtins.function
    feedback_definition_id: builtins.str
    groundedness_configs: typing.Optional[trulens.core.feedback.feedback.GroundednessConfigs,
      builtins.NoneType]
    higher_is_better: typing.Optional[builtins.bool, builtins.NoneType]
    if_exists: typing.Optional[trulens.core.utils.serial.Lens, builtins.NoneType]
    if_missing: trulens.core.schema.feedback.FeedbackOnMissingParameters
    imp: typing.Optional[typing.Callable[[~A], typing.Union[builtins.float, typing.Tuple[builtins.float,
      typing.Dict[builtins.str, typing.Any]]]], builtins.NoneType]
    implementation: typing.Union[trulens.core.utils.pyschema.Function, trulens.core.utils.pyschema.Method,
      builtins.NoneType]
    max_score_val: typing.Optional[builtins.int, builtins.NoneType]
    min_score_val: typing.Optional[builtins.int, builtins.NoneType]
    of_feedback_definition: builtins.staticmethod
    'on': builtins.function
    on_context: builtins.function
    on_default: builtins.function
    on_input: builtins.function
    on_input_output: builtins.function
    on_output: builtins.function
    on_prompt: builtins.function
    on_response: builtins.function
    run: builtins.function
    run_and_log: builtins.function
    run_location: typing.Optional[trulens.core.schema.feedback.FeedbackRunLocation,
      builtins.NoneType]
    selectors: typing.Dict[builtins.str, trulens.core.utils.serial.Lens]
    sig: builtins.property
    supplied_name: typing.Optional[builtins.str, builtins.NoneType]
    temperature: typing.Optional[builtins.float, builtins.NoneType]
    tru_class_info: trulens.core.utils.pyschema.Class
trulens.core.feedback.feedback.GroundednessConfigs:
  __bases__:
  - pydantic.main.BaseModel
  __class__: pydantic._internal._model_construction.ModelMetaclass
  attributes:
    filter_trivial_statements: builtins.bool
    use_sent_tokenize: builtins.bool
trulens.core.feedback.feedback.InvalidSelector:
  __bases__:
  - builtins.Exception
  __class__: builtins.type
  attributes: {}
trulens.core.feedback.feedback.SkipEval:
  __bases__:
  - builtins.Exception
  __class__: builtins.type
  attributes: {}
trulens.core.feedback.feedback.SnowflakeFeedback:
  __bases__:
  - trulens.core.feedback.feedback.Feedback
  __class__: pydantic._internal._model_construction.ModelMetaclass
  attributes:
    agg: typing.Optional[typing.Callable[[typing.Union[typing.Iterable[float], typing.Iterable[typing.Tuple[float,
      float]]]], builtins.float], builtins.NoneType]
    aggregator: typing.Union[trulens.core.utils.pyschema.Function, trulens.core.utils.pyschema.Method,
      builtins.NoneType]
    combinations: typing.Optional[trulens.core.schema.feedback.FeedbackCombinations,
      builtins.NoneType]
    criteria: typing.Optional[builtins.str, builtins.NoneType]
    examples: typing.Optional[typing.List[typing.Tuple], builtins.NoneType]
    feedback_definition_id: builtins.str
    groundedness_configs: typing.Optional[trulens.core.feedback.feedback.GroundednessConfigs,
      builtins.NoneType]
    higher_is_better: typing.Optional[builtins.bool, builtins.NoneType]
    if_exists: typing.Optional[trulens.core.utils.serial.Lens, builtins.NoneType]
    if_missing: trulens.core.schema.feedback.FeedbackOnMissingParameters
    imp: typing.Optional[typing.Callable[[~A], typing.Union[builtins.float, typing.Tuple[builtins.float,
      typing.Dict[builtins.str, typing.Any]]]], builtins.NoneType]
    implementation: typing.Union[trulens.core.utils.pyschema.Function, trulens.core.utils.pyschema.Method,
      builtins.NoneType]
    max_score_val: typing.Optional[builtins.int, builtins.NoneType]
    min_score_val: typing.Optional[builtins.int, builtins.NoneType]
    run_location: typing.Optional[trulens.core.schema.feedback.FeedbackRunLocation,
      builtins.NoneType]
    selectors: typing.Dict[builtins.str, trulens.core.utils.serial.Lens]
    supplied_name: typing.Optional[builtins.str, builtins.NoneType]
    temperature: typing.Optional[builtins.float, builtins.NoneType]
    tru_class_info: trulens.core.utils.pyschema.Class
trulens.core.feedback.feedback_function_input:
  __class__: builtins.module
  highs: {}
  lows:
    FeedbackFunctionInput: builtins.type
trulens.core.feedback.feedback_function_input.FeedbackFunctionInput:
  __bases__:
  - builtins.object
  __class__: builtins.type
  attributes:
    collect_list: builtins.bool
    span_attribute: builtins.NoneType
    span_id: builtins.NoneType
    value: builtins.NoneType
trulens.core.feedback.provider:
  __class__: builtins.module
  highs: {}
  lows:
    Provider: pydantic._internal._model_construction.ModelMetaclass
trulens.core.feedback.provider.Provider:
  __bases__:
  - trulens.core.utils.pyschema.WithClassInfo
  - trulens.core.utils.serial.SerialModel
  __class__: pydantic._internal._model_construction.ModelMetaclass
  attributes:
    endpoint: typing.Optional[trulens.core.feedback.endpoint.Endpoint, builtins.NoneType]
    tru_class_info: trulens.core.utils.pyschema.Class
trulens.core.feedback.selector:
  __class__: builtins.module
  highs: {}
  lows:
    ProcessedContentNode: builtins.type
    Selector: builtins.type
    Trace: builtins.type
trulens.core.feedback.selector.ProcessedContentNode:
  __bases__:
  - builtins.object
  __class__: builtins.type
  attributes: {}
trulens.core.feedback.selector.Selector:
  __bases__:
  - builtins.object
  __class__: builtins.type
  attributes:
    collect_list: builtins.bool
    describes_same_spans: builtins.function
    function_attribute: builtins.NoneType
    function_name: builtins.NoneType
    ignore_none_values: builtins.bool
    match_only_if_no_ancestor_matched: builtins.bool
    matches_span: builtins.function
    process_span: builtins.function
    select_context: builtins.staticmethod
    select_record_input: builtins.staticmethod
    select_record_output: builtins.staticmethod
    span_attribute: builtins.NoneType
    span_attributes_processor: builtins.NoneType
    span_name: builtins.NoneType
    span_type: builtins.NoneType
    trace_level: builtins.bool
trulens.core.feedback.selector.Trace:
  __bases__:
  - builtins.object
  __class__: builtins.type
  attributes:
    add_event: builtins.function
trulens.core.guardrails:
  __class__: builtins.module
  highs: {}
  lows: {}
trulens.core.guardrails.base:
  __class__: builtins.module
  highs: {}
  lows:
    block_input: builtins.type
    block_output: builtins.type
    context_filter: builtins.type
trulens.core.guardrails.base.block_input:
  __bases__:
  - builtins.object
  __class__: builtins.type
  attributes: {}
trulens.core.guardrails.base.block_output:
  __bases__:
  - builtins.object
  __class__: builtins.type
  attributes: {}
trulens.core.guardrails.base.context_filter:
  __bases__:
  - builtins.object
  __class__: builtins.type
  attributes: {}
trulens.core.instruments:
  __class__: builtins.module
  highs: {}
  lows:
    AddInstruments: builtins.type
    Instrument: builtins.type
    InstrumentedMethod: builtins.type
    WithInstrumentCallbacks: builtins.type
    class_filter_disjunction: builtins.function
    class_filter_matches: builtins.function
    do_not_track: _contextvars.ContextVar
    instrument: builtins.type
trulens.core.instruments.AddInstruments:
  __bases__:
  - builtins.object
  __class__: builtins.type
  attributes:
    method: builtins.classmethod
    methods: builtins.classmethod
trulens.core.instruments.Instrument:
  __bases__:
  - builtins.object
  __class__: builtins.type
  attributes:
    APPS: builtins.str
    Default: builtins.type
    INSTRUMENT: builtins.str
    instrument_class: builtins.function
    instrument_method: builtins.function
    instrument_object: builtins.function
    print_instrumentation: builtins.function
    to_instrument_class: builtins.function
    to_instrument_module: builtins.function
    to_instrument_object: builtins.function
    tracked_method_wrapper: builtins.function
trulens.core.instruments.InstrumentedMethod:
  __bases__:
  - builtins.object
  __class__: builtins.type
  attributes:
    attributes: builtins.NoneType
    must_be_first_wrapper: builtins.bool
    span_type: builtins.NoneType
trulens.core.instruments.WithInstrumentCallbacks:
  __bases__:
  - builtins.object
  __class__: builtins.type
  attributes:
    get_method_path: builtins.function
    get_methods_for_func: builtins.function
    on_add_record: builtins.function
    on_method_instrumented: builtins.function
    on_new_record: builtins.function
    wrap_lazy_values: builtins.function
trulens.core.instruments.instrument:
  __bases__:
  - trulens.core.instruments.AddInstruments
  __class__: builtins.type
  attributes: {}
trulens.core.run:
  __class__: builtins.module
  highs: {}
  lows:
    DATASET_RESERVED_FIELDS: builtins.set
    EXPECTED_TELEMETRY_LATENCY_IN_MS: builtins.int
    Run: pydantic._internal._model_construction.ModelMetaclass
    RunConfig: pydantic._internal._model_construction.ModelMetaclass
    RunStatus: enum.EnumType
    SUPPORTED_ENTRY_TYPES: builtins.list
    SupportedEntryType: enum.EnumType
    get_all_span_attribute_key_constants: builtins.function
    validate_dataset_spec: builtins.function
trulens.core.run.Run:
  __bases__:
  - pydantic.main.BaseModel
  __class__: pydantic._internal._model_construction.ModelMetaclass
  attributes:
    CompletionStatus: pydantic._internal._model_construction.ModelMetaclass
    CompletionStatusStatus: enum.EnumType
    ComputationMetadata: pydantic._internal._model_construction.ModelMetaclass
    InvocationMetadata: pydantic._internal._model_construction.ModelMetaclass
    MetricsMetadata: pydantic._internal._model_construction.ModelMetaclass
    RunMetadata: pydantic._internal._model_construction.ModelMetaclass
    SourceInfo: pydantic._internal._model_construction.ModelMetaclass
    app: typing.Any
    cancel: builtins.function
    compute_metrics: builtins.function
    delete: builtins.function
    describe: builtins.function
    description: typing.Optional[builtins.str, builtins.NoneType]
    from_metadata_df: builtins.classmethod
    get_status: builtins.function
    main_method_name: builtins.str
    object_name: builtins.str
    object_type: builtins.str
    object_version: typing.Optional[builtins.str, builtins.NoneType]
    run_dao: typing.Any
    run_metadata: trulens.core.run.Run.RunMetadata
    run_name: builtins.str
    run_status: typing.Optional[builtins.str, builtins.NoneType]
    source_info: trulens.core.run.Run.SourceInfo
    start: builtins.function
    tru_session: typing.Any
    update: builtins.function
trulens.core.run.RunConfig:
  __bases__:
  - pydantic.main.BaseModel
  __class__: pydantic._internal._model_construction.ModelMetaclass
  attributes:
    dataset_name: builtins.str
    dataset_spec: typing.Dict[builtins.str, builtins.str]
    description: typing.Optional[builtins.str, builtins.NoneType]
    label: typing.Optional[builtins.str, builtins.NoneType]
    llm_judge_name: typing.Optional[builtins.str, builtins.NoneType]
    run_name: builtins.str
    source_type: builtins.str
trulens.core.run.RunStatus:
  __bases__:
  - builtins.str
  - enum.Enum
  __class__: enum.EnumType
  attributes:
    CANCELLED: trulens.core.run.RunStatus
    COMPLETED: trulens.core.run.RunStatus
    COMPUTATION_IN_PROGRESS: trulens.core.run.RunStatus
    CREATED: trulens.core.run.RunStatus
    FAILED: trulens.core.run.RunStatus
    INVOCATION_COMPLETED: trulens.core.run.RunStatus
    INVOCATION_IN_PROGRESS: trulens.core.run.RunStatus
    INVOCATION_PARTIALLY_COMPLETED: trulens.core.run.RunStatus
    PARTIALLY_COMPLETED: trulens.core.run.RunStatus
    UNKNOWN: trulens.core.run.RunStatus
    name: enum.property
    value: enum.property
trulens.core.run.SupportedEntryType:
  __bases__:
  - builtins.str
  - enum.Enum
  __class__: enum.EnumType
  attributes:
    COMPUTATIONS: trulens.core.run.SupportedEntryType
    INVOCATIONS: trulens.core.run.SupportedEntryType
    METRICS: trulens.core.run.SupportedEntryType
    name: enum.property
    value: enum.property
trulens.core.schema:
  __class__: builtins.module
  highs:
    AppDefinition: pydantic._internal._model_construction.ModelMetaclass
    Dataset: pydantic._internal._model_construction.ModelMetaclass
    FeedbackDefinition: pydantic._internal._model_construction.ModelMetaclass
    FeedbackMode: enum.EnumType
    FeedbackResult: pydantic._internal._model_construction.ModelMetaclass
    GroundTruth: pydantic._internal._model_construction.ModelMetaclass
    Record: pydantic._internal._model_construction.ModelMetaclass
    Select: builtins.type
  lows:
    __all__: builtins.list
trulens.core.schema.app:
  __class__: builtins.module
  highs: {}
  lows:
    AppDefinition: pydantic._internal._model_construction.ModelMetaclass
    RecordIngestMode: enum.EnumType
trulens.core.schema.app.AppDefinition:
  __bases__:
  - trulens.core.utils.pyschema.WithClassInfo
  - trulens.core.utils.serial.SerialModel
  __class__: pydantic._internal._model_construction.ModelMetaclass
  attributes:
    app: trulens.core.utils.serial.JSONized[trulens.core.schema.app.AppDefinition]
    app_extra_json: typing.Union[builtins.str, builtins.int, builtins.float, builtins.bytes,
      builtins.NoneType, typing.Sequence[typing.Any], typing.Dict[builtins.str, typing.Any]]
    app_id: builtins.str
    app_name: builtins.str
    app_version: builtins.str
    continue_session: builtins.staticmethod
    feedback_definitions: typing.Sequence[builtins.str]
    feedback_mode: trulens.core.schema.feedback.FeedbackMode
    get_loadable_apps: builtins.staticmethod
    initial_app_loader_dump: typing.Optional[trulens.core.utils.serial.SerialBytes,
      builtins.NoneType]
    jsonify_extra: builtins.function
    metadata: typing.Dict
    new_session: builtins.staticmethod
    record_ingest_mode: trulens.core.schema.app.RecordIngestMode
    root_class: trulens.core.utils.pyschema.Class
    select_inputs: builtins.classmethod
    select_outputs: builtins.classmethod
    tags: builtins.str
    tru_class_info: trulens.core.utils.pyschema.Class
trulens.core.schema.app.RecordIngestMode:
  __bases__:
  - builtins.str
  - enum.Enum
  __class__: enum.EnumType
  attributes:
    BUFFERED: trulens.core.schema.app.RecordIngestMode
    IMMEDIATE: trulens.core.schema.app.RecordIngestMode
    name: enum.property
    value: enum.property
trulens.core.schema.base:
  __class__: builtins.module
  highs: {}
  lows:
    Cost: pydantic._internal._model_construction.ModelMetaclass
    MAX_DILL_SIZE: builtins.int
    Perf: pydantic._internal._model_construction.ModelMetaclass
trulens.core.schema.base.Cost:
  __bases__:
  - trulens.core.utils.serial.SerialModel
  - pydantic.main.BaseModel
  __class__: pydantic._internal._model_construction.ModelMetaclass
  attributes:
    cost: builtins.float
    cost_currency: builtins.str
    n_classes: builtins.int
    n_classification_requests: builtins.int
    n_completion_requests: builtins.int
    n_completion_tokens: builtins.int
    n_cortex_guardrails_tokens: builtins.int
    n_embedding_requests: builtins.int
    n_embeddings: builtins.int
    n_prompt_tokens: builtins.int
    n_reasoning_tokens: builtins.int
    n_requests: builtins.int
    n_stream_chunks: builtins.int
    n_successful_requests: builtins.int
    n_tokens: builtins.int
trulens.core.schema.base.Perf:
  __bases__:
  - trulens.core.utils.serial.SerialModel
  - pydantic.main.BaseModel
  __class__: pydantic._internal._model_construction.ModelMetaclass
  attributes:
    end_time: datetime.datetime
    latency: builtins.property
    min: builtins.staticmethod
    now: builtins.staticmethod
    start_time: datetime.datetime
trulens.core.schema.dataset:
  __class__: builtins.module
  highs: {}
  lows:
    Dataset: pydantic._internal._model_construction.ModelMetaclass
trulens.core.schema.dataset.Dataset:
  __bases__:
  - trulens.core.utils.serial.SerialModel
  - collections.abc.Hashable
  - typing.Generic
  __class__: pydantic._internal._model_construction.ModelMetaclass
  attributes:
    dataset_id: builtins.str
    meta: typing.Dict
    name: builtins.str
trulens.core.schema.event:
  __class__: builtins.module
  highs: {}
  lows:
    Event: pydantic._internal._model_construction.ModelMetaclass
    EventRecordType: enum.EnumType
    Trace: typing_extensions._TypedDictMeta
trulens.core.schema.event.Event:
  __bases__:
  - trulens.core.utils.serial.SerialModel
  - collections.abc.Hashable
  - typing.Generic
  __class__: pydantic._internal._model_construction.ModelMetaclass
  attributes:
    event_id: builtins.str
    record: typing.Dict[builtins.str, typing.Any]
    record_attributes: typing.Dict[builtins.str, typing.Any]
    record_type: trulens.core.schema.event.EventRecordType
    resource_attributes: typing.Dict[builtins.str, typing.Any]
    start_timestamp: datetime.datetime
    timestamp: datetime.datetime
    trace: trulens.core.schema.event.Trace
trulens.core.schema.event.EventRecordType:
  __bases__:
  - enum.Enum
  __class__: enum.EnumType
  attributes:
    SPAN: trulens.core.schema.event.EventRecordType
    name: enum.property
    value: enum.property
trulens.core.schema.event.Trace:
  __bases__:
  - builtins.dict
  __class__: typing_extensions._TypedDictMeta
  attributes: {}
trulens.core.schema.feedback:
  __class__: builtins.module
  highs: {}
  lows:
    FeedbackCall: pydantic._internal._model_construction.ModelMetaclass
    FeedbackCombinations: enum.EnumType
    FeedbackDefinition: pydantic._internal._model_construction.ModelMetaclass
    FeedbackMode: enum.EnumType
    FeedbackOnMissingParameters: enum.EnumType
    FeedbackResult: pydantic._internal._model_construction.ModelMetaclass
    FeedbackResultStatus: enum.EnumType
    FeedbackRunLocation: enum.EnumType
trulens.core.schema.feedback.FeedbackCall:
  __bases__:
  - trulens.core.utils.serial.SerialModel
  __class__: pydantic._internal._model_construction.ModelMetaclass
  attributes:
    args: typing.Dict[builtins.str, typing.Union[builtins.str, builtins.int, builtins.float,
      builtins.bytes, builtins.NoneType, typing.Sequence[typing.Any], typing.Dict[builtins.str,
      typing.Any]]]
    meta: typing.Dict[builtins.str, typing.Any]
    ret: typing.Union[builtins.float, typing.List[builtins.float], typing.List[typing.Tuple],
      typing.List[typing.Any]]
trulens.core.schema.feedback.FeedbackCombinations:
  __bases__:
  - builtins.str
  - enum.Enum
  __class__: enum.EnumType
  attributes:
    PRODUCT: trulens.core.schema.feedback.FeedbackCombinations
    ZIP: trulens.core.schema.feedback.FeedbackCombinations
    name: enum.property
    value: enum.property
trulens.core.schema.feedback.FeedbackDefinition:
  __bases__:
  - trulens.core.utils.pyschema.WithClassInfo
  - trulens.core.utils.serial.SerialModel
  - collections.abc.Hashable
  - typing.Generic
  __class__: pydantic._internal._model_construction.ModelMetaclass
  attributes:
    aggregator: typing.Union[trulens.core.utils.pyschema.Function, trulens.core.utils.pyschema.Method,
      builtins.NoneType]
    combinations: typing.Optional[trulens.core.schema.feedback.FeedbackCombinations,
      builtins.NoneType]
    criteria: typing.Optional[builtins.str, builtins.NoneType]
    examples: typing.Optional[typing.List[typing.Tuple], builtins.NoneType]
    feedback_definition_id: builtins.str
    higher_is_better: typing.Optional[builtins.bool, builtins.NoneType]
    if_exists: typing.Optional[trulens.core.utils.serial.Lens, builtins.NoneType]
    if_missing: trulens.core.schema.feedback.FeedbackOnMissingParameters
    implementation: typing.Union[trulens.core.utils.pyschema.Function, trulens.core.utils.pyschema.Method,
      builtins.NoneType]
    name: builtins.property
    run_location: typing.Optional[trulens.core.schema.feedback.FeedbackRunLocation,
      builtins.NoneType]
    selectors: typing.Dict[builtins.str, trulens.core.utils.serial.Lens]
    supplied_name: typing.Optional[builtins.str, builtins.NoneType]
    tru_class_info: trulens.core.utils.pyschema.Class
trulens.core.schema.feedback.FeedbackMode:
  __bases__:
  - builtins.str
  - enum.Enum
  __class__: enum.EnumType
  attributes:
    DEFERRED: trulens.core.schema.feedback.FeedbackMode
    NONE: trulens.core.schema.feedback.FeedbackMode
    WITH_APP: trulens.core.schema.feedback.FeedbackMode
    WITH_APP_THREAD: trulens.core.schema.feedback.FeedbackMode
    name: enum.property
    value: enum.property
trulens.core.schema.feedback.FeedbackOnMissingParameters:
  __bases__:
  - builtins.str
  - enum.Enum
  __class__: enum.EnumType
  attributes:
    ERROR: trulens.core.schema.feedback.FeedbackOnMissingParameters
    IGNORE: trulens.core.schema.feedback.FeedbackOnMissingParameters
    WARN: trulens.core.schema.feedback.FeedbackOnMissingParameters
    name: enum.property
    value: enum.property
trulens.core.schema.feedback.FeedbackResult:
  __bases__:
  - trulens.core.utils.serial.SerialModel
  __class__: pydantic._internal._model_construction.ModelMetaclass
  attributes:
    calls: typing.List[trulens.core.schema.feedback.FeedbackCall]
    cost: trulens.core.schema.base.Cost
    error: typing.Optional[builtins.str, builtins.NoneType]
    feedback_definition_id: typing.Optional[builtins.str, builtins.NoneType]
    feedback_result_id: builtins.str
    last_ts: datetime.datetime
    multi_result: typing.Optional[builtins.str, builtins.NoneType]
    name: builtins.str
    record_id: builtins.str
    result: typing.Optional[builtins.float, builtins.NoneType]
    status: trulens.core.schema.feedback.FeedbackResultStatus
trulens.core.schema.feedback.FeedbackResultStatus:
  __bases__:
  - builtins.str
  - enum.Enum
  __class__: enum.EnumType
  attributes:
    DONE: trulens.core.schema.feedback.FeedbackResultStatus
    FAILED: trulens.core.schema.feedback.FeedbackResultStatus
    NONE: trulens.core.schema.feedback.FeedbackResultStatus
    RUNNING: trulens.core.schema.feedback.FeedbackResultStatus
    SKIPPED: trulens.core.schema.feedback.FeedbackResultStatus
    name: enum.property
    value: enum.property
trulens.core.schema.feedback.FeedbackRunLocation:
  __bases__:
  - builtins.str
  - enum.Enum
  __class__: enum.EnumType
  attributes:
    IN_APP: trulens.core.schema.feedback.FeedbackRunLocation
    SNOWFLAKE: trulens.core.schema.feedback.FeedbackRunLocation
    name: enum.property
    value: enum.property
trulens.core.schema.groundtruth:
  __class__: builtins.module
  highs: {}
  lows:
    GroundTruth: pydantic._internal._model_construction.ModelMetaclass
    VirtualGroundTruthSchemaMapping: pydantic._internal._model_construction.ModelMetaclass
trulens.core.schema.groundtruth.GroundTruth:
  __bases__:
  - trulens.core.utils.serial.SerialModel
  - collections.abc.Hashable
  - typing.Generic
  __class__: pydantic._internal._model_construction.ModelMetaclass
  attributes:
    dataset_id: builtins.str
    expected_chunks: typing.Optional[typing.Sequence[typing.Dict], builtins.NoneType]
    expected_response: typing.Optional[builtins.str, builtins.NoneType]
    ground_truth_id: builtins.str
    meta: typing.Optional[typing.Dict, builtins.NoneType]
    query: builtins.str
    query_id: typing.Optional[builtins.str, builtins.NoneType]
trulens.core.schema.groundtruth.VirtualGroundTruthSchemaMapping:
  __bases__:
  - pydantic.main.BaseModel
  __class__: pydantic._internal._model_construction.ModelMetaclass
  attributes:
    dataset_id: typing.Optional[builtins.str, builtins.NoneType]
    expected_chunks: typing.Optional[builtins.str, builtins.NoneType]
    expected_response: typing.Optional[builtins.str, builtins.NoneType]
    query: builtins.str
    query_id: builtins.str
    validate_mapping: builtins.classmethod
trulens.core.schema.record:
  __class__: builtins.module
  highs: {}
  lows:
    Record: pydantic._internal._model_construction.ModelMetaclass
    RecordAppCall: pydantic._internal._model_construction.ModelMetaclass
    RecordAppCallMethod: pydantic._internal._model_construction.ModelMetaclass
trulens.core.schema.record.Record:
  __bases__:
  - trulens.core.utils.serial.SerialModel
  - collections.abc.Hashable
  - typing.Generic
  __class__: pydantic._internal._model_construction.ModelMetaclass
  attributes:
    app_id: builtins.str
    calls: typing.List[trulens.core.schema.record.RecordAppCall]
    cost: typing.Optional[trulens.core.schema.base.Cost, builtins.NoneType]
    feedback_and_future_results: typing.Optional[typing.List[typing.Tuple[trulens.core.schema.feedback.FeedbackDefinition,
      concurrent.futures._base.Future[trulens.core.schema.feedback.FeedbackResult]]],
      builtins.NoneType]
    feedback_results: typing.Optional[typing.List[concurrent.futures._base.Future[trulens.core.schema.feedback.FeedbackResult]],
      builtins.NoneType]
    feedback_results_as_completed: builtins.property
    get: builtins.function
    layout_calls_as_app: builtins.function
    main_error: typing.Union[builtins.str, builtins.int, builtins.float, builtins.bytes,
      builtins.NoneType, typing.Sequence[typing.Any], typing.Dict[builtins.str, typing.Any]]
    main_input: typing.Union[builtins.str, builtins.int, builtins.float, builtins.bytes,
      builtins.NoneType, typing.Sequence[typing.Any], typing.Dict[builtins.str, typing.Any]]
    main_output: typing.Union[builtins.str, builtins.int, builtins.float, builtins.bytes,
      builtins.NoneType, typing.Sequence[typing.Any], typing.Dict[builtins.str, typing.Any]]
    meta: typing.Union[builtins.str, builtins.int, builtins.float, builtins.bytes,
      builtins.NoneType, typing.Sequence[typing.Any], typing.Dict[builtins.str, typing.Any]]
    perf: typing.Optional[trulens.core.schema.base.Perf, builtins.NoneType]
    record_id: builtins.str
    tags: typing.Optional[builtins.str, builtins.NoneType]
    ts: datetime.datetime
    wait_for_feedback_results: builtins.function
trulens.core.schema.record.RecordAppCall:
  __bases__:
  - trulens.core.utils.serial.SerialModel
  __class__: pydantic._internal._model_construction.ModelMetaclass
  attributes:
    args: typing.Union[builtins.str, builtins.int, builtins.float, builtins.bytes,
      builtins.NoneType, typing.Sequence[typing.Any], typing.Dict[builtins.str, typing.Any]]
    call_id: builtins.str
    error: typing.Optional[builtins.str, builtins.NoneType]
    method: builtins.property
    perf: typing.Optional[trulens.core.schema.base.Perf, builtins.NoneType]
    pid: builtins.int
    rets: typing.Union[builtins.str, builtins.int, builtins.float, builtins.bytes,
      builtins.NoneType, typing.Sequence[typing.Any], typing.Dict[builtins.str, typing.Any]]
    stack: typing.List[trulens.core.schema.record.RecordAppCallMethod]
    tid: builtins.int
    top: builtins.property
trulens.core.schema.record.RecordAppCallMethod:
  __bases__:
  - trulens.core.utils.serial.SerialModel
  __class__: pydantic._internal._model_construction.ModelMetaclass
  attributes:
    method: trulens.core.utils.pyschema.Method
    path: trulens.core.utils.serial.Lens
trulens.core.schema.select:
  __class__: builtins.module
  highs: {}
  lows:
    Select: builtins.type
trulens.core.schema.select.Select:
  __bases__:
  - builtins.object
  __class__: builtins.type
  attributes:
    App: trulens.core.utils.serial.Lens
    Lens: pydantic._internal._model_construction.ModelMetaclass
    Query: pydantic._internal._model_construction.ModelMetaclass
    Record: trulens.core.utils.serial.Lens
    RecordArgs: trulens.core.utils.serial.Lens
    RecordCall: trulens.core.utils.serial.Lens
    RecordCalls: trulens.core.utils.serial.Lens
    RecordInput: trulens.core.utils.serial.Lens
    RecordOutput: trulens.core.utils.serial.Lens
    RecordRets: trulens.core.utils.serial.Lens
    Tru: trulens.core.utils.serial.Lens
    context: builtins.function
    dequalify: builtins.staticmethod
    for_app: builtins.staticmethod
    for_record: builtins.staticmethod
    path_and_method: builtins.staticmethod
    render_for_dashboard: builtins.staticmethod
trulens.core.schema.types:
  __class__: builtins.module
  highs: {}
  lows:
    new_call_id: builtins.function
trulens.core.session:
  __class__: builtins.module
  highs: {}
  lows:
    Tru: builtins.function
    TruSession: trulens.core.utils.python.PydanticSingletonMeta
trulens.core.session.TruSession:
  __bases__:
  - trulens.core.experimental._WithExperimentalSettings
  - trulens.core.utils.python.PydanticSingleton
  __class__: trulens.core.utils.python.PydanticSingletonMeta
  attributes:
    App: builtins.function
    Basic: builtins.function
    Chain: builtins.function
    Custom: builtins.function
    DEFERRED_NUM_RUNS: builtins.int
    GROUND_TRUTHS_BATCH_SIZE: builtins.int
    Llama: builtins.function
    RECORDS_BATCH_TIMEOUT_IN_SEC: builtins.int
    RETRY_FAILED_SECONDS: builtins.float
    RETRY_RUNNING_SECONDS: builtins.float
    Rails: builtins.function
    Virtual: builtins.function
    add_app: builtins.function
    add_feedback: builtins.function
    add_feedbacks: builtins.function
    add_ground_truth_to_dataset: builtins.function
    add_record: builtins.function
    add_record_nowait: builtins.function
    connector: typing.Optional[trulens.core.database.connector.base.DBConnector, builtins.NoneType]
    delete_app: builtins.function
    find_unused_port: builtins.function
    force_flush: builtins.function
    get_app: builtins.function
    get_apps: builtins.function
    get_ground_truth: builtins.function
    get_leaderboard: builtins.function
    get_records_and_feedback: builtins.function
    migrate_database: builtins.function
    reset_database: builtins.function
    run_dashboard: builtins.function
    run_evaluator: builtins.function
    run_feedback_functions: builtins.function
    start_dashboard: builtins.function
    start_evaluator: builtins.function
    stop_dashboard: builtins.function
    stop_evaluator: builtins.function
    update_record: builtins.function
    wait_for_records: builtins.function
trulens.core.utils:
  __class__: builtins.module
  highs: {}
  lows: {}
trulens.core.utils.asynchro:
  __class__: builtins.module
  highs: {}
  lows:
    desync: builtins.function
    sync: builtins.function
trulens.core.utils.constants:
  __class__: builtins.module
  highs: {}
  lows:
    ALL_SPECIAL_KEYS: builtins.set
    CIRCLE: builtins.str
    CLASS_INFO: builtins.str
    ERROR: builtins.str
    NOSERIO: builtins.str
trulens.core.utils.containers:
  __class__: builtins.module
  highs: {}
  lows:
    BlockingSet: builtins.type
    datetime_of_ns_timestamp: builtins.function
    dict_merge_with: builtins.function
    dict_set_with: builtins.function
    dict_set_with_multikey: builtins.function
    first: builtins.function
    is_empty: builtins.function
    iterable_peek: builtins.function
    ns_timestamp_of_datetime: builtins.function
    second: builtins.function
    third: builtins.function
trulens.core.utils.containers.BlockingSet:
  __bases__:
  - builtins.set
  - typing.Generic
  __class__: builtins.type
  attributes:
    empty: builtins.function
    peek: builtins.function
    shutdown: builtins.function
trulens.core.utils.deprecation:
  __class__: builtins.module
  highs: {}
  lows:
    PACKAGES_MIGRATION_LINK: builtins.str
    class_moved: builtins.function
    deprecated_property: builtins.function
    deprecated_str: builtins.function
    function_moved: builtins.function
    has_deprecated: builtins.function
    has_moved: builtins.function
    is_deprecated: builtins.function
    method_renamed: builtins.function
    module_getattr_override: builtins.function
    moved: builtins.function
    packages_dep_warn: builtins.function
    staticmethod_renamed: builtins.function
trulens.core.utils.evaluator:
  __class__: builtins.module
  highs: {}
  lows:
    Evaluator: builtins.type
trulens.core.utils.evaluator.Evaluator:
  __bases__:
  - builtins.object
  __class__: builtins.type
  attributes:
    compute_now: builtins.function
    start_evaluator: builtins.function
    stop_evaluator: builtins.function
trulens.core.utils.imports:
  __class__: builtins.module
  highs: {}
  lows:
    Dummy: builtins.type
    ImportErrorMessages: builtins.type
    MESSAGE_DEBUG_OPTIONAL_PACKAGE_NOT_FOUND: builtins.str
    MESSAGE_ERROR_REQUIRED_PACKAGE_NOT_FOUND: builtins.str
    MESSAGE_FRAGMENT_VERSION_MISMATCH: builtins.str
    MESSAGE_FRAGMENT_VERSION_MISMATCH_OPTIONAL: builtins.str
    MESSAGE_FRAGMENT_VERSION_MISMATCH_PIP: builtins.str
    MESSAGE_FRAGMENT_VERSION_MISMATCH_REQUIRED: builtins.str
    OptionalImports: builtins.type
    VersionConflict: builtins.type
    all_packages: builtins.dict
    check_imports: builtins.function
    format_import_errors: builtins.function
    get_package_version: builtins.function
    is_dummy: builtins.function
    is_package_installed: builtins.function
    optional_packages: builtins.dict
    parse_version: builtins.function
    pin_spec: builtins.function
    required_packages: builtins.dict
    safe_importlib_package_name: builtins.function
    static_resource: builtins.function
trulens.core.utils.imports.Dummy:
  __bases__:
  - builtins.type
  __class__: builtins.type
  attributes: {}
trulens.core.utils.imports.ImportErrorMessages:
  __bases__:
  - builtins.object
  __class__: builtins.type
  attributes: {}
trulens.core.utils.imports.OptionalImports:
  __bases__:
  - builtins.object
  __class__: builtins.type
  attributes:
    assert_installed: builtins.function
trulens.core.utils.imports.VersionConflict:
  __bases__:
  - builtins.Exception
  __class__: builtins.type
  attributes: {}
trulens.core.utils.json:
  __class__: builtins.module
  highs: {}
  lows:
    ENCODERS_BY_TYPE: builtins.dict
    encode_httpx_url: builtins.function
    encode_openai_timeout: builtins.function
    json_default: builtins.function
    json_str_of_obj: builtins.function
    jsonify: builtins.function
    jsonify_for_ui: builtins.function
    obj_id_of_obj: builtins.function
trulens.core.utils.keys:
  __class__: builtins.module
  highs: {}
  lows:
    ApiKeyError: builtins.type
    BaseKeyError: builtins.type
    MissingKeyError: builtins.type
    REDACTED_VALUE: builtins.str
    TEMPLATE_VALUES: builtins.set
    check_keys: builtins.function
    check_or_set_keys: builtins.function
    cohere_agent: builtins.NoneType
    get_config: builtins.function
    get_config_file: builtins.function
    get_huggingface_headers: builtins.function
    redact_value: builtins.function
    should_redact_key: builtins.function
    should_redact_value: builtins.function
    values_to_redact: builtins.set
trulens.core.utils.keys.ApiKeyError:
  __bases__:
  - trulens.core.utils.keys.BaseKeyError
  __class__: builtins.type
  attributes: {}
trulens.core.utils.keys.BaseKeyError:
  __bases__:
  - builtins.RuntimeError
  __class__: builtins.type
  attributes: {}
trulens.core.utils.keys.MissingKeyError:
  __bases__:
  - trulens.core.utils.keys.BaseKeyError
  __class__: builtins.type
  attributes: {}
trulens.core.utils.pace:
  __class__: builtins.module
  highs: {}
  lows:
    Pace: pydantic._internal._model_construction.ModelMetaclass
trulens.core.utils.pace.Pace:
  __bases__:
  - pydantic.main.BaseModel
  __class__: pydantic._internal._model_construction.ModelMetaclass
  attributes:
    amark: builtins.function
    last_mark: datetime.datetime
    mark: builtins.function
    mark_expirations: typing.Deque[datetime.datetime]
    marks_per_second: builtins.float
    max_marks: builtins.int
    seconds_per_period: builtins.float
    seconds_per_period_timedelta: datetime.timedelta
trulens.core.utils.pyschema:
  __class__: builtins.module
  highs: {}
  lows:
    Bindings: pydantic._internal._model_construction.ModelMetaclass
    Class: pydantic._internal._model_construction.ModelMetaclass
    Function: pydantic._internal._model_construction.ModelMetaclass
    FunctionOrMethod: pydantic._internal._model_construction.ModelMetaclass
    Method: pydantic._internal._model_construction.ModelMetaclass
    Module: pydantic._internal._model_construction.ModelMetaclass
    Obj: pydantic._internal._model_construction.ModelMetaclass
    WithClassInfo: pydantic._internal._model_construction.ModelMetaclass
    builtin_init_dummy: builtins.function
    clean_attributes: builtins.function
    is_noserio: builtins.function
    noserio: builtins.function
    object_module: builtins.function
    safe_getattr: builtins.function
trulens.core.utils.pyschema.Bindings:
  __bases__:
  - trulens.core.utils.serial.SerialModel
  __class__: pydantic._internal._model_construction.ModelMetaclass
  attributes:
    args: typing.Tuple
    kwargs: typing.Dict[builtins.str, typing.Any]
    load: builtins.function
    of_bound_arguments: builtins.staticmethod
trulens.core.utils.pyschema.Class:
  __bases__:
  - trulens.core.utils.serial.SerialModel
  __class__: pydantic._internal._model_construction.ModelMetaclass
  attributes:
    base_class: builtins.function
    bases: typing.Optional[typing.Sequence[trulens.core.utils.pyschema.Class], builtins.NoneType]
    load: builtins.function
    module: trulens.core.utils.pyschema.Module
    name: builtins.str
    noserio_issubclass: builtins.function
    of_class: builtins.staticmethod
    of_class_info: builtins.staticmethod
    of_object: builtins.staticmethod
trulens.core.utils.pyschema.Function:
  __bases__:
  - trulens.core.utils.pyschema.FunctionOrMethod
  __class__: pydantic._internal._model_construction.ModelMetaclass
  attributes:
    cls: typing.Optional[trulens.core.utils.pyschema.Class, builtins.NoneType]
    module: trulens.core.utils.pyschema.Module
    name: builtins.str
    of_function: builtins.staticmethod
trulens.core.utils.pyschema.FunctionOrMethod:
  __bases__:
  - trulens.core.utils.serial.SerialModel
  __class__: pydantic._internal._model_construction.ModelMetaclass
  attributes:
    load: builtins.function
    of_callable: builtins.staticmethod
trulens.core.utils.pyschema.Method:
  __bases__:
  - trulens.core.utils.pyschema.FunctionOrMethod
  __class__: pydantic._internal._model_construction.ModelMetaclass
  attributes:
    name: builtins.str
    obj: trulens.core.utils.pyschema.Obj
    of_method: builtins.staticmethod
trulens.core.utils.pyschema.Module:
  __bases__:
  - trulens.core.utils.serial.SerialModel
  __class__: pydantic._internal._model_construction.ModelMetaclass
  attributes:
    load: builtins.function
    module_name: builtins.str
    of_module: builtins.function
    of_module_name: builtins.function
    package_name: typing.Optional[builtins.str, builtins.NoneType]
trulens.core.utils.pyschema.Obj:
  __bases__:
  - trulens.core.utils.serial.SerialModel
  __class__: pydantic._internal._model_construction.ModelMetaclass
  attributes:
    cls: trulens.core.utils.pyschema.Class
    id: builtins.int
    init_bindings: typing.Optional[trulens.core.utils.pyschema.Bindings, builtins.NoneType]
    load: builtins.function
    of_object: builtins.staticmethod
trulens.core.utils.pyschema.WithClassInfo:
  __bases__:
  - pydantic.main.BaseModel
  __class__: pydantic._internal._model_construction.ModelMetaclass
  attributes:
    get_class: builtins.staticmethod
    load: builtins.staticmethod
    of_class: builtins.staticmethod
    of_object: builtins.staticmethod
    tru_class_info: trulens.core.utils.pyschema.Class
trulens.core.utils.python:
  __class__: builtins.module
  highs: {}
  lows:
    InstanceRefMixin: builtins.type
    OpaqueWrapper: builtins.type
    PydanticSingleton: trulens.core.utils.python.PydanticSingletonMeta
    PydanticSingletonMeta: builtins.type
    STACK: builtins.str
    SingletonPerNameMeta: builtins.type
    WRAP_LAZY: builtins.bool
    WeakWrapper: builtins.type
    awith_context: builtins.function
    callable_name: builtins.function
    caller_frame: builtins.function
    caller_frameinfo: builtins.function
    caller_module: builtins.function
    caller_module_name: builtins.function
    class_name: builtins.function
    code_line: builtins.function
    context_id: builtins.function
    external_caller_frame: builtins.function
    for_all_methods: builtins.function
    get_all_local_in_call_stack: builtins.function
    get_first_local_in_call_stack: builtins.function
    get_task_stack: builtins.function
    id_str: builtins.function
    is_lazy: builtins.function
    is_really_coroutinefunction: builtins.function
    locals_except: builtins.function
    merge_stacks: builtins.function
    module_name: builtins.function
    run_before: builtins.function
    safe_getattr: builtins.function
    safe_hasattr: builtins.function
    safe_issubclass: builtins.function
    safe_signature: builtins.function
    safer_getattr: builtins.function
    set_context_vars_or_values: builtins.function
    stack_generator: builtins.function
    stack_with_tasks: builtins.function
    superstack: builtins.function
    task_factory_with_stack: builtins.function
    tru_new_event_loop: builtins.function
    with_context: builtins.function
    wrap_async_generator: builtins.function
    wrap_awaitable: builtins.function
    wrap_generator: builtins.function
    wrap_lazy: builtins.function
    wrap_until_eager: builtins.function
trulens.core.utils.python.InstanceRefMixin:
  __bases__:
  - builtins.object
  __class__: builtins.type
  attributes:
    delete_instances: builtins.classmethod
    get_instances: builtins.classmethod
trulens.core.utils.python.OpaqueWrapper:
  __bases__:
  - typing.Generic
  __class__: builtins.type
  attributes:
    unwrap: builtins.function
trulens.core.utils.python.PydanticSingleton:
  __bases__:
  - builtins.object
  __class__: trulens.core.utils.python.PydanticSingletonMeta
  attributes:
    delete_singleton_by_name: builtins.classmethod
trulens.core.utils.python.PydanticSingletonMeta:
  __bases__:
  - pydantic._internal._model_construction.ModelMetaclass
  - trulens.core.utils.python.SingletonPerNameMeta
  __class__: builtins.type
  attributes: {}
trulens.core.utils.python.SingletonPerNameMeta:
  __bases__:
  - builtins.type
  __class__: builtins.type
  attributes:
    delete_singleton: builtins.staticmethod
    delete_singleton_by_name: builtins.staticmethod
trulens.core.utils.python.WeakWrapper:
  __bases__:
  - typing.Generic
  __class__: builtins.type
  attributes:
    get: builtins.function
trulens.core.utils.serial:
  __class__: builtins.module
  highs: {}
  lows:
    Collect: pydantic._internal._model_construction.ModelMetaclass
    GetAttribute: pydantic._internal._model_construction.ModelMetaclass
    GetIndex: pydantic._internal._model_construction.ModelMetaclass
    GetIndices: pydantic._internal._model_construction.ModelMetaclass
    GetItem: pydantic._internal._model_construction.ModelMetaclass
    GetItemOrAttribute: pydantic._internal._model_construction.ModelMetaclass
    GetItems: pydantic._internal._model_construction.ModelMetaclass
    GetSlice: pydantic._internal._model_construction.ModelMetaclass
    JSONPath: pydantic._internal._model_construction.ModelMetaclass
    JSON_BASES: builtins.tuple
    JSONized: builtins.type
    Lens: pydantic._internal._model_construction.ModelMetaclass
    LensedDict: builtins.type
    ParseException: builtins.type
    SerialBytes: pydantic._internal._model_construction.ModelMetaclass
    SerialModel: pydantic._internal._model_construction.ModelMetaclass
    Step: pydantic._internal._model_construction.ModelMetaclass
    StepItemOrAttribute: pydantic._internal._model_construction.ModelMetaclass
    all_objects: builtins.function
    all_queries: builtins.function
    is_json: builtins.function
    is_strict_json: builtins.function
    leaf_queries: builtins.function
    leafs: builtins.function
    matching_objects: builtins.function
    matching_queries: builtins.function
    model_dump: builtins.function
trulens.core.utils.serial.Collect:
  __bases__:
  - trulens.core.utils.serial.Step
  __class__: pydantic._internal._model_construction.ModelMetaclass
  attributes:
    collect: builtins.NoneType
trulens.core.utils.serial.GetAttribute:
  __bases__:
  - trulens.core.utils.serial.StepItemOrAttribute
  __class__: pydantic._internal._model_construction.ModelMetaclass
  attributes:
    attribute: builtins.str
trulens.core.utils.serial.GetIndex:
  __bases__:
  - trulens.core.utils.serial.Step
  __class__: pydantic._internal._model_construction.ModelMetaclass
  attributes:
    index: builtins.int
trulens.core.utils.serial.GetIndices:
  __bases__:
  - trulens.core.utils.serial.Step
  __class__: pydantic._internal._model_construction.ModelMetaclass
  attributes:
    indices: typing.Tuple[builtins.int, ...]
trulens.core.utils.serial.GetItem:
  __bases__:
  - trulens.core.utils.serial.StepItemOrAttribute
  __class__: pydantic._internal._model_construction.ModelMetaclass
  attributes:
    item: builtins.str
trulens.core.utils.serial.GetItemOrAttribute:
  __bases__:
  - trulens.core.utils.serial.StepItemOrAttribute
  __class__: pydantic._internal._model_construction.ModelMetaclass
  attributes:
    item_or_attribute: builtins.str
trulens.core.utils.serial.GetItems:
  __bases__:
  - trulens.core.utils.serial.Step
  __class__: pydantic._internal._model_construction.ModelMetaclass
  attributes:
    items: typing.Tuple[builtins.str, ...]
trulens.core.utils.serial.GetSlice:
  __bases__:
  - trulens.core.utils.serial.Step
  __class__: pydantic._internal._model_construction.ModelMetaclass
  attributes:
    start: typing.Optional[builtins.int, builtins.NoneType]
    step: typing.Optional[builtins.int, builtins.NoneType]
    stop: typing.Optional[builtins.int, builtins.NoneType]
trulens.core.utils.serial.JSONized:
  __bases__:
  - builtins.dict
  - typing.Generic
  __class__: builtins.type
  attributes: {}
trulens.core.utils.serial.Lens:
  __bases__:
  - pydantic.main.BaseModel
  - collections.abc.Sized
  - collections.abc.Hashable
  - typing.Generic
  __class__: pydantic._internal._model_construction.ModelMetaclass
  attributes:
    dump_as_string: builtins.function
    existing_prefix: builtins.function
    exists: builtins.function
    get: builtins.function
    get_sole_item: builtins.function
    is_immediate_prefix_of: builtins.function
    is_prefix_of: builtins.function
    of_string: builtins.staticmethod
    path: typing.Tuple[trulens.core.utils.serial.Step, ...]
    set: builtins.function
    set_or_append: builtins.function
    validate_from_string: builtins.classmethod
trulens.core.utils.serial.LensedDict:
  __bases__:
  - builtins.dict
  - typing.Generic
  __class__: builtins.type
  attributes: {}
trulens.core.utils.serial.ParseException:
  __bases__:
  - builtins.Exception
  __class__: builtins.type
  attributes: {}
trulens.core.utils.serial.SerialBytes:
  __bases__:
  - pydantic.main.BaseModel
  __class__: pydantic._internal._model_construction.ModelMetaclass
  attributes:
    data: builtins.bytes
trulens.core.utils.serial.SerialModel:
  __bases__:
  - pydantic.main.BaseModel
  __class__: pydantic._internal._model_construction.ModelMetaclass
  attributes:
    formatted_objects: _contextvars.ContextVar
    replace: builtins.function
    update: builtins.function
trulens.core.utils.serial.Step:
  __bases__:
  - pydantic.main.BaseModel
  - collections.abc.Hashable
  - typing.Generic
  __class__: pydantic._internal._model_construction.ModelMetaclass
  attributes:
    get: builtins.function
    get_sole_item: builtins.function
    set: builtins.function
trulens.core.utils.serial.StepItemOrAttribute:
  __bases__:
  - trulens.core.utils.serial.Step
  __class__: pydantic._internal._model_construction.ModelMetaclass
  attributes:
    get_item_or_attribute: builtins.function
trulens.core.utils.signature:
  __class__: builtins.module
  highs: {}
  lows:
    main_input: builtins.function
    main_output: builtins.function
trulens.core.utils.text:
  __class__: builtins.module
  highs: {}
  lows:
    UNICODE_CHECK: builtins.str
    UNICODE_CLOCK: builtins.str
    UNICODE_HOURGLASS: builtins.str
    UNICODE_LOCK: builtins.str
    UNICODE_SQUID: builtins.str
    UNICODE_STOP: builtins.str
    UNICODE_YIELD: builtins.str
    WithIdentString: builtins.type
    format_quantity: builtins.function
    format_seconds: builtins.function
    format_size: builtins.function
    make_retab: builtins.function
    retab: builtins.function
trulens.core.utils.text.WithIdentString:
  __bases__:
  - builtins.object
  __class__: builtins.type
  attributes: {}
trulens.core.utils.threading:
  __class__: builtins.module
  highs: {}
  lows:
    DEFAULT_NETWORK_TIMEOUT: builtins.float
    TP: trulens.core.utils.python.SingletonPerNameMeta
    Thread: builtins.type
    ThreadPoolExecutor: builtins.type
trulens.core.utils.threading.TP:
  __bases__:
  - builtins.object
  __class__: trulens.core.utils.python.SingletonPerNameMeta
  attributes:
    DEBUG_TIMEOUT: builtins.float
    MAX_THREADS: builtins.int
    shutdown: builtins.function
    submit: builtins.function
trulens.core.utils.threading.Thread:
  __bases__:
  - threading.Thread
  __class__: builtins.type
  attributes: {}
trulens.core.utils.threading.ThreadPoolExecutor:
  __bases__:
  - concurrent.futures.thread.ThreadPoolExecutor
  __class__: builtins.type
  attributes: {}
trulens.core.utils.trulens:
  __class__: builtins.module
  highs: {}
  lows:
    COMPONENT_VIEWS: builtins.list
    Other: trulens.core.app.ComponentViewMeta
    component_of_json: builtins.function
    constructor_of_class: builtins.function
trulens.core.utils.trulens.Other:
  __bases__:
  - trulens.core.app.Other
  - trulens.core.app.TrulensComponent
  __class__: trulens.core.app.ComponentViewMeta
  attributes: {}
trulens.dashboard:
  __class__: builtins.module
<<<<<<< HEAD
  __version__: 2.2.1
=======
  __version__: 2.2.0
>>>>>>> 9614883b
  highs:
    run_dashboard: builtins.function
    run_dashboard_sis: builtins.function
    stop_dashboard: builtins.function
  lows:
    __all__: builtins.list
    __version__: builtins.str
trulens.dashboard.appui:
  __class__: builtins.module
  highs: {}
  lows:
    AppUI: traitlets.traitlets.MetaHasTraits
    RecordWidget: builtins.type
    Selector: traitlets.traitlets.MetaHasTraits
    SelectorValue: traitlets.traitlets.MetaHasTraits
    VALUE_MAX_CHARS: builtins.int
    debug_style: builtins.dict
trulens.dashboard.appui.AppUI:
  __bases__:
  - traitlets.traitlets.HasTraits
  __class__: traitlets.traitlets.MetaHasTraits
  attributes:
    add_app_selection: builtins.function
    add_record: builtins.function
    add_record_selection: builtins.function
    make_on_delete_app_selector: builtins.function
    make_on_delete_record_selector: builtins.function
    update_app_selections: builtins.function
trulens.dashboard.appui.RecordWidget:
  __bases__:
  - builtins.object
  __class__: builtins.type
  attributes:
    remove_selector: builtins.function
    set_comp: builtins.function
    set_human: builtins.function
    update_selections: builtins.function
trulens.dashboard.appui.Selector:
  __bases__:
  - traitlets.traitlets.HasTraits
  __class__: traitlets.traitlets.MetaHasTraits
  attributes:
    jpath: traitlets.traitlets.Any
    select: traitlets.traitlets.Unicode
trulens.dashboard.appui.SelectorValue:
  __bases__:
  - traitlets.traitlets.HasTraits
  __class__: traitlets.traitlets.MetaHasTraits
  attributes:
    obj: traitlets.traitlets.Any
    selector: traitlets.traitlets.Any
    update: builtins.function
    update_obj: builtins.function
    update_selector: builtins.function
trulens.dashboard.components:
  __class__: builtins.module
  highs: {}
  lows: {}
trulens.dashboard.components.record_viewer:
  __class__: builtins.module
  highs: {}
  lows:
    record_viewer: builtins.function
trulens.dashboard.components.record_viewer_otel:
  __class__: builtins.module
  highs: {}
  lows:
    OtelSpan: typing_extensions._TypedDictMeta
    SpanRecord: typing_extensions._TypedDictMeta
    SpanTrace: typing_extensions._TypedDictMeta
    record_viewer_otel: builtins.function
trulens.dashboard.components.record_viewer_otel.OtelSpan:
  __bases__:
  - builtins.dict
  __class__: typing_extensions._TypedDictMeta
  attributes: {}
trulens.dashboard.components.record_viewer_otel.SpanRecord:
  __bases__:
  - builtins.dict
  __class__: typing_extensions._TypedDictMeta
  attributes: {}
trulens.dashboard.components.record_viewer_otel.SpanTrace:
  __bases__:
  - builtins.dict
  __class__: typing_extensions._TypedDictMeta
  attributes: {}
trulens.dashboard.constants:
  __class__: builtins.module
  highs: {}
  lows:
    CACHE_TTL: builtins.int
    COMPARE_PAGE_NAME: builtins.str
    EXTERNAL_APP_COL_NAME: builtins.str
    HIDE_RECORD_COL_NAME: builtins.str
    LEADERBOARD_PAGE_NAME: builtins.str
    PINNED_COL_NAME: builtins.str
    RECORDS_LIMIT: builtins.int
    RECORDS_PAGE_NAME: builtins.str
trulens.dashboard.display:
  __class__: builtins.module
  highs: {}
  lows:
    expand_groundedness_df: builtins.function
    get_feedback_result: builtins.function
    get_icon: builtins.function
    highlight: builtins.function
trulens.dashboard.main:
  __class__: builtins.module
  highs: {}
  lows:
    main: builtins.function
trulens.dashboard.run:
  __class__: builtins.module
  highs: {}
  lows:
    DASHBOARD_START_TIMEOUT: builtins.int
    find_unused_port: builtins.function
    run_dashboard: builtins.function
    run_dashboard_sis: builtins.function
    stop_dashboard: builtins.function
trulens.dashboard.streamlit:
  __class__: builtins.module
  highs: {}
  lows:
    FeedbackDisplay: pydantic._internal._model_construction.ModelMetaclass
    init_from_args: builtins.function
    trulens_feedback: builtins.function
    trulens_leaderboard: builtins.function
    trulens_trace: builtins.function
trulens.dashboard.streamlit.FeedbackDisplay:
  __bases__:
  - pydantic.main.BaseModel
  __class__: pydantic._internal._model_construction.ModelMetaclass
  attributes:
    calls: typing.List[trulens.core.schema.feedback.FeedbackCall]
    icon: builtins.str
    score: builtins.float
trulens.dashboard.utils:
  __class__: builtins.module
  highs: {}
  lows: {}
trulens.dashboard.utils.dashboard_utils:
  __class__: builtins.module
  highs: {}
  lows:
    ST_APP_NAME: builtins.str
    ST_RECORDS_LIMIT: builtins.str
    add_query_param: builtins.function
    get_app_versions: streamlit.runtime.caching.cache_utils.CachedFunc
    get_apps: streamlit.runtime.caching.cache_utils.CachedFunc
    get_feedback_defs: streamlit.runtime.caching.cache_utils.CachedFunc
    get_records_and_feedback: streamlit.runtime.caching.cache_utils.CachedFunc
    get_session: streamlit.runtime.caching.cache_utils.CachedFunc
    is_sis_compatibility_enabled: builtins.function
    read_query_params_into_session_state: builtins.function
    render_app_version_filters: builtins.function
    render_refresh_button: builtins.function
    render_sidebar: builtins.function
    set_page_config: builtins.function
    update_app_metadata: builtins.function
trulens.dashboard.utils.metadata_utils:
  __class__: builtins.module
  highs: {}
  lows:
    flatten_metadata: builtins.function
    nest_dict: builtins.function
    nest_metadata: builtins.function
    nested_update: builtins.function
trulens.dashboard.utils.notebook_utils:
  __class__: builtins.module
  highs: {}
  lows:
    is_notebook: builtins.function
    setup_widget_stdout_stderr: builtins.function
trulens.dashboard.utils.records_utils:
  __class__: builtins.module
  highs: {}
  lows:
    MULTI_CALL_NAME_DELIMITER: builtins.str
    default_direction: builtins.str
    df_cell_highlight: builtins.function
    display_feedback_call: builtins.function
trulens.dashboard.utils.sis_utils:
  __class__: builtins.module
  highs: {}
  lows:
    DASHBOARD_PAGES: builtins.dict
    render_page: builtins.function
trulens.dashboard.utils.streamlit_compat:
  __class__: builtins.module
  highs: {}
  lows:
    st_code: builtins.function
    st_columns: builtins.function
trulens.dashboard.ux:
  __class__: builtins.module
  highs: {}
  lows: {}
trulens.dashboard.ux.components:
  __class__: builtins.module
  highs: {}
  lows:
    copy_to_clipboard: builtins.function
    dict_to_md: builtins.function
    draw_agent_info: builtins.function
    draw_call: builtins.function
    draw_calls: builtins.function
    draw_llm_info: builtins.function
    draw_metadata_and_tags: builtins.function
    draw_prompt_info: builtins.function
    draw_selector_button: builtins.function
    draw_tool_info: builtins.function
    render_call_frame: builtins.function
    render_selector_markdown: builtins.function
    write_or_json: builtins.function
trulens.dashboard.ux.styles:
  __class__: builtins.module
  highs: {}
  lows:
    CATEGORY: builtins.type
    Category: pydantic._internal._model_construction.ModelMetaclass
    FeedbackDirection: builtins.type
    ResultCategoryType: enum.EnumType
    aggrid_css: builtins.dict
    app_rules_styles: builtins.dict
    cat: trulens.dashboard.ux.styles.Category
    categories: builtins.list
    cell_rules: builtins.dict
    cell_rules_styles: builtins.dict
    cellstyle_jscode: builtins.dict
    css_class: builtins.str
    default_direction: builtins.str
    diff_cell_css: builtins.dict
    diff_cell_rules: builtins.dict
    direction: builtins.str
    direction_rules: builtins.dict
    hide_table_row_index: builtins.str
    i: builtins.float
    key: builtins.str
    op: builtins.str
    radio_button_css: builtins.dict
    root_html: builtins.str
    root_js: builtins.str
    stmetricdelta_hidearrow: builtins.str
    thresholds: builtins.list
    transparency: builtins.str
    upper_op: builtins.str
    valid_directions: builtins.list
trulens.dashboard.ux.styles.CATEGORY:
  __bases__:
  - builtins.object
  __class__: builtins.type
  attributes:
    ALL: builtins.list
    DISTANCE: trulens.dashboard.ux.styles.Category
    FAIL: builtins.dict
    PASS: builtins.dict
    UNKNOWN: trulens.dashboard.ux.styles.Category
    WARNING: builtins.dict
    a: builtins.list
    adjective: builtins.str
    category_name: builtins.str
    direction: trulens.dashboard.ux.styles.FeedbackDirection
    directions: builtins.list
    enum: builtins.int
    of_score: builtins.staticmethod
    styling: builtins.dict
    threshold: builtins.int
trulens.dashboard.ux.styles.Category:
  __bases__:
  - trulens.core.utils.serial.SerialModel
  __class__: pydantic._internal._model_construction.ModelMetaclass
  attributes:
    adjective: builtins.str
    color: builtins.str
    compare: typing.Optional[typing.Callable[[<class 'float'>, <class 'float'>], builtins.bool],
      builtins.NoneType]
    direction: typing.Optional[builtins.str, builtins.NoneType]
    icon: builtins.str
    name: builtins.str
    threshold: builtins.float
trulens.dashboard.ux.styles.FeedbackDirection:
  __bases__:
  - builtins.tuple
  __class__: builtins.type
  attributes:
    ascending: _collections._tuplegetter
    name: _collections._tuplegetter
    thresholds: _collections._tuplegetter
trulens.dashboard.ux.styles.ResultCategoryType:
  __bases__:
  - enum.Enum
  __class__: enum.EnumType
  attributes:
    FAIL: trulens.dashboard.ux.styles.ResultCategoryType
    PASS: trulens.dashboard.ux.styles.ResultCategoryType
    WARNING: trulens.dashboard.ux.styles.ResultCategoryType
    name: enum.property
    value: enum.property
trulens.feedback:
  __class__: builtins.module
<<<<<<< HEAD
  __version__: 2.2.1
=======
  __version__: 2.2.0
>>>>>>> 9614883b
  highs:
    Embeddings: pydantic._internal._model_construction.ModelMetaclass
    GroundTruthAggregator: pydantic._internal._model_construction.ModelMetaclass
    GroundTruthAgreement: pydantic._internal._model_construction.ModelMetaclass
    LLMProvider: pydantic._internal._model_construction.ModelMetaclass
  lows:
    __all__: builtins.list
    __version__: builtins.str
trulens.feedback.computer:
  __class__: builtins.module
  highs: {}
  lows:
    BASE_SCOPE: builtins.str
    INVALID_SPAN_ID: builtins.int
    MinimalSpanInfo: builtins.type
    RecordGraphNode: builtins.type
    TRULENS_SERVICE_NAME: builtins.str
    compute_feedback_by_span_group: builtins.function
trulens.feedback.computer.MinimalSpanInfo:
  __bases__:
  - builtins.object
  __class__: builtins.type
  attributes: {}
trulens.feedback.computer.RecordGraphNode:
  __bases__:
  - builtins.object
  __class__: builtins.type
  attributes:
    build_graph: builtins.staticmethod
trulens.feedback.dummy:
  __class__: builtins.module
  highs: {}
  lows: {}
trulens.feedback.dummy.endpoint:
  __class__: builtins.module
  highs: {}
  lows:
    DummyAPI: pydantic._internal._model_construction.ModelMetaclass
    DummyAPICreator: builtins.type
    DummyEndpoint: pydantic._internal._model_construction.ModelMetaclass
    DummyEndpointCallback: pydantic._internal._model_construction.ModelMetaclass
    NonDeterminism: pydantic._internal._model_construction.ModelMetaclass
trulens.feedback.dummy.endpoint.DummyAPI:
  __bases__:
  - pydantic.main.BaseModel
  __class__: pydantic._internal._model_construction.ModelMetaclass
  attributes:
    aclassification: builtins.function
    acompletion: builtins.function
    alloc: builtins.int
    apost: builtins.function
    classification: builtins.function
    completion: builtins.function
    delay: builtins.float
    error_prob: builtins.float
    freeze_prob: builtins.float
    loading_prob: builtins.float
    loading_time_uniform_params: typing.Tuple[builtins.Annotated[builtins.float, annotated_types.Ge(ge=0)],
      builtins.Annotated[builtins.float, annotated_types.Ge(ge=0)]]
    ndt: trulens.feedback.dummy.endpoint.NonDeterminism
    overloaded_prob: builtins.float
    post: builtins.function
trulens.feedback.dummy.endpoint.DummyAPICreator:
  __bases__:
  - builtins.object
  __class__: builtins.type
  attributes:
    create_method: builtins.function
trulens.feedback.dummy.endpoint.DummyEndpoint:
  __bases__:
  - trulens.core.feedback.endpoint._WithPost
  - trulens.core.feedback.endpoint.Endpoint
  __class__: pydantic._internal._model_construction.ModelMetaclass
  attributes:
    alloc: builtins.property
    api: trulens.feedback.dummy.endpoint.DummyAPI
    callback_class: typing.Type[trulens.core.feedback.endpoint.EndpointCallback]
    callback_name: builtins.str
    delay: builtins.property
    error_prob: builtins.property
    freeze_prob: builtins.property
    global_callback: trulens.core.feedback.endpoint.EndpointCallback
    loading_prob: builtins.property
    loading_time: builtins.property
    name: builtins.str
    overloaded_prob: builtins.property
    pace: trulens.core.utils.pace.Pace
    post_headers: typing.Dict[builtins.str, builtins.str]
    retries: builtins.int
    rpm: builtins.float
    tru_class_info: trulens.core.utils.pyschema.Class
trulens.feedback.dummy.endpoint.DummyEndpointCallback:
  __bases__:
  - trulens.core.feedback.endpoint.EndpointCallback
  __class__: pydantic._internal._model_construction.ModelMetaclass
  attributes:
    cost: trulens.core.schema.base.Cost
    endpoint: trulens.core.feedback.endpoint.Endpoint
trulens.feedback.dummy.endpoint.NonDeterminism:
  __bases__:
  - pydantic.main.BaseModel
  __class__: pydantic._internal._model_construction.ModelMetaclass
  attributes:
    discrete_choice: builtins.function
    np_random: typing.Any
    random: typing.Any
    seed: builtins.int
trulens.feedback.dummy.provider:
  __class__: builtins.module
  highs: {}
  lows:
    DummyProvider: pydantic._internal._model_construction.ModelMetaclass
trulens.feedback.dummy.provider.DummyProvider:
  __bases__:
  - trulens.feedback.llm_provider.LLMProvider
  __class__: pydantic._internal._model_construction.ModelMetaclass
  attributes:
    endpoint: typing.Optional[trulens.core.feedback.endpoint.Endpoint, builtins.NoneType]
    model_engine: builtins.str
    tru_class_info: trulens.core.utils.pyschema.Class
trulens.feedback.embeddings:
  __class__: builtins.module
  highs: {}
  lows:
    Embeddings: pydantic._internal._model_construction.ModelMetaclass
trulens.feedback.embeddings.Embeddings:
  __bases__:
  - trulens.core.utils.pyschema.WithClassInfo
  - trulens.core.utils.serial.SerialModel
  __class__: pydantic._internal._model_construction.ModelMetaclass
  attributes:
    cosine_distance: builtins.function
    euclidean_distance: builtins.function
    manhattan_distance: builtins.function
    tru_class_info: trulens.core.utils.pyschema.Class
trulens.feedback.feedback:
  __class__: builtins.module
  highs: {}
  lows:
    rag_triad: builtins.function
trulens.feedback.generated:
  __class__: builtins.module
  highs: {}
  lows:
    ParseError: builtins.type
    re_0_10_rating: builtins.function
    re_configured_rating: builtins.function
    validate_rating: builtins.function
trulens.feedback.generated.ParseError:
  __bases__:
  - builtins.Exception
  __class__: builtins.type
  attributes: {}
trulens.feedback.groundtruth:
  __class__: builtins.module
  highs: {}
  lows:
    GroundTruthAggregator: pydantic._internal._model_construction.ModelMetaclass
    GroundTruthAgreement: pydantic._internal._model_construction.ModelMetaclass
trulens.feedback.groundtruth.GroundTruthAggregator:
  __bases__:
  - trulens.core.utils.pyschema.WithClassInfo
  - trulens.core.utils.serial.SerialModel
  __class__: pydantic._internal._model_construction.ModelMetaclass
  attributes:
    auc: builtins.function
    brier_score: builtins.function
    cohens_kappa: builtins.function
    custom_agg_funcs: typing.Dict[builtins.str, typing.Callable]
    ece: builtins.function
    f1_score: builtins.function
    k: typing.Optional[builtins.int, builtins.NoneType]
    kendall_tau: builtins.function
    mae: builtins.function
    matthews_correlation: builtins.function
    n_bins: builtins.int
    pearson_correlation: builtins.function
    precision: builtins.function
    recall: builtins.function
    register_custom_agg_func: builtins.function
    spearman_correlation: builtins.function
    tru_class_info: trulens.core.utils.pyschema.Class
    true_labels: typing.List[typing.Union[builtins.int, builtins.float]]
trulens.feedback.groundtruth.GroundTruthAgreement:
  __bases__:
  - trulens.core.utils.pyschema.WithClassInfo
  - trulens.core.utils.serial.SerialModel
  __class__: pydantic._internal._model_construction.ModelMetaclass
  attributes:
    absolute_error: builtins.function
    agreement_measure: builtins.function
    bert_score: builtins.function
    bert_scorer: builtins.object
    bleu: builtins.function
    ground_truth: typing.Union[typing.List[typing.Dict], typing.Callable, pandas.core.frame.DataFrame,
      trulens.core.utils.pyschema.FunctionOrMethod]
    ground_truth_imp: typing.Optional[typing.Callable, builtins.NoneType]
    ir_hit_rate: builtins.function
    mae: builtins.property
    mrr: builtins.function
    ndcg_at_k: builtins.function
    precision_at_k: builtins.function
    provider: trulens.feedback.llm_provider.LLMProvider
    recall_at_k: builtins.function
    rouge: builtins.function
    tru_class_info: trulens.core.utils.pyschema.Class
trulens.feedback.llm_provider:
  __class__: builtins.module
  highs: {}
  lows:
    LLMProvider: pydantic._internal._model_construction.ModelMetaclass
trulens.feedback.llm_provider.LLMProvider:
  __bases__:
  - trulens.core.feedback.provider.Provider
  __class__: pydantic._internal._model_construction.ModelMetaclass
  attributes:
    coherence: builtins.function
    coherence_with_cot_reasons: builtins.function
    comprehensiveness_with_cot_reasons: builtins.function
    conciseness: builtins.function
    conciseness_with_cot_reasons: builtins.function
    context_relevance: builtins.function
    context_relevance_with_cot_reasons: builtins.function
    controversiality: builtins.function
    controversiality_with_cot_reasons: builtins.function
    correctness: builtins.function
    correctness_with_cot_reasons: builtins.function
    criminality: builtins.function
    criminality_with_cot_reasons: builtins.function
    endpoint: typing.Optional[trulens.core.feedback.endpoint.Endpoint, builtins.NoneType]
    execution_efficiency_with_cot_reasons: builtins.function
    generate_score: builtins.function
    generate_score_and_reasons: builtins.function
    groundedness_measure_with_cot_reasons: builtins.function
    groundedness_measure_with_cot_reasons_consider_answerability: builtins.function
    harmfulness: builtins.function
    harmfulness_with_cot_reasons: builtins.function
    helpfulness: builtins.function
    helpfulness_with_cot_reasons: builtins.function
    insensitivity: builtins.function
    insensitivity_with_cot_reasons: builtins.function
    logical_consistency_with_cot_reasons: builtins.function
    maliciousness: builtins.function
    maliciousness_with_cot_reasons: builtins.function
    misogyny: builtins.function
    misogyny_with_cot_reasons: builtins.function
    model_agreement: builtins.function
    model_engine: builtins.str
    plan_adherence_with_cot_reasons: builtins.function
    plan_quality_with_cot_reasons: builtins.function
    qs_relevance: builtins.function
    qs_relevance_with_cot_reasons: builtins.function
    relevance: builtins.function
    relevance_with_cot_reasons: builtins.function
    sentiment: builtins.function
    sentiment_with_cot_reasons: builtins.function
    stereotypes: builtins.function
    stereotypes_with_cot_reasons: builtins.function
    summarization_with_cot_reasons: builtins.function
    tru_class_info: trulens.core.utils.pyschema.Class
trulens.feedback.output_schemas:
  __class__: builtins.module
  highs: {}
  lows:
    BaseFeedbackResponse: pydantic._internal._model_construction.ModelMetaclass
    ChainOfThoughtResponse: pydantic._internal._model_construction.ModelMetaclass
trulens.feedback.output_schemas.BaseFeedbackResponse:
  __bases__:
  - pydantic.main.BaseModel
  __class__: pydantic._internal._model_construction.ModelMetaclass
  attributes:
    score: builtins.int
trulens.feedback.output_schemas.ChainOfThoughtResponse:
  __bases__:
  - pydantic.main.BaseModel
  __class__: pydantic._internal._model_construction.ModelMetaclass
  attributes:
    criteria: builtins.str
    score: builtins.int
    supporting_evidence: builtins.str
trulens.feedback.prompts:
  __class__: builtins.module
  highs: {}
  lows:
    AGREEMENT_SYSTEM: builtins.str
    ANSWER_RELEVANCE_SYSTEM: builtins.str
    ANSWER_RELEVANCE_USER: builtins.str
    COMPREHENSIVENESS_SYSTEM_PROMPT: builtins.str
    COMPREHENSIVENESS_USER_PROMPT: builtins.str
    CONTEXT_RELEVANCE_DEFAULT_COT_PROMPT: builtins.str
    CONTEXT_RELEVANCE_SYSTEM: builtins.str
    CONTEXT_RELEVANCE_USER: builtins.str
    CORRECT_SYSTEM: builtins.str
    COT_REASONS_TEMPLATE: builtins.str
    EXECUTION_EFFICIENCY_SYSTEM_PROMPT: builtins.str
    GENERATE_KEY_POINTS_SYSTEM_PROMPT: builtins.str
    GENERATE_KEY_POINTS_USER_PROMPT: builtins.str
    GROUNDEDNESS_REASON_TEMPLATE: builtins.str
    LANGCHAIN_COHERENCE_SYSTEM_PROMPT: builtins.str
    LANGCHAIN_CONCISENESS_SYSTEM_PROMPT: builtins.str
    LANGCHAIN_CONTROVERSIALITY_SYSTEM_PROMPT: builtins.str
    LANGCHAIN_CORRECTNESS_SYSTEM_PROMPT: builtins.str
    LANGCHAIN_CRIMINALITY_SYSTEM_PROMPT: builtins.str
    LANGCHAIN_HARMFULNESS_SYSTEM_PROMPT: builtins.str
    LANGCHAIN_HELPFULNESS_SYSTEM_PROMPT: builtins.str
    LANGCHAIN_INSENSITIVITY_SYSTEM_PROMPT: builtins.str
    LANGCHAIN_MALICIOUSNESS_SYSTEM_PROMPT: builtins.str
    LANGCHAIN_MISOGYNY_SYSTEM_PROMPT: builtins.str
    LANGCHAIN_PROMPT_TEMPLATE_SYSTEM: builtins.str
    LANGCHAIN_PROMPT_TEMPLATE_USER: builtins.str
    LANGCHAIN_PROMPT_TEMPLATE_WITH_COT_REASONS_SYSTEM: builtins.str
    LLM_ABSTENTION_SYSTEM: builtins.str
    LLM_ABSTENTION_USER: builtins.str
    LLM_ANSWERABILITY_SYSTEM: builtins.str
    LLM_ANSWERABILITY_USER: builtins.str
    LLM_GROUNDEDNESS_FULL_PROMPT: builtins.str
    LLM_GROUNDEDNESS_SENTENCES_SPLITTER: builtins.str
    LLM_GROUNDEDNESS_SYSTEM: builtins.str
    LLM_GROUNDEDNESS_USER: builtins.str
    LLM_TRIVIAL_SYSTEM: builtins.str
    LLM_TRIVIAL_USER: builtins.str
    LOGICAL_CONSISTENCY_SYSTEM_PROMPT: builtins.str
    PLAN_ADHERENCE_SYSTEM_PROMPT: builtins.str
    PLAN_QUALITY_SYSTEM_PROMPT: builtins.str
    REMOVE_Y_N: builtins.str
    SENTIMENT_SYSTEM: builtins.str
    SENTIMENT_USER: builtins.str
    STEREOTYPES_SYSTEM_PROMPT: builtins.str
    STEREOTYPES_USER_PROMPT: builtins.str
    SYSTEM_FIND_SUPPORTING: builtins.str
    USER_FIND_SUPPORTING: builtins.str
trulens.feedback.v2:
  __class__: builtins.module
  highs: {}
  lows: {}
trulens.feedback.v2.feedback:
  __class__: builtins.module
  highs: {}
  lows:
    Abstention: pydantic._internal._model_construction.ModelMetaclass
    Answerability: pydantic._internal._model_construction.ModelMetaclass
    BINARY_0_1_PROMPT: builtins.str
    BinaryOutputType: pydantic._internal._model_construction.ModelMetaclass
    BinarySentimentModel: pydantic._internal._model_construction.ModelMetaclass
    COTExplained: pydantic._internal._model_construction.ModelMetaclass
    ClassificationModel: pydantic._internal._model_construction.ModelMetaclass
    Coherence: pydantic._internal._model_construction.ModelMetaclass
    CompletionModel: pydantic._internal._model_construction.ModelMetaclass
    Comprehensiveness: pydantic._internal._model_construction.ModelMetaclass
    Conciseness: pydantic._internal._model_construction.ModelMetaclass
    ContextRelevance: pydantic._internal._model_construction.ModelMetaclass
    Controversiality: pydantic._internal._model_construction.ModelMetaclass
    Correctness: pydantic._internal._model_construction.ModelMetaclass
    Criminality: pydantic._internal._model_construction.ModelMetaclass
    Criteria: enum.EnumType
    CriteriaOutputSpaceMixin: builtins.type
    DigitalOutputType: pydantic._internal._model_construction.ModelMetaclass
    EvalSchema: pydantic._internal._model_construction.ModelMetaclass
    ExecutionEfficiency: pydantic._internal._model_construction.ModelMetaclass
    Explained: pydantic._internal._model_construction.ModelMetaclass
    Feedback: pydantic._internal._model_construction.ModelMetaclass
    FeedbackOutput: pydantic._internal._model_construction.ModelMetaclass
    FeedbackOutputType: pydantic._internal._model_construction.ModelMetaclass
    FewShotExample: pydantic._internal._model_construction.ModelMetaclass
    FewShotExamples: pydantic._internal._model_construction.ModelMetaclass
    GraphicViolence: pydantic._internal._model_construction.ModelMetaclass
    GroundTruth: pydantic._internal._model_construction.ModelMetaclass
    Groundedness: pydantic._internal._model_construction.ModelMetaclass
    Harmfulness: pydantic._internal._model_construction.ModelMetaclass
    Hate: pydantic._internal._model_construction.ModelMetaclass
    HateThreatening: pydantic._internal._model_construction.ModelMetaclass
    Helpfulness: pydantic._internal._model_construction.ModelMetaclass
    Insensitivity: pydantic._internal._model_construction.ModelMetaclass
    LIKERT_0_10_PROMPT: builtins.str
    LIKERT_0_3_PROMPT: builtins.str
    LanguageMatch: pydantic._internal._model_construction.ModelMetaclass
    Legality: pydantic._internal._model_construction.ModelMetaclass
    LogicalConsistency: pydantic._internal._model_construction.ModelMetaclass
    Maliciousness: pydantic._internal._model_construction.ModelMetaclass
    Misogyny: pydantic._internal._model_construction.ModelMetaclass
    Model: pydantic._internal._model_construction.ModelMetaclass
    Moderation: pydantic._internal._model_construction.ModelMetaclass
    NaturalLanguage: pydantic._internal._model_construction.ModelMetaclass
    OutputSpace: enum.EnumType
    OutputWithCOTExplanation: pydantic._internal._model_construction.ModelMetaclass
    OutputWithExplanation: pydantic._internal._model_construction.ModelMetaclass
    PlanAdherence: pydantic._internal._model_construction.ModelMetaclass
    PlanQuality: pydantic._internal._model_construction.ModelMetaclass
    PromptResponseRelevance: pydantic._internal._model_construction.ModelMetaclass
    Relevance: pydantic._internal._model_construction.ModelMetaclass
    SelfHarm: pydantic._internal._model_construction.ModelMetaclass
    Semantics: pydantic._internal._model_construction.ModelMetaclass
    Sentiment: pydantic._internal._model_construction.ModelMetaclass
    Sexual: pydantic._internal._model_construction.ModelMetaclass
    SexualMinors: pydantic._internal._model_construction.ModelMetaclass
    Stereotypes: pydantic._internal._model_construction.ModelMetaclass
    Syntax: pydantic._internal._model_construction.ModelMetaclass
    Toxicity: pydantic._internal._model_construction.ModelMetaclass
    Trivial: pydantic._internal._model_construction.ModelMetaclass
    Violence: pydantic._internal._model_construction.ModelMetaclass
    WithPrompt: pydantic._internal._model_construction.ModelMetaclass
    supported_criteria: builtins.dict
trulens.feedback.v2.feedback.Abstention:
  __bases__:
  - trulens.feedback.v2.feedback.Semantics
  - trulens.feedback.v2.feedback.WithPrompt
  __class__: pydantic._internal._model_construction.ModelMetaclass
  attributes:
    languages: typing.Optional[typing.List[builtins.str], builtins.NoneType]
    system_prompt: builtins.str
    user_prompt: builtins.str
trulens.feedback.v2.feedback.Answerability:
  __bases__:
  - trulens.feedback.v2.feedback.Semantics
  - trulens.feedback.v2.feedback.WithPrompt
  __class__: pydantic._internal._model_construction.ModelMetaclass
  attributes:
    languages: typing.Optional[typing.List[builtins.str], builtins.NoneType]
    system_prompt: builtins.str
    user_prompt: builtins.str
trulens.feedback.v2.feedback.BinaryOutputType:
  __bases__:
  - trulens.feedback.v2.feedback.FeedbackOutputType
  __class__: pydantic._internal._model_construction.ModelMetaclass
  attributes:
    max_feedback: builtins.float
    max_interpretation: typing.Optional[builtins.str, builtins.NoneType]
    min_feedback: builtins.float
    min_interpretation: typing.Optional[builtins.str, builtins.NoneType]
trulens.feedback.v2.feedback.BinarySentimentModel:
  __bases__:
  - trulens.feedback.v2.feedback.ClassificationModel
  __class__: pydantic._internal._model_construction.ModelMetaclass
  attributes:
    feedback: trulens.feedback.v2.feedback.Feedback
    id: builtins.str
    output_type: trulens.feedback.v2.feedback.FeedbackOutputType
trulens.feedback.v2.feedback.COTExplained:
  __bases__:
  - trulens.feedback.v2.feedback.Feedback
  __class__: pydantic._internal._model_construction.ModelMetaclass
  attributes:
    COT_REASONS_TEMPLATE: builtins.str
    extract_cot_explanation_of_response: builtins.function
    of_feedback: builtins.classmethod
trulens.feedback.v2.feedback.ClassificationModel:
  __bases__:
  - trulens.feedback.v2.feedback.Model
  __class__: pydantic._internal._model_construction.ModelMetaclass
  attributes:
    feedback: trulens.feedback.v2.feedback.Feedback
    id: builtins.str
    of_prompt: builtins.staticmethod
trulens.feedback.v2.feedback.Coherence:
  __bases__:
  - trulens.feedback.v2.feedback.Semantics
  __class__: pydantic._internal._model_construction.ModelMetaclass
  attributes:
    languages: typing.Optional[typing.List[builtins.str], builtins.NoneType]
    system_prompt: builtins.str
trulens.feedback.v2.feedback.CompletionModel:
  __bases__:
  - trulens.feedback.v2.feedback.Model
  __class__: pydantic._internal._model_construction.ModelMetaclass
  attributes:
    feedback: trulens.feedback.v2.feedback.Feedback
    id: builtins.str
    max_output_tokens: builtins.int
    max_prompt_tokens: builtins.int
    of_langchain_llm: builtins.staticmethod
trulens.feedback.v2.feedback.Comprehensiveness:
  __bases__:
  - trulens.feedback.v2.feedback.Semantics
  - trulens.feedback.v2.feedback.WithPrompt
  - trulens.feedback.v2.feedback.CriteriaOutputSpaceMixin
  __class__: pydantic._internal._model_construction.ModelMetaclass
  attributes:
    criteria: builtins.str
    criteria_template: builtins.str
    languages: typing.Optional[typing.List[builtins.str], builtins.NoneType]
    output_space: builtins.str
    output_space_prompt: builtins.str
    system_prompt: builtins.str
    system_prompt_template: builtins.str
    user_prompt: builtins.str
trulens.feedback.v2.feedback.Conciseness:
  __bases__:
  - trulens.feedback.v2.feedback.Semantics
  - trulens.feedback.v2.feedback.WithPrompt
  __class__: pydantic._internal._model_construction.ModelMetaclass
  attributes:
    languages: typing.Optional[typing.List[builtins.str], builtins.NoneType]
    system_prompt: builtins.str
trulens.feedback.v2.feedback.ContextRelevance:
  __bases__:
  - trulens.feedback.v2.feedback.Relevance
  - trulens.feedback.v2.feedback.WithPrompt
  - trulens.feedback.v2.feedback.CriteriaOutputSpaceMixin
  __class__: pydantic._internal._model_construction.ModelMetaclass
  attributes:
    criteria: builtins.str
    criteria_template: builtins.str
    default_cot_prompt: builtins.str
    languages: typing.Optional[typing.List[builtins.str], builtins.NoneType]
    output_space: builtins.str
    output_space_prompt: builtins.str
    system_prompt: builtins.str
    system_prompt_template: builtins.str
    user_prompt: builtins.str
trulens.feedback.v2.feedback.Controversiality:
  __bases__:
  - trulens.feedback.v2.feedback.Semantics
  __class__: pydantic._internal._model_construction.ModelMetaclass
  attributes:
    criteria: builtins.str
    criteria_template: builtins.str
    languages: typing.Optional[typing.List[builtins.str], builtins.NoneType]
    output_space: builtins.str
    output_space_prompt: builtins.str
    system_prompt: builtins.str
    system_prompt_template: builtins.str
    user_prompt: builtins.str
trulens.feedback.v2.feedback.Correctness:
  __bases__:
  - trulens.feedback.v2.feedback.Semantics
  - trulens.feedback.v2.feedback.WithPrompt
  __class__: pydantic._internal._model_construction.ModelMetaclass
  attributes:
    languages: typing.Optional[typing.List[builtins.str], builtins.NoneType]
    system_prompt: builtins.str
trulens.feedback.v2.feedback.Criminality:
  __bases__:
  - trulens.feedback.v2.feedback.Legality
  - trulens.feedback.v2.feedback.WithPrompt
  __class__: pydantic._internal._model_construction.ModelMetaclass
  attributes:
    criteria: builtins.str
    criteria_template: builtins.str
    languages: typing.Optional[typing.List[builtins.str], builtins.NoneType]
    output_space: builtins.str
    output_space_prompt: builtins.str
    system_prompt: builtins.str
    system_prompt_template: builtins.str
    user_prompt: builtins.str
trulens.feedback.v2.feedback.Criteria:
  __bases__:
  - builtins.str
  - enum.Enum
  __class__: enum.EnumType
  attributes:
    COHERENCE: trulens.feedback.v2.feedback.Criteria
    CONCISENESS: trulens.feedback.v2.feedback.Criteria
    CONTROVERSIALITY: trulens.feedback.v2.feedback.Criteria
    CORRECTNESS: trulens.feedback.v2.feedback.Criteria
    CREATIVITY: trulens.feedback.v2.feedback.Criteria
    CRIMINALITY: trulens.feedback.v2.feedback.Criteria
    DEPTH: trulens.feedback.v2.feedback.Criteria
    DETAIL: trulens.feedback.v2.feedback.Criteria
    HARMFULNESS: trulens.feedback.v2.feedback.Criteria
    HELPFULNESS: trulens.feedback.v2.feedback.Criteria
    INSENSITIVITY: trulens.feedback.v2.feedback.Criteria
    MALICIOUSNESS: trulens.feedback.v2.feedback.Criteria
    MISOGYNY: trulens.feedback.v2.feedback.Criteria
    RELEVANCE: trulens.feedback.v2.feedback.Criteria
    name: enum.property
    value: enum.property
trulens.feedback.v2.feedback.CriteriaOutputSpaceMixin:
  __bases__:
  - builtins.object
  __class__: builtins.type
  attributes:
    examples: builtins.NoneType
    generate_system_prompt: builtins.classmethod
    validate_criteria_and_output_space: builtins.staticmethod
trulens.feedback.v2.feedback.DigitalOutputType:
  __bases__:
  - trulens.feedback.v2.feedback.FeedbackOutputType
  __class__: pydantic._internal._model_construction.ModelMetaclass
  attributes:
    max_feedback: builtins.float
    max_interpretation: typing.Optional[builtins.str, builtins.NoneType]
    min_feedback: builtins.float
    min_interpretation: typing.Optional[builtins.str, builtins.NoneType]
trulens.feedback.v2.feedback.EvalSchema:
  __bases__:
  - pydantic.main.BaseModel
  __class__: pydantic._internal._model_construction.ModelMetaclass
  attributes:
    criteria: builtins.str
    get_output_scale_prompt: builtins.function
    output_space: builtins.str
    validate_output_space: builtins.classmethod
trulens.feedback.v2.feedback.ExecutionEfficiency:
  __bases__:
  - trulens.feedback.v2.feedback.Semantics
  - trulens.feedback.v2.feedback.WithPrompt
  - trulens.feedback.v2.feedback.CriteriaOutputSpaceMixin
  __class__: pydantic._internal._model_construction.ModelMetaclass
  attributes:
    criteria: builtins.str
    criteria_template: builtins.str
    languages: typing.Optional[typing.List[builtins.str], builtins.NoneType]
    output_space: builtins.str
    output_space_prompt: builtins.str
    system_prompt: builtins.str
    system_prompt_template: builtins.str
    user_prompt: builtins.str
trulens.feedback.v2.feedback.Explained:
  __bases__:
  - trulens.feedback.v2.feedback.Feedback
  __class__: pydantic._internal._model_construction.ModelMetaclass
  attributes:
    of_feedback: builtins.staticmethod
trulens.feedback.v2.feedback.Feedback:
  __bases__:
  - pydantic.main.BaseModel
  __class__: pydantic._internal._model_construction.ModelMetaclass
  attributes:
    help: builtins.classmethod
    str_help: builtins.classmethod
trulens.feedback.v2.feedback.FeedbackOutput:
  __bases__:
  - pydantic.main.BaseModel
  __class__: pydantic._internal._model_construction.ModelMetaclass
  attributes:
    feedback: builtins.float
    typ: trulens.feedback.v2.feedback.FeedbackOutputType
trulens.feedback.v2.feedback.FeedbackOutputType:
  __bases__:
  - pydantic.main.BaseModel
  __class__: pydantic._internal._model_construction.ModelMetaclass
  attributes:
    max_feedback: builtins.float
    max_interpretation: typing.Optional[builtins.str, builtins.NoneType]
    min_feedback: builtins.float
    min_interpretation: typing.Optional[builtins.str, builtins.NoneType]
trulens.feedback.v2.feedback.FewShotExample:
  __bases__:
  - pydantic.main.BaseModel
  __class__: pydantic._internal._model_construction.ModelMetaclass
  attributes:
    feedback_args: typing.Dict[builtins.str, builtins.str]
    score: builtins.int
trulens.feedback.v2.feedback.FewShotExamples:
  __bases__:
  - pydantic.main.BaseModel
  __class__: pydantic._internal._model_construction.ModelMetaclass
  attributes:
    examples: typing.List[trulens.feedback.v2.feedback.FewShotExample]
    format_examples: builtins.function
    from_examples_list: builtins.classmethod
trulens.feedback.v2.feedback.GraphicViolence:
  __bases__:
  - trulens.feedback.v2.feedback.Violence
  __class__: pydantic._internal._model_construction.ModelMetaclass
  attributes:
    languages: typing.Optional[typing.List[builtins.str], builtins.NoneType]
trulens.feedback.v2.feedback.GroundTruth:
  __bases__:
  - trulens.feedback.v2.feedback.Semantics
  __class__: pydantic._internal._model_construction.ModelMetaclass
  attributes:
    languages: typing.Optional[typing.List[builtins.str], builtins.NoneType]
trulens.feedback.v2.feedback.Groundedness:
  __bases__:
  - trulens.feedback.v2.feedback.Semantics
  - trulens.feedback.v2.feedback.WithPrompt
  - trulens.feedback.v2.feedback.CriteriaOutputSpaceMixin
  __class__: pydantic._internal._model_construction.ModelMetaclass
  attributes:
    criteria: builtins.str
    criteria_template: builtins.str
    languages: typing.Optional[typing.List[builtins.str], builtins.NoneType]
    output_space: builtins.str
    output_space_prompt: builtins.str
    sentences_splitter_prompt: builtins.str
    system_prompt: builtins.str
    system_prompt_template: builtins.str
    user_prompt: builtins.str
trulens.feedback.v2.feedback.Harmfulness:
  __bases__:
  - trulens.feedback.v2.feedback.Moderation
  - trulens.feedback.v2.feedback.WithPrompt
  __class__: pydantic._internal._model_construction.ModelMetaclass
  attributes:
    criteria: builtins.str
    criteria_template: builtins.str
    languages: typing.Optional[typing.List[builtins.str], builtins.NoneType]
    output_space: builtins.str
    output_space_prompt: builtins.str
    system_prompt: builtins.str
    system_prompt_template: builtins.str
    user_prompt: builtins.str
trulens.feedback.v2.feedback.Hate:
  __bases__:
  - trulens.feedback.v2.feedback.Moderation
  __class__: pydantic._internal._model_construction.ModelMetaclass
  attributes:
    languages: typing.Optional[typing.List[builtins.str], builtins.NoneType]
trulens.feedback.v2.feedback.HateThreatening:
  __bases__:
  - trulens.feedback.v2.feedback.Hate
  __class__: pydantic._internal._model_construction.ModelMetaclass
  attributes:
    languages: typing.Optional[typing.List[builtins.str], builtins.NoneType]
trulens.feedback.v2.feedback.Helpfulness:
  __bases__:
  - trulens.feedback.v2.feedback.Semantics
  - trulens.feedback.v2.feedback.CriteriaOutputSpaceMixin
  __class__: pydantic._internal._model_construction.ModelMetaclass
  attributes:
    criteria: builtins.str
    criteria_template: builtins.str
    languages: typing.Optional[typing.List[builtins.str], builtins.NoneType]
    output_space: builtins.str
    output_space_prompt: builtins.str
    system_prompt: builtins.str
    system_prompt_template: builtins.str
    user_prompt: builtins.str
trulens.feedback.v2.feedback.Insensitivity:
  __bases__:
  - trulens.feedback.v2.feedback.Semantics
  - trulens.feedback.v2.feedback.WithPrompt
  __class__: pydantic._internal._model_construction.ModelMetaclass
  attributes:
    languages: typing.Optional[typing.List[builtins.str], builtins.NoneType]
    system_prompt: builtins.str
trulens.feedback.v2.feedback.LanguageMatch:
  __bases__:
  - trulens.feedback.v2.feedback.Syntax
  __class__: pydantic._internal._model_construction.ModelMetaclass
  attributes:
    languages: typing.Optional[typing.List[builtins.str], builtins.NoneType]
trulens.feedback.v2.feedback.Legality:
  __bases__:
  - trulens.feedback.v2.feedback.Semantics
  __class__: pydantic._internal._model_construction.ModelMetaclass
  attributes:
    languages: typing.Optional[typing.List[builtins.str], builtins.NoneType]
trulens.feedback.v2.feedback.LogicalConsistency:
  __bases__:
  - trulens.feedback.v2.feedback.Semantics
  - trulens.feedback.v2.feedback.WithPrompt
  - trulens.feedback.v2.feedback.CriteriaOutputSpaceMixin
  __class__: pydantic._internal._model_construction.ModelMetaclass
  attributes:
    criteria: builtins.str
    criteria_template: builtins.str
    languages: typing.Optional[typing.List[builtins.str], builtins.NoneType]
    output_space: builtins.str
    output_space_prompt: builtins.str
    system_prompt: builtins.str
    system_prompt_template: builtins.str
    user_prompt: builtins.str
trulens.feedback.v2.feedback.Maliciousness:
  __bases__:
  - trulens.feedback.v2.feedback.Moderation
  - trulens.feedback.v2.feedback.WithPrompt
  __class__: pydantic._internal._model_construction.ModelMetaclass
  attributes:
    criteria: builtins.str
    criteria_template: builtins.str
    languages: typing.Optional[typing.List[builtins.str], builtins.NoneType]
    output_space: builtins.str
    output_space_prompt: builtins.str
    system_prompt: builtins.str
    system_prompt_template: builtins.str
    user_prompt: builtins.str
trulens.feedback.v2.feedback.Misogyny:
  __bases__:
  - trulens.feedback.v2.feedback.Hate
  - trulens.feedback.v2.feedback.WithPrompt
  __class__: pydantic._internal._model_construction.ModelMetaclass
  attributes:
    criteria: builtins.str
    criteria_template: builtins.str
    languages: typing.Optional[typing.List[builtins.str], builtins.NoneType]
    output_space: builtins.str
    output_space_prompt: builtins.str
    system_prompt: builtins.str
    system_prompt_template: builtins.str
    user_prompt: builtins.str
trulens.feedback.v2.feedback.Model:
  __bases__:
  - pydantic.main.BaseModel
  __class__: pydantic._internal._model_construction.ModelMetaclass
  attributes:
    feedback: trulens.feedback.v2.feedback.Feedback
    id: builtins.str
trulens.feedback.v2.feedback.Moderation:
  __bases__:
  - trulens.feedback.v2.feedback.Semantics
  __class__: pydantic._internal._model_construction.ModelMetaclass
  attributes:
    languages: typing.Optional[typing.List[builtins.str], builtins.NoneType]
trulens.feedback.v2.feedback.NaturalLanguage:
  __bases__:
  - trulens.feedback.v2.feedback.Feedback
  __class__: pydantic._internal._model_construction.ModelMetaclass
  attributes:
    languages: typing.Optional[typing.List[builtins.str], builtins.NoneType]
trulens.feedback.v2.feedback.OutputSpace:
  __bases__:
  - enum.Enum
  __class__: enum.EnumType
  attributes:
    BINARY: trulens.feedback.v2.feedback.OutputSpace
    LIKERT_0_10: trulens.feedback.v2.feedback.OutputSpace
    LIKERT_0_3: trulens.feedback.v2.feedback.OutputSpace
    name: enum.property
    value: enum.property
trulens.feedback.v2.feedback.OutputWithCOTExplanation:
  __bases__:
  - pydantic.main.BaseModel
  __class__: pydantic._internal._model_construction.ModelMetaclass
  attributes:
    reason: builtins.str
    reason_score: builtins.float
trulens.feedback.v2.feedback.OutputWithExplanation:
  __bases__:
  - trulens.feedback.v2.feedback.FeedbackOutput
  __class__: pydantic._internal._model_construction.ModelMetaclass
  attributes:
    feedback: builtins.float
    reason: builtins.str
    typ: trulens.feedback.v2.feedback.FeedbackOutputType
trulens.feedback.v2.feedback.PlanAdherence:
  __bases__:
  - trulens.feedback.v2.feedback.Semantics
  - trulens.feedback.v2.feedback.WithPrompt
  - trulens.feedback.v2.feedback.CriteriaOutputSpaceMixin
  __class__: pydantic._internal._model_construction.ModelMetaclass
  attributes:
    criteria: builtins.str
    criteria_template: builtins.str
    languages: typing.Optional[typing.List[builtins.str], builtins.NoneType]
    output_space: builtins.str
    output_space_prompt: builtins.str
    system_prompt: builtins.str
    system_prompt_template: builtins.str
    user_prompt: builtins.str
trulens.feedback.v2.feedback.PlanQuality:
  __bases__:
  - trulens.feedback.v2.feedback.Semantics
  - trulens.feedback.v2.feedback.WithPrompt
  - trulens.feedback.v2.feedback.CriteriaOutputSpaceMixin
  __class__: pydantic._internal._model_construction.ModelMetaclass
  attributes:
    criteria: builtins.str
    criteria_template: builtins.str
    languages: typing.Optional[typing.List[builtins.str], builtins.NoneType]
    output_space: builtins.str
    output_space_prompt: builtins.str
    system_prompt: builtins.str
    system_prompt_template: builtins.str
    user_prompt: builtins.str
trulens.feedback.v2.feedback.PromptResponseRelevance:
  __bases__:
  - trulens.feedback.v2.feedback.Relevance
  - trulens.feedback.v2.feedback.WithPrompt
  - trulens.feedback.v2.feedback.CriteriaOutputSpaceMixin
  __class__: pydantic._internal._model_construction.ModelMetaclass
  attributes:
    criteria: builtins.str
    criteria_template: builtins.str
    languages: typing.Optional[typing.List[builtins.str], builtins.NoneType]
    output_space: builtins.str
    output_space_prompt: builtins.str
    system_prompt: builtins.str
    system_prompt_template: builtins.str
    user_prompt: builtins.str
trulens.feedback.v2.feedback.Relevance:
  __bases__:
  - trulens.feedback.v2.feedback.Semantics
  __class__: pydantic._internal._model_construction.ModelMetaclass
  attributes:
    languages: typing.Optional[typing.List[builtins.str], builtins.NoneType]
trulens.feedback.v2.feedback.SelfHarm:
  __bases__:
  - trulens.feedback.v2.feedback.Moderation
  __class__: pydantic._internal._model_construction.ModelMetaclass
  attributes:
    languages: typing.Optional[typing.List[builtins.str], builtins.NoneType]
trulens.feedback.v2.feedback.Semantics:
  __bases__:
  - trulens.feedback.v2.feedback.NaturalLanguage
  __class__: pydantic._internal._model_construction.ModelMetaclass
  attributes:
    languages: typing.Optional[typing.List[builtins.str], builtins.NoneType]
trulens.feedback.v2.feedback.Sentiment:
  __bases__:
  - trulens.feedback.v2.feedback.Semantics
  - trulens.feedback.v2.feedback.WithPrompt
  - trulens.feedback.v2.feedback.CriteriaOutputSpaceMixin
  __class__: pydantic._internal._model_construction.ModelMetaclass
  attributes:
    criteria: builtins.str
    criteria_template: builtins.str
    languages: typing.Optional[typing.List[builtins.str], builtins.NoneType]
    output_space: builtins.str
    output_space_prompt: builtins.str
    system_prompt: builtins.str
    system_prompt_template: builtins.str
    user_prompt: builtins.str
trulens.feedback.v2.feedback.Sexual:
  __bases__:
  - trulens.feedback.v2.feedback.Moderation
  __class__: pydantic._internal._model_construction.ModelMetaclass
  attributes:
    languages: typing.Optional[typing.List[builtins.str], builtins.NoneType]
trulens.feedback.v2.feedback.SexualMinors:
  __bases__:
  - trulens.feedback.v2.feedback.Sexual
  __class__: pydantic._internal._model_construction.ModelMetaclass
  attributes:
    languages: typing.Optional[typing.List[builtins.str], builtins.NoneType]
trulens.feedback.v2.feedback.Stereotypes:
  __bases__:
  - trulens.feedback.v2.feedback.Moderation
  - trulens.feedback.v2.feedback.WithPrompt
  - trulens.feedback.v2.feedback.CriteriaOutputSpaceMixin
  __class__: pydantic._internal._model_construction.ModelMetaclass
  attributes:
    criteria: builtins.str
    criteria_template: builtins.str
    languages: typing.Optional[typing.List[builtins.str], builtins.NoneType]
    output_space: builtins.str
    output_space_prompt: builtins.str
    system_prompt: builtins.str
    system_prompt_template: builtins.str
    user_prompt: builtins.str
trulens.feedback.v2.feedback.Syntax:
  __bases__:
  - trulens.feedback.v2.feedback.NaturalLanguage
  __class__: pydantic._internal._model_construction.ModelMetaclass
  attributes:
    languages: typing.Optional[typing.List[builtins.str], builtins.NoneType]
trulens.feedback.v2.feedback.Toxicity:
  __bases__:
  - trulens.feedback.v2.feedback.Semantics
  __class__: pydantic._internal._model_construction.ModelMetaclass
  attributes:
    languages: typing.Optional[typing.List[builtins.str], builtins.NoneType]
trulens.feedback.v2.feedback.Trivial:
  __bases__:
  - trulens.feedback.v2.feedback.Semantics
  - trulens.feedback.v2.feedback.WithPrompt
  __class__: pydantic._internal._model_construction.ModelMetaclass
  attributes:
    languages: typing.Optional[typing.List[builtins.str], builtins.NoneType]
    system_prompt: builtins.str
    user_prompt: builtins.str
trulens.feedback.v2.feedback.Violence:
  __bases__:
  - trulens.feedback.v2.feedback.Moderation
  __class__: pydantic._internal._model_construction.ModelMetaclass
  attributes:
    languages: typing.Optional[typing.List[builtins.str], builtins.NoneType]
trulens.feedback.v2.feedback.WithPrompt:
  __bases__:
  - pydantic.main.BaseModel
  __class__: pydantic._internal._model_construction.ModelMetaclass
  attributes: {}
trulens.feedback.v2.provider:
  __class__: builtins.module
  highs: {}
  lows: {}
trulens.feedback.v2.provider.base:
  __class__: builtins.module
  highs: {}
  lows:
    OpenAIProvider: pydantic._internal._model_construction.ModelMetaclass
    Provider: pydantic._internal._model_construction.ModelMetaclass
trulens.feedback.v2.provider.base.OpenAIProvider:
  __bases__:
  - trulens.feedback.v2.provider.base.Provider
  __class__: pydantic._internal._model_construction.ModelMetaclass
  attributes:
    default_completion_model: builtins.str
    endpoint: typing.Optional[trulens.core.feedback.endpoint.Endpoint, builtins.NoneType]
    tru_class_info: trulens.core.utils.pyschema.Class
trulens.feedback.v2.provider.base.Provider:
  __bases__:
  - trulens.core.utils.pyschema.WithClassInfo
  - trulens.core.utils.serial.SerialModel
  __class__: pydantic._internal._model_construction.ModelMetaclass
  attributes:
    classify: builtins.function
    complete: builtins.function
    endpoint: typing.Optional[trulens.core.feedback.endpoint.Endpoint, builtins.NoneType]
    supported_models: builtins.function
    tru_class_info: trulens.core.utils.pyschema.Class
trulens.hotspots:
  __class__: builtins.module
<<<<<<< HEAD
  __version__: 2.2.1
=======
  __version__: 2.2.0
>>>>>>> 9614883b
  highs:
    HotspotsConfig: builtins.type
    get_skipped_columns: builtins.function
    hotspots: builtins.function
    hotspots_as_df: builtins.function
    hotspots_dict_to_df: builtins.function
    main: builtins.function
  lows:
    __all__: builtins.list
    __version__: builtins.str
trulens.hotspots.__main__:
  __class__: builtins.module
  highs: {}
  lows: {}
trulens.hotspots.hotspots:
  __class__: builtins.module
  highs: {}
  lows:
    AUTOSKIP_COLUMNS_REGEX: _regex.Pattern
    EqualsFeature: abc.ABCMeta
    Feature: abc.ABCMeta
    FeatureStats: builtins.type
    HotspotsConfig: builtins.type
    LengthFeature: abc.ABCMeta
    NO_NEED_TO_BE_QUOTED_REGEX: _regex.Pattern
    NumericalFeature: abc.ABCMeta
    NumericalFeatureBase: abc.ABCMeta
    QUOTE_CHARACTER: builtins.str
    TokenFeature: abc.ABCMeta
    delta: builtins.function
    do_round: builtins.function
    format_feature_with_stat: builtins.function
    get_autoskipped_columns: builtins.function
    get_feature_stat: builtins.function
    get_features_for_sample: builtins.function
    get_features_for_value: builtins.function
    get_features_with_stats: builtins.function
    get_inverted_index_for_features: builtins.function
    get_skipped_columns: builtins.function
    hotspots: builtins.function
    hotspots_as_df: builtins.function
    hotspots_dict_to_df: builtins.function
    initial_round: builtins.function
    is_feature_unwanted: builtins.function
    is_number: builtins.function
    main: builtins.function
    opportunity: builtins.function
    parse_args: builtins.function
    prepare_inverted_index: builtins.function
    prune_inverted_index: builtins.function
    quote_if_needed: builtins.function
    shorter_string_preference: builtins.function
    should_be_autoskipped: builtins.function
    to_dict_for_df: builtins.function
    utest_z: builtins.function
    z_to_p_value: builtins.function
trulens.hotspots.hotspots.EqualsFeature:
  __bases__:
  - trulens.hotspots.hotspots.Feature
  __class__: abc.ABCMeta
  attributes: {}
trulens.hotspots.hotspots.Feature:
  __bases__:
  - abc.ABC
  __class__: abc.ABCMeta
  attributes:
    description: builtins.function
    priority: builtins.function
trulens.hotspots.hotspots.FeatureStats:
  __bases__:
  - builtins.object
  __class__: builtins.type
  attributes: {}
trulens.hotspots.hotspots.HotspotsConfig:
  __bases__:
  - builtins.object
  __class__: builtins.type
  attributes:
    higher_is_better: builtins.bool
    max_features: builtins.int
    min_occurrences: builtins.int
    num_rounds: builtins.int
trulens.hotspots.hotspots.LengthFeature:
  __bases__:
  - trulens.hotspots.hotspots.NumericalFeatureBase
  __class__: abc.ABCMeta
  attributes:
    is_applicable: builtins.classmethod
trulens.hotspots.hotspots.NumericalFeature:
  __bases__:
  - trulens.hotspots.hotspots.NumericalFeatureBase
  __class__: abc.ABCMeta
  attributes:
    is_applicable: builtins.classmethod
trulens.hotspots.hotspots.NumericalFeatureBase:
  __bases__:
  - trulens.hotspots.hotspots.Feature
  - abc.ABC
  __class__: abc.ABCMeta
  attributes:
    generate_feature: builtins.classmethod
    generate_features: builtins.classmethod
    get_thresholds: builtins.classmethod
trulens.hotspots.hotspots.TokenFeature:
  __bases__:
  - trulens.hotspots.hotspots.Feature
  __class__: abc.ABCMeta
  attributes: {}
trulens.hotspots.hotspots_streamlit:
  __class__: builtins.module
  highs: {}
  lows:
    hotspots_in_streamlit: builtins.function
    hotspots_in_streamlit_with_config: builtins.function
    sample_main: builtins.function
trulens.hotspots.tru_hotspots:
  __class__: builtins.module
  highs: {}
  lows:
    get_hotspots: builtins.function<|MERGE_RESOLUTION|>--- conflicted
+++ resolved
@@ -4,11 +4,7 @@
   lows: {}
 trulens.benchmark:
   __class__: builtins.module
-<<<<<<< HEAD
   __version__: 2.2.1
-=======
-  __version__: 2.2.0
->>>>>>> 9614883b
   highs: {}
   lows:
     __version__: builtins.str
@@ -64,11 +60,7 @@
     generate_summeval_groundedness_golden_set: builtins.function
 trulens.core:
   __class__: builtins.module
-<<<<<<< HEAD
   __version__: 2.2.1
-=======
-  __version__: 2.2.0
->>>>>>> 9614883b
   highs:
     Feedback: pydantic._internal._model_construction.ModelMetaclass
     FeedbackMode: enum.EnumType
@@ -1929,11 +1921,7 @@
   attributes: {}
 trulens.dashboard:
   __class__: builtins.module
-<<<<<<< HEAD
   __version__: 2.2.1
-=======
-  __version__: 2.2.0
->>>>>>> 9614883b
   highs:
     run_dashboard: builtins.function
     run_dashboard_sis: builtins.function
@@ -2235,11 +2223,7 @@
     value: enum.property
 trulens.feedback:
   __class__: builtins.module
-<<<<<<< HEAD
   __version__: 2.2.1
-=======
-  __version__: 2.2.0
->>>>>>> 9614883b
   highs:
     Embeddings: pydantic._internal._model_construction.ModelMetaclass
     GroundTruthAggregator: pydantic._internal._model_construction.ModelMetaclass
@@ -3234,11 +3218,7 @@
     tru_class_info: trulens.core.utils.pyschema.Class
 trulens.hotspots:
   __class__: builtins.module
-<<<<<<< HEAD
   __version__: 2.2.1
-=======
-  __version__: 2.2.0
->>>>>>> 9614883b
   highs:
     HotspotsConfig: builtins.type
     get_skipped_columns: builtins.function

import importlib
import os

import trulens.apps.app
from trulens.apps.app import TruApp
from trulens.apps.app import legacy_instrument
from trulens.core.otel.instrument import instrument as otel_instrument
from trulens.core.otel.utils import is_otel_tracing_enabled
from trulens.core.session import TruSession
from trulens.otel.semconv.trace import SpanAttributes

from tests.util.otel_test_case import OtelTestCase

try:
    # These imports require optional dependencies to be installed.
    from langchain.chains import LLMChain
    from langchain.llms.fake import FakeListLLM
    from langchain.prompts import PromptTemplate
    from llama_index.core.llms.mock import MockLLM
    from trulens.apps.langchain import TruChain
    from trulens.apps.llamaindex import TruLlama
except Exception:
    pass


class TestOtelLegacyCompatibility(OtelTestCase):
    @classmethod
    def setUpClass(cls) -> None:
        if is_otel_tracing_enabled():
            raise ValueError(
                "TRULENS_OTEL_TRACING must be disabled *initially* for these tests!"
            )
        os.environ["TRULENS_OTEL_BACKWARDS_COMPATIBILITY"] = "1"
        super().setUpClass()

    @classmethod
    def tearDownClass(self) -> None:
        del os.environ["TRULENS_OTEL_BACKWARDS_COMPATIBILITY"]
        super().tearDownClass()

    def test_import(self) -> None:
        try:
            os.environ["TRULENS_OTEL_TRACING"] = "0"
            importlib.reload(trulens.apps.app)
            from trulens.apps.app import instrument

            self.assertEqual(instrument.__class__, legacy_instrument.__class__)
            os.environ["TRULENS_OTEL_TRACING"] = "1"
            importlib.reload(trulens.apps.app)
            from trulens.apps.app import instrument

            self.assertIsInstance(instrument, otel_instrument)
        finally:
            os.environ["TRULENS_OTEL_TRACING"] = "1"

    def test_legacy_tru_custom_app(self) -> None:
        importlib.reload(trulens.apps.app)
        from trulens.apps.app import instrument

        class TestApp:
            @instrument
            def respond_to_query(self, query: str) -> str:
                self.square(7)
                return f"response to {query}"

            @instrument
            def square(self, n: int) -> int:
                return n * n

        app = TestApp()
        tru_app = TruApp(app, app_name="MyTruCustomApp", app_version="v1")
        with tru_app as recording:
            app.respond_to_query("test")
        TruSession().force_flush()
        events = self._get_events()
        self.assertEqual(2, len(events))
        self.assertIsNone(recording)
        # Verify first span.
        record_attributes = events["record_attributes"].iloc[0]
        self.assertEqual(
            SpanAttributes.SpanType.RECORD_ROOT,
            record_attributes[SpanAttributes.SPAN_TYPE],
        )
        self.assertEqual(
            "test", record_attributes[SpanAttributes.RECORD_ROOT.INPUT]
        )
        self.assertEqual(
            "response to test",
            record_attributes[SpanAttributes.RECORD_ROOT.OUTPUT],
        )
        # Verify second span.
        record_attributes = events["record_attributes"].iloc[1]
        self.assertEqual(
            SpanAttributes.SpanType.UNKNOWN,
            record_attributes[SpanAttributes.SPAN_TYPE],
        )
        self.assertEqual(
            7, record_attributes[SpanAttributes.CALL.KWARGS + ".n"]
        )
        self.assertEqual(49, record_attributes[SpanAttributes.CALL.RETURN])

    def test_legacy_tru_chain_app(self) -> None:
        responses = ["response to test"]
        llm = FakeListLLM(responses=responses)
        prompt = PromptTemplate(input_variables=["query"], template="{query}")
        app = LLMChain(llm=llm, prompt=prompt)
        tru_app = TruChain(app, app_name="MyTruChainApp", app_version="v1")
        with tru_app as recording:
            app.run("test")
        TruSession().force_flush()
        events = self._get_events()
        self.assertEqual(4, len(events))
        self.assertIsNone(recording)
        # Verify first span.
        record_attributes = events["record_attributes"].iloc[0]
        self.assertEqual(
            SpanAttributes.SpanType.RECORD_ROOT,
            record_attributes[SpanAttributes.SPAN_TYPE],
        )
        self.assertEqual(
            "test", record_attributes[SpanAttributes.RECORD_ROOT.INPUT]
        )
        self.assertEqual(
            "response to test",
            record_attributes[SpanAttributes.RECORD_ROOT.OUTPUT],
        )
        # Verify other spans.
        for i in range(1, events.shape[0]):
            record_attributes = events["record_attributes"].iloc[i]
            self.assertEqual(
                SpanAttributes.SpanType.UNKNOWN,
                record_attributes[SpanAttributes.SPAN_TYPE],
            )

    def test_legacy_tru_llama_app(self) -> None:
        llm = MockLLM()
        tru_app = TruLlama(llm, app_name="MyTruLlamaApp", app_version="v1")
        with tru_app as recording:
            llm("test")
        TruSession().force_flush()
        events = self._get_events()
        self.assertEqual(2, len(events))
        self.assertIsNone(recording)
        # Verify first span.
        record_attributes = events["record_attributes"].iloc[0]
        self.assertEqual(
            SpanAttributes.SpanType.RECORD_ROOT,
            record_attributes[SpanAttributes.SPAN_TYPE],
        )
        self.assertEqual(
            "test", record_attributes[SpanAttributes.RECORD_ROOT.INPUT]
        )
        self.assertEqual(
            "response to test",
            record_attributes[SpanAttributes.RECORD_ROOT.OUTPUT],
        )
<<<<<<< HEAD
        # Verify second span.
        record_attributes = events["record_attributes"].iloc[1]
        self.assertEqual(
            SpanAttributes.SpanType.UNKNOWN,
            record_attributes[SpanAttributes.SPAN_TYPE],
=======
        self.assertEqual(1, len(recording))
        self.assertEqual(
            record_attributes[SpanAttributes.RECORD_ID], recording.get()
>>>>>>> 6cb8a7be
        )<|MERGE_RESOLUTION|>--- conflicted
+++ resolved
@@ -74,7 +74,6 @@
         TruSession().force_flush()
         events = self._get_events()
         self.assertEqual(2, len(events))
-        self.assertIsNone(recording)
         # Verify first span.
         record_attributes = events["record_attributes"].iloc[0]
         self.assertEqual(
@@ -98,6 +97,12 @@
             7, record_attributes[SpanAttributes.CALL.KWARGS + ".n"]
         )
         self.assertEqual(49, record_attributes[SpanAttributes.CALL.RETURN])
+        # Verify recording.
+        self.assertIsNone(recording)
+        self.assertEqual(1, len(recording))
+        self.assertEqual(
+            record_attributes[SpanAttributes.RECORD_ID], recording.get()
+        )
 
     def test_legacy_tru_chain_app(self) -> None:
         responses = ["response to test"]
@@ -154,15 +159,9 @@
             "response to test",
             record_attributes[SpanAttributes.RECORD_ROOT.OUTPUT],
         )
-<<<<<<< HEAD
         # Verify second span.
         record_attributes = events["record_attributes"].iloc[1]
         self.assertEqual(
             SpanAttributes.SpanType.UNKNOWN,
             record_attributes[SpanAttributes.SPAN_TYPE],
-=======
-        self.assertEqual(1, len(recording))
-        self.assertEqual(
-            record_attributes[SpanAttributes.RECORD_ID], recording.get()
->>>>>>> 6cb8a7be
         )
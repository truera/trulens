"""
Tests for TruCustomApp.
"""

from unittest import main

from trulens.core import Tru
from trulens.core import TruCustomApp

from examples.dev.dummy_app.app import DummyApp
from tests.test import JSONTestCase


class TestTruCustomApp(JSONTestCase):
    @staticmethod
    def setUpClass():
        Tru().reset_database()

    def setUp(self):
        self.tru = Tru()

<<<<<<< HEAD
        self.ca = CustomApp()
        self.ta_recorder = TruCustomApp(self.ca, app_version="custom_app")
=======
        self.ca = DummyApp()
        self.ta_recorder = TruCustomApp(self.ca, app_id="custom_app")
>>>>>>> 0fbcfa0e

    def test_with_record(self):
        question = "What is the capital of Indonesia?"

        # Normal usage:
        response_normal = self.ca.respond_to_query(query=question)

        # Instrumented usage:
        response_wrapped, record = self.ta_recorder.with_record(
            self.ca.respond_to_query, query=question, record_metadata="meta1"
        )

        self.assertEqual(response_normal, response_wrapped)

        self.assertIsNotNone(record)

        self.assertEqual(record.meta, "meta1")

    def test_context_manager(self):
        question = "What is the capital of Indonesia?"

        # Normal usage:
        response_normal = self.ca.respond_to_query(query=question)

        # Instrumented usage:
        with self.ta_recorder as recording:
            response_wrapped = self.ca.respond_to_query(query=question)

        self.assertEqual(response_normal, response_wrapped)

        self.assertIsNotNone(recording.get())

    def test_nested_context_manager(self):
        question1 = "What is the capital of Indonesia?"
        question2 = "What is the capital of Poland?"

        # Normal usage:
        response_normal1 = self.ca.respond_to_query(query=question1)
        response_normal2 = self.ca.respond_to_query(query=question2)

        # Instrumented usage:
        with self.ta_recorder as recording1:
            recording1.record_metadata = "meta1"
            response_wrapped1 = self.ca.respond_to_query(query=question1)
            with self.ta_recorder as recording2:
                recording2.record_metadata = "meta2"
                response_wrapped2 = self.ca.respond_to_query(query=question2)

        self.assertEqual(response_normal1, response_wrapped1)
        self.assertEqual(response_normal2, response_wrapped2)

        self.assertEqual(len(recording1.records), 2)
        self.assertEqual(len(recording2.records), 1)

        # Context managers produce similar but not identical records.
        # Specifically, timestamp and meta differ and therefore record_id
        # differs.
        self.assertJSONEqual(
            recording1[1], recording2[0], skips=["record_id", "ts", "meta"]
        )

        self.assertEqual(recording1[0].meta, "meta1")
        self.assertEqual(recording1[1].meta, "meta1")

        self.assertEqual(recording2[0].meta, "meta2")


if __name__ == "__main__":
    main()<|MERGE_RESOLUTION|>--- conflicted
+++ resolved
@@ -19,13 +19,8 @@
     def setUp(self):
         self.tru = Tru()
 
-<<<<<<< HEAD
-        self.ca = CustomApp()
+        self.ca = DummyApp()
         self.ta_recorder = TruCustomApp(self.ca, app_version="custom_app")
-=======
-        self.ca = DummyApp()
-        self.ta_recorder = TruCustomApp(self.ca, app_id="custom_app")
->>>>>>> 0fbcfa0e
 
     def test_with_record(self):
         question = "What is the capital of Indonesia?"

"""
Test class to use for Snowflake testing.
"""

import logging
import os
from typing import Dict, Optional
from unittest import TestCase
from unittest import main
import uuid

from snowflake.core import Root
from snowflake.snowpark import Session
from trulens.connectors import snowflake as snowflake_connector
from trulens.core import session as core_session


class SnowflakeTestCase(TestCase):
    def setUp(self):
        self._logger = logging.getLogger(__name__)
        self._database = os.environ["SNOWFLAKE_DATABASE"]
        self._snowflake_connection_parameters: Dict[str, str] = {
            "account": os.environ["SNOWFLAKE_ACCOUNT"],
            "user": os.environ["SNOWFLAKE_USER"],
            "password": os.environ["SNOWFLAKE_USER_PASSWORD"],
            "database": os.environ["SNOWFLAKE_DATABASE"],
            "role": os.environ["SNOWFLAKE_ROLE"],
            "warehouse": os.environ["SNOWFLAKE_WAREHOUSE"],
        }
        self._snowpark_session = Session.builder.configs(
            self._snowflake_connection_parameters
        ).create()
        self._snowflake_root = Root(self._snowpark_session)
        self._snowflake_schemas_to_delete = []

    def tearDown(self):
        # [HACK!] Clean up any instances of `TruSession` so tests don't interfere with each other.
        for key in [
            curr
            for curr in core_session.TruSession._singleton_instances
            if curr[0] == "trulens.core.session.TruSession"
        ]:
            del core_session.TruSession._singleton_instances[key]
        # Clean up any Snowflake schemas.
        schemas_not_deleted = []
        for curr in self._snowflake_schemas_to_delete:
            try:
                schema = self._snowflake_root.databases[
                    self._snowflake_connection_parameters["database"]
                ].schemas[curr]
                schema.delete()
            except Exception:
                schemas_not_deleted.append(curr)
                self._logger.error(f"Failed to clean up schema {curr}!")
        # Check if any artifacts weren't deleted.
        if schemas_not_deleted:
            error_msg = "Failed to clean up the following schemas:\n"
            error_msg += "\n".join(schemas_not_deleted)
            raise ValueError(error_msg)
        # Close session.
        self._snowpark_session.close()

    def list_schemas(self):
        schemas = self._snowflake_root.databases[
            self._snowflake_connection_parameters["database"]
        ].schemas.iter()
        return [curr.name for curr in schemas]

    def get_snowpark_session_with_schema(self, schema: str) -> Session:
        snowflake_connection_parameters = (
            self._snowflake_connection_parameters.copy()
        )
        snowflake_connection_parameters["schema"] = schema
        return Session.builder.configs(snowflake_connection_parameters).create()

    def get_session(
        self,
        app_base_name: Optional[str] = None,
        schema_name: Optional[str] = None,
        schema_already_exists: bool = False,
        connect_via_snowpark_session: bool = True,
    ) -> core_session.TruSession:
        if bool(app_base_name) == bool(schema_name):
            raise ValueError(
                "Exactly one of `app_base_name` and `schema_name` must be supplied!"
            )
        if app_base_name:
            app_name = app_base_name
            app_name += "__"
            app_name += str(uuid.uuid4()).replace("-", "_")
            self._schema = app_name
        else:
            self._schema = schema_name
        self._schema = self._schema.upper()
        if not schema_already_exists:
            self.assertNotIn(self._schema, self.list_schemas())
            self._snowflake_schemas_to_delete.append(self._schema)
<<<<<<< HEAD
        if not connect_via_snowpark_session:
            connector = snowflake_connector.SnowflakeConnector(
                schema=self._schema,
                **self._snowflake_connection_parameters,
                init_server_side=True,
            )
        else:
            if not schema_already_exists:
                snowflake_connector.SnowflakeConnector._create_snowflake_schema_if_not_exists(
                    self._snowpark_session, self._database, self._schema
                )
            connector = snowflake_connector.SnowflakeConnector(
                snowpark_session=self._snowpark_session,
                init_server_side=True,
            )
=======
        connector = snowflake_connector.SnowflakeConnector(
            schema=self._schema,
            **self._snowflake_connection_parameters,
            init_server_side=True,
            init_server_side_with_staged_packages=True,
        )
>>>>>>> 3d2967a8
        session = core_session.TruSession(connector=connector)
        self.assertIn(self._schema, self.list_schemas())
        return session

    def run_query(self, q: str) -> None:
        self._snowpark_session.sql(q).collect()


if __name__ == "__main__":
    main()<|MERGE_RESOLUTION|>--- conflicted
+++ resolved
@@ -95,12 +95,12 @@
         if not schema_already_exists:
             self.assertNotIn(self._schema, self.list_schemas())
             self._snowflake_schemas_to_delete.append(self._schema)
-<<<<<<< HEAD
         if not connect_via_snowpark_session:
             connector = snowflake_connector.SnowflakeConnector(
                 schema=self._schema,
                 **self._snowflake_connection_parameters,
                 init_server_side=True,
+                init_server_side_with_staged_packages=True,
             )
         else:
             if not schema_already_exists:
@@ -110,15 +110,8 @@
             connector = snowflake_connector.SnowflakeConnector(
                 snowpark_session=self._snowpark_session,
                 init_server_side=True,
+                init_server_side_with_staged_packages=True,
             )
-=======
-        connector = snowflake_connector.SnowflakeConnector(
-            schema=self._schema,
-            **self._snowflake_connection_parameters,
-            init_server_side=True,
-            init_server_side_with_staged_packages=True,
-        )
->>>>>>> 3d2967a8
         session = core_session.TruSession(connector=connector)
         self.assertIn(self._schema, self.list_schemas())
         return session

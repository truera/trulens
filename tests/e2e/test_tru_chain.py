--- conflicted
+++ resolved
@@ -19,14 +19,9 @@
 from tests.test import optional_test
 
 
-<<<<<<< HEAD
-class TestTruChainAsync(TruTestCase):
-    """Test async in the TruChain class."""
-=======
 @optional_test  # all tests are optional as langchain is optional
 class TestTruChain(TruTestCase):
     """Test TruChain apps."""
->>>>>>> 630fef9b
 
     ANSWERS = {"What is 1+2?": set(["1+2 equals 3.", "The answer is 3."])}
     """Common answers to a simple question.
@@ -34,18 +29,9 @@
     Multiple answers are needed despite using temperature=0 for some reason.
     """
 
-<<<<<<< HEAD
-
-class TestTruChain(TruTestCase):
-    """Test TruChain class."""
-
-    # TODO: See problem in TestTruLlama.
-    # USE IsolatedAsyncioTestCase
-=======
     @staticmethod
     def _get_question_and_answers(index: int):
         return list(TestTruChain.ANSWERS.items())[index]
->>>>>>> 630fef9b
 
     @classmethod
     def setUpClass(cls):

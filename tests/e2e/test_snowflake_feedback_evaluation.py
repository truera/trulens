--- conflicted
+++ resolved
@@ -44,15 +44,9 @@
 
     @optional_test
     def test_local_deferred_mode(self) -> None:
-<<<<<<< HEAD
-        tru = Tru()
-        tru.reset_database()
-        f = Feedback(silly_feedback_function).on_default()
-=======
         session = TruSession()
         session.reset_database()
-        f = Feedback(silly_feedback_function_1).on_default()
->>>>>>> b081eb4b
+        f = Feedback(silly_feedback_function).on_default()
         tru_app = TruBasicApp(
             text_to_text=lambda t: f"returning {t}",
             feedbacks=[f],
@@ -79,16 +73,10 @@
 
     @optional_test
     def test_snowflake_deferred_mode(self) -> None:
-<<<<<<< HEAD
-        tru = self.get_tru("test_snowflake_deferred_mode")
+        session = self.get_session("test_snowflake_deferred_mode")
         self._suspend_task()
         f_local = Feedback(silly_feedback_function).on_default()
         f_snowflake = SnowflakeFeedback(Cortex().relevance).on_input_output()
-=======
-        session = self.get_session("test_snowflake_deferred_mode")
-        f_local = Feedback(silly_feedback_function_1).on_default()
-        f_snowflake = SnowflakeFeedback(silly_feedback_function_2).on_default()
->>>>>>> b081eb4b
         tru_app = TruBasicApp(
             text_to_text=lambda _: "Tokyo is the capital of Japan.",
             feedbacks=[f_local, f_snowflake],
@@ -129,16 +117,10 @@
 
     @optional_test
     def test_snowflake_feedback_is_always_deferred(self) -> None:
-<<<<<<< HEAD
-        tru = self.get_tru("test_snowflake_feedback_is_always_deferred")
+        session = self.get_session("test_snowflake_feedback_is_always_deferred")
         self._suspend_task()
         f_local = Feedback(silly_feedback_function).on_default()
         f_snowflake = SnowflakeFeedback(Cortex().relevance).on_input_output()
-=======
-        session = self.get_session("test_snowflake_feedback_is_always_deferred")
-        f_local = Feedback(silly_feedback_function_1).on_default()
-        f_snowflake = SnowflakeFeedback(silly_feedback_function_2).on_default()
->>>>>>> b081eb4b
         tru_app = TruBasicApp(
             text_to_text=lambda _: "Tokyo is the capital of Japan.",
             feedbacks=[f_local, f_snowflake],
@@ -175,7 +157,7 @@
 
     @optional_test
     def test_snowflake_feedback_setup(self) -> None:
-        self.get_tru("test_snowflake_feedback_setup")
+        self.get_session("test_snowflake_feedback_setup")
         TruBasicApp(
             text_to_text=lambda t: f"returning {t}",
         )
@@ -239,7 +221,7 @@
 
     @optional_test
     def test_snowflake_feedback_ran(self) -> None:
-        tru = self.get_tru("test_snowflake_feedback_ran")
+        session = self.get_session("test_snowflake_feedback_ran")
         f_snowflake = SnowflakeFeedback(Cortex().relevance).on_input_output()
         tru_app = TruBasicApp(
             text_to_text=lambda _: "Tokyo is the capital of Japan.",
@@ -248,7 +230,7 @@
         with tru_app:
             tru_app.main_call("What is the capital of Japan?")
         self._wait_till_feedbacks_done(num_expected_feedbacks=1)
-        records_and_feedback = tru.get_records_and_feedback()
+        records_and_feedback = session.get_records_and_feedback()
         self.assertEqual(len(records_and_feedback), 2)
         self.assertListEqual(
             records_and_feedback[1],

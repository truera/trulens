--- conflicted
+++ resolved
@@ -11,11 +11,7 @@
 from trulens.apps.app import TruApp
 from trulens.apps.langchain import TruChain
 from trulens.core.session import TruSession
-<<<<<<< HEAD
-from trulens.otel.semconv.trace import BASE_SCOPE
-=======
 from trulens.otel.semconv.trace import SpanAttributes
->>>>>>> ac2b9224
 
 from tests.util.otel_app_test_case import OtelAppTestCase
 
@@ -34,10 +30,7 @@
         self._snowpark_session = Session.builder.configs(
             self._connection_params
         ).create()
-<<<<<<< HEAD
-=======
-
-    @instrument(span_type=SpanAttributes.SpanType.MAIN)
+
     def respond_to_query(self, query: str) -> str:
         return Complete(
             model="mistral-large2",
@@ -50,7 +43,6 @@
     def __init__(self) -> None:
         self._openai_client = OpenAI()
 
-    @instrument(span_type=SpanAttributes.SpanType.MAIN)
     def respond_to_query(self, query: str) -> str:
         return (
             self._openai_client.chat.completions.create(
@@ -71,7 +63,6 @@
 class _TestLiteLLMApp:
     def __init__(self, model: str) -> None:
         self._model = model
->>>>>>> ac2b9224
 
     def respond_to_query(self, query: str) -> str:
         completion = (
@@ -91,53 +82,6 @@
         return completion
 
 
-<<<<<<< HEAD
-class _TestOpenAIApp:
-    def __init__(self) -> None:
-        self._openai_client = OpenAI()
-
-    def respond_to_query(self, query: str) -> str:
-        return (
-            self._openai_client.chat.completions.create(
-                model="gpt-3.5-turbo-0125",
-                temperature=0,
-                messages=[
-                    {
-                        "role": "user",
-                        "content": query,
-                    }
-                ],
-            )
-            .choices[0]
-            .message.content
-        )
-
-
-class _TestLiteLLMApp:
-    def __init__(self, model: str) -> None:
-        self._model = model
-
-    def respond_to_query(self, query: str) -> str:
-        completion = (
-            litellm.completion(
-                # model="mistral/mistral-small", # TODO(this_pr) test this?
-                model=self._model,
-                temperature=0,
-                messages=[
-                    {
-                        "role": "user",
-                        "content": query,
-                    }
-                ],
-            )
-            .choices[0]
-            .message.content
-        )
-        return completion
-
-
-=======
->>>>>>> ac2b9224
 class TestOtelCosts(OtelAppTestCase):
     def _check_costs(
         self,
@@ -152,35 +96,12 @@
             span_name,
         )
         self.assertEqual(
-<<<<<<< HEAD
-            record_attributes[f"{BASE_SCOPE}.costs.model"],
-            cost_model,
-        )
-        self.assertEqual(
-            record_attributes[f"{BASE_SCOPE}.costs.cost_currency"],
-            cost_currency,
-        )
-        if free:
-            self.assertEqual(
-                record_attributes[f"{BASE_SCOPE}.costs.cost"],
-                0,
-            )
-        else:
-            self.assertGreater(
-                record_attributes[f"{BASE_SCOPE}.costs.cost"],
-                0,
-            )
-        self.assertGreater(
-            record_attributes[f"{BASE_SCOPE}.costs.n_tokens"],
-            0,
-=======
             record_attributes[SpanAttributes.COST.MODEL],
             cost_model,
         )
         self.assertEqual(
             record_attributes[SpanAttributes.COST.CURRENCY],
             cost_currency,
->>>>>>> ac2b9224
         )
         if free:
             self.assertEqual(
@@ -214,11 +135,7 @@
         free: bool = False,
     ):
         # Create app.
-<<<<<<< HEAD
         tru_recorder = TruApp(
-=======
-        tru_recorder = TruCustomApp(
->>>>>>> ac2b9224
             app,
             app_name="testing",
             app_version="v1",
@@ -228,11 +145,7 @@
         with tru_recorder(run_name="test run", input_id="42"):
             app.respond_to_query("How is baby Kojikun able to be so cute?")
         # Compare results to expected.
-<<<<<<< HEAD
-        TruSession().experimental_force_flush()
-=======
         TruSession().force_flush()
->>>>>>> ac2b9224
         events = self._get_events()
         self.assertEqual(len(events), 2 + len(cost_functions))
         for i, cost_function in enumerate(cost_functions):
@@ -261,8 +174,7 @@
         tru_recorder = TruChain(app, app_name="testing", app_version="v1")
         with tru_recorder(run_name="test run", input_id="42"):
             app.invoke("How is baby Kojikun able to be so cute?")
-<<<<<<< HEAD
-        tru_session.experimental_force_flush()
+        tru_session.force_flush()
         events = self._get_events()
         self.assertEqual(len(events), 3)
         # TODO: do some asserts
@@ -314,59 +226,4 @@
             ["litellm.main.completion"],
             model,
             "USD",
-        )
-=======
-        tru_session.force_flush()
-        events = self._get_events()
-        self.assertEqual(len(events), 3)
-        # TODO: do some asserts
->>>>>>> ac2b9224
-
-    def test_tru_custom_app_cortex(self):
-        self._test_tru_custom_app(
-            _TestCortexApp(),
-            ["snowflake.cortex._sse_client.SSEClient.events"],
-            "mistral-large2",
-            "Snowflake credits",
-        )
-
-    def test_tru_custom_app_openai(self):
-        self._test_tru_custom_app(
-            _TestOpenAIApp(),
-            ["openai.resources.chat.completions.Completions.create"],
-            "gpt-3.5-turbo-0125",
-            "USD",
-        )
-
-    def test_tru_custom_app_litellm_openai(self):
-        model = "gpt-3.5-turbo-0125"
-        self._test_tru_custom_app(
-            _TestLiteLLMApp(model),
-            [
-                "openai.resources.chat.completions.Completions.create",
-                "litellm.main.completion",
-            ],
-            model,
-            "USD",
-        )
-
-    def test_tru_custom_app_litellm_gemini(self):
-        model = "gemini/gemini-2.0-flash-exp"
-        self._test_tru_custom_app(
-            _TestLiteLLMApp(model),
-            ["litellm.main.completion"],
-            model,
-            "USD",
-            free=True,
-        )
-
-    # TODO(otel): Get keys for this!
-    @unittest.skip("Don't have keys")
-    def test_tru_custom_app_litellm_huggingface(self):
-        model = "huggingface/meta-llama/Meta-Llama-3.1-8B-Instruct"
-        self._test_tru_custom_app(
-            _TestLiteLLMApp(model),
-            ["litellm.main.completion"],
-            model,
-            "USD",
         )
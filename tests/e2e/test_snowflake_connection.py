--- conflicted
+++ resolved
@@ -4,12 +4,8 @@
 
 from unittest import main
 
-<<<<<<< HEAD
-from tests.unit.utils import optional_test
+from tests.test import optional_test
 from tests.util.snowflake_test_case import SnowflakeTestCase
-=======
-from tests.test import optional_test
->>>>>>> 0fbcfa0e
 
 
 class TestSnowflakeConnection(SnowflakeTestCase):

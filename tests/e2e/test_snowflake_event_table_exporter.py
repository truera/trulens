import logging
import os
import time
from typing import List, Sequence
import uuid

from snowflake.snowpark import Session
from trulens.apps.app import TruApp
from trulens.apps.langchain import TruChain
from trulens.apps.llamaindex import TruLlama
from trulens.connectors import snowflake as snowflake_connector
from trulens.core.session import TruSession
from trulens.otel.semconv.trace import BASE_SCOPE

import tests.unit.test_otel_tru_chain
import tests.unit.test_otel_tru_custom
import tests.unit.test_otel_tru_llama
from tests.util.snowflake_test_case import SnowflakeTestCase


class TestSnowflakeEventTableExporter(SnowflakeTestCase):
    logger = logging.getLogger(__name__)

    @staticmethod
    def _create_db_connector(snowpark_session: Session):
        return snowflake_connector.SnowflakeConnector(
            snowpark_session=snowpark_session,
        )

    @classmethod
    def setUpClass(cls) -> None:
        os.environ["TRULENS_OTEL_TRACING"] = "1"
        super().setUpClass()

    @classmethod
    def tearDownClass(cls) -> None:
        del os.environ["TRULENS_OTEL_TRACING"]
        super().tearDownClass()

    def setUp(self) -> None:
        super().setUp()
        self.create_and_use_schema(
            "TestSnowflakeEventTableExporter", append_uuid=True
        )
        db_connector = self._create_db_connector(self._snowpark_session)
        self._tru_session = TruSession(db_connector)

    def _wait_for_num_results(
        self,
        q: str,
        params: List[str],
        expected_num_results: int,
        num_retries: int = 15,
        retry_cooldown_in_seconds: int = 10,
    ) -> Sequence:
        for _ in range(num_retries):
            results = self.run_query(q, params)
            if len(results) == expected_num_results:
                return results
            self.logger.info(
                f"Got {len(results)} results, expecting {expected_num_results}"
            )
            time.sleep(retry_cooldown_in_seconds)
        raise ValueError(
            f"Did not get the expected number of results! Expected {expected_num_results} results, but last found: {len(results)}! The results:\n{results}"
        )

    def _validate_results(
        self, app_name: str, run_name: str, num_expected_spans: int
    ):
        # Flush exporter and wait for data to be made to stage.
        self._tru_session.force_flush()
        # Check that there are no other tables in the schema.
        self.assertListEqual(
            self.run_query("SHOW TABLES"),
            [],
        )
        # Check that the data is in the event table.
        self._wait_for_num_results(
            f"""
            SELECT
                *
            FROM
                table(snowflake.local.GET_AI_OBSERVABILITY_EVENTS(
                    ?,
                    ?,
                    ?,
                    'external agent'
                ))
            WHERE
                RECORD_TYPE = 'SPAN'
                AND TIMESTAMP >= TO_TIMESTAMP_LTZ('2025-01-31 20:42:00')
                AND RECORD_ATTRIBUTES['{BASE_SCOPE}.run_name'] = '{run_name}'
            ORDER BY TIMESTAMP DESC
            LIMIT 50
            """,
            [
                self._snowpark_session.get_current_database().lower(),
                self._snowpark_session.get_current_schema().lower(),
                app_name,
            ],
            num_expected_spans,
        )
        # TODO(otel): call the feedback computation and check that it's fine.

    def test_tru_custom_app(self):
        # Create app.
<<<<<<< HEAD
        app = TestApp()
        tru_recorder = TruApp(
=======
        app = tests.unit.test_otel_tru_custom.TestApp()
        tru_recorder = TruCustomApp(
>>>>>>> ac2b9224
            app,
            app_name="custom app",
            app_version="v1",
            main_method=app.respond_to_query,
        )
        # Record and invoke.
        run_name = str(uuid.uuid4())
        with tru_recorder(run_name=run_name, input_id="42"):
            app.respond_to_query("Kojikun")
        # Record and invoke again.
        self._tru_session.force_flush()
        with tru_recorder(run_name=run_name, input_id="21"):
            app.respond_to_query("Nolan")
        # Validate results.
        self._validate_results("custom app", run_name, 10)

    def test_tru_llama(self):
        # Create app.
        rag = (
            tests.unit.test_otel_tru_llama.TestOtelTruLlama._create_simple_rag()
        )
        tru_recorder = TruLlama(
            rag,
            app_name="llama-index app",
            app_version="v1",
            main_method=rag.query,
        )
        # Record and invoke.
        run_name = str(uuid.uuid4())
        with tru_recorder(run_name=run_name, input_id="42"):
            rag.query("What is multi-headed attention?")
        # Validate results.
        self._validate_results("llama-index app", run_name, 8)

    def test_tru_chain(self):
        # Create app.
        rag = (
            tests.unit.test_otel_tru_chain.TestOtelTruChain._create_simple_rag()
        )
        tru_recorder = TruChain(
            rag,
            app_name="langchain app",
            app_version="v1",
            main_method=rag.invoke,
        )
        # Record and invoke.
        run_name = str(uuid.uuid4())
        with tru_recorder(run_name=run_name, input_id="42"):
            rag.invoke("What is multi-headed attention?")
        # Validate results.
        self._validate_results("langchain app", run_name, 10)<|MERGE_RESOLUTION|>--- conflicted
+++ resolved
@@ -105,13 +105,8 @@
 
     def test_tru_custom_app(self):
         # Create app.
-<<<<<<< HEAD
-        app = TestApp()
+        app = tests.unit.test_otel_tru_custom.TestApp()
         tru_recorder = TruApp(
-=======
-        app = tests.unit.test_otel_tru_custom.TestApp()
-        tru_recorder = TruCustomApp(
->>>>>>> ac2b9224
             app,
             app_name="custom app",
             app_version="v1",

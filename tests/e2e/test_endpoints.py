--- conflicted
+++ resolved
@@ -1,5 +1,4 @@
-"""
-# Tests endpoints.
+"""Tests endpoints.
 
 These tests make use of potentially non-free apis and require
 various secrets configured. See `setUp` below.
@@ -203,12 +202,8 @@
 
         self._test_llm_provider_endpoint(provider)
 
-<<<<<<< HEAD
-    @test_utils.optional_test
-=======
     @skip("No keys available.")
-    @optional_test
->>>>>>> 674bd026
+    @test_utils.optional_test
     def test_bedrock(self):
         """Check that cost tracking works for bedrock models."""
 
@@ -219,12 +214,8 @@
         # We don't have USD cost tracking for bedrock or anything beyond openai.
         self._test_llm_provider_endpoint(provider, with_cost=False)
 
-<<<<<<< HEAD
-    @test_utils.optional_test
-=======
     @skip("No keys available.")
-    @optional_test
->>>>>>> 674bd026
+    @test_utils.optional_test
     def test_litellm_bedrock(self):
         """Check that cost tracking works for bedrock models through litellm."""
 

import dotenv
from langchain.callbacks import get_openai_callback
from langchain.chains import LLMChain
from langchain.chat_models import ChatOpenAI
from langchain.prompts import PromptTemplate
from langchain.prompts.chat import ChatPromptTemplate
from langchain.prompts.chat import HumanMessagePromptTemplate
import streamlit as st

from keys import *
import tru
import tru_chain
import tru_feedback

# Set up GPT-3 model
model_name = "gpt-3.5-turbo"


# Define function to generate GPT-3 response
@st.cache_data
def generate_response(prompt, model_name):
    full_prompt = HumanMessagePromptTemplate(
        prompt=PromptTemplate(
            template=
            "Provide a helpful response with relevant background information for the following: {prompt}",
            input_variables=["prompt"],
        )
    )
    chat_prompt_template = ChatPromptTemplate.from_messages([full_prompt])

    chat = ChatOpenAI(model_name=model_name, temperature=0.9)

    chain = LLMChain(llm=chat, prompt=chat_prompt_template)
    tc = tru_chain.TruChain(chain)
    return tc(prompt)


# Set up Streamlit app
st.title("Get Help from ChatGPT")
user_input = st.text_input("What do you need help with?")

if user_input:
    # Generate GPT-3 response
    prompt_input = user_input
    # add context manager to capture tokens and cost of the chain
    with get_openai_callback() as cb:
        gpt3_response, record = generate_response(prompt_input, model_name)
        total_tokens = cb.total_tokens
        total_cost = cb.total_cost

    # Display response
    st.write("Here's some help for you:")
<<<<<<< HEAD
    st.write(gpt3_response["text"])
=======
    st.write(gpt3_response['text'])
>>>>>>> 2f150842

    # Allow user to rate the response with emojis
    col1, col2 = st.columns(2)
    with col1:
        thumbs_up = st.button("👍")
    with col2:
        thumbs_down = st.button("👎")

    if thumbs_up:
        # Save rating to database or file
        st.write("Thank you for your feedback! We're glad we could help.")
    elif thumbs_down:
        # Save rating to database or file
        st.write(
            "We're sorry we couldn't be more helpful. Please try again with a different question."
        )

    record_id = tru.add_data(
        'chat_model',
        prompt_input,
<<<<<<< HEAD
        gpt3_response["text"],
        record,
=======
        gpt3_response['text'],
        str(record),
        '',
>>>>>>> 2f150842
        '',
        total_tokens=total_tokens,
        total_cost=total_cost
    )

    # Run feedback function and get value
    feedback = tru.run_feedback_function(
        prompt_input, gpt3_response["text"], [
            tru_feedback.get_hate_function(
                evaluation_choice='prompt',
                provider='openai',
                model_engine='moderation'
            ),
            tru_feedback.get_factagreement_function(
                evaluation_choice='both',
                provider='openai',
                model_engine='gpt-3.5-turbo'
            )
        ]
    )

    # Add value to database
    tru.add_feedback(record_id, feedback)

if st.button('Batch queries into the app'):
    batch_inputs = [
        'How do I adopt a dog?', 'How do I create a sqlite database?',
        'Who will be the next president of the united states?',
        'I hate people wearing blue hats', 'Teach me how to paint',
        'How do I get a promotion?'
    ]
    batch_inputs = [str(item) for item in batch_inputs]

    for batch_input in batch_inputs:
        # Generate GPT-3 response
        prompt_input = batch_input
        # add context manager to capture tokens and cost of the chain
        with get_openai_callback() as cb:
            gpt3_response, record = generate_response(prompt_input, model_name)
            total_tokens = cb.total_tokens
            total_cost = cb.total_cost

        # Display response
        st.write(batch_input)
        st.write("Here's some help for you:")
        st.write(gpt3_response['text'])

        record_id = tru.add_data(
            'chat_model',
            prompt_input,
            gpt3_response['text'],
            str(record),
            '',
            '',
            total_tokens=total_tokens,
            total_cost=total_cost
        )

        # Run feedback function and get value
        feedback = tru.run_feedback_function(
            prompt_input, gpt3_response, [
                tru_feedback.get_hate_function(
                    evaluation_choice='prompt',
                    provider='openai',
                    model_engine='moderation'
                ),
                tru_feedback.get_factagreement_function(
                    evaluation_choice='both',
                    provider='openai',
                    model_engine='gpt-3.5-turbo'
                )
            ]
        )

        # Add value to database
        tru.add_feedback(record_id, feedback)<|MERGE_RESOLUTION|>--- conflicted
+++ resolved
@@ -50,11 +50,7 @@
 
     # Display response
     st.write("Here's some help for you:")
-<<<<<<< HEAD
-    st.write(gpt3_response["text"])
-=======
     st.write(gpt3_response['text'])
->>>>>>> 2f150842
 
     # Allow user to rate the response with emojis
     col1, col2 = st.columns(2)
@@ -75,14 +71,8 @@
     record_id = tru.add_data(
         'chat_model',
         prompt_input,
-<<<<<<< HEAD
-        gpt3_response["text"],
-        record,
-=======
         gpt3_response['text'],
         str(record),
-        '',
->>>>>>> 2f150842
         '',
         total_tokens=total_tokens,
         total_cost=total_cost

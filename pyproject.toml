--- conflicted
+++ resolved
@@ -6,11 +6,7 @@
 
 [tool.poetry]
 name = "trulens"
-<<<<<<< HEAD
 version = "1.0.1"
-=======
-version = "1.0.1a6"
->>>>>>> 7ffe5c46
 description = "Library to systematically track and evaluate LLM based applications."
 authors = [
   "Snowflake Inc. <ml-observability-wg-dl@snowflake.com>",

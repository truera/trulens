--- conflicted
+++ resolved
@@ -33,14 +33,10 @@
   "openai",
 ] }
 trulens-feedback = { version = "^1.0.0" }
-<<<<<<< HEAD
-trulens-dashboard = { version = "^1.0.0" }
-trulens-semconv = { version = "^1.0.0" }
-=======
 trulens-dashboard = { version = "^1.0.0", extras = [
   "full",
 ] }
->>>>>>> a7eee569
+trulens-semconv = { version = "^1.0.0" }
 # Remove after deprecation period:
 trulens_eval = { version = "^1.0.0" }
 
@@ -81,7 +77,7 @@
 [tool.poetry.group.providers.dependencies]
 trulens-providers-bedrock = { path = "src/providers/bedrock", develop = true }
 trulens-providers-langchain = { path = "src/providers/langchain", develop = true }
-trulens-providers-cortex = { path = "src/providers/cortex", develop = true, python = "<3.12" }
+trulens-providers-cortex = { path = "src/providers/cortex", develop = true, python = ">=3.9,<3.12" }
 trulens-providers-huggingface = { path = "src/providers/huggingface", develop = true }
 trulens-providers-openai = { path = "src/providers/openai", develop = true }
 trulens-providers-litellm = { path = "src/providers/litellm", develop = true }

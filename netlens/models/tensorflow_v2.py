--- conflicted
+++ resolved
@@ -93,11 +93,7 @@
         return output_layers
 
     def _is_input_layer(self, layer):
-<<<<<<< HEAD
         if (self._model.inputs is not None):
-=======
-        if (self._model.inputs):
->>>>>>> e3209fe8
             return any([inpt is layer.output for inpt in self._model.inputs])
         else:
             return False

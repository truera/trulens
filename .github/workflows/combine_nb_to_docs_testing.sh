rm -rf all_tools.ipynb
rm -rf break.md

# Combined notebook flow - will be tested
nbmerge quickstart.ipynb logging.ipynb feedback_functions.ipynb >> all_tools.ipynb

# Create pypi page documentation
jupyter nbconvert --to markdown all_tools.ipynb
printf  "\n\n" >> break.md
cat intro.md break.md all_tools.md > README.md


# Create non-jupyter scripts
jupyter nbconvert --to script quickstart.ipynb
jupyter nbconvert --to script all_tools.ipynb

# gnu sed/gsed needed on mac:
SED=`which -a gsed sed | head -n1`

## Remove ipynb JSON calls
$SED -i "/JSON/d" quickstart.py all_tools.py
## Replace jupyter display with python print
$SED -i "s/display/print/g" quickstart.py all_tools.py
## Remove cell metadata
$SED -i "/\# In\[/d" quickstart.py all_tools.py
## Remove single # lines
$SED -i "/\#$/d" quickstart.py all_tools.py
## Collapse multiple empty line from sed replacements with a single line
<<<<<<< HEAD
sed -i -e "/./b" -e ":n" -e "N;s/\\n$//;tn" quickstart.py all_tools.py

# Move all generated files to the generated_files folder
mv README.md ../../trulens_eval/README.md
mv all_tools* ../../trulens_eval/generated_files/
mv quickstart.py ../../trulens_eval/generated_files/
=======
$SED -i -e "/./b" -e ":n" -e "N;s/\\n$//;tn" quickstart.py all_tools.py
>>>>>>> 1c9baf85
<|MERGE_RESOLUTION|>--- conflicted
+++ resolved
@@ -14,6 +14,12 @@
 jupyter nbconvert --to script quickstart.ipynb
 jupyter nbconvert --to script all_tools.ipynb
 
+
+# Move all generated files to the generated_files folder
+mv README.md ../../trulens_eval/README.md
+mv all_tools* ../../trulens_eval/generated_files/
+mv quickstart.py ../../trulens_eval/generated_files/
+
 # gnu sed/gsed needed on mac:
 SED=`which -a gsed sed | head -n1`
 
@@ -26,13 +32,4 @@
 ## Remove single # lines
 $SED -i "/\#$/d" quickstart.py all_tools.py
 ## Collapse multiple empty line from sed replacements with a single line
-<<<<<<< HEAD
-sed -i -e "/./b" -e ":n" -e "N;s/\\n$//;tn" quickstart.py all_tools.py
-
-# Move all generated files to the generated_files folder
-mv README.md ../../trulens_eval/README.md
-mv all_tools* ../../trulens_eval/generated_files/
-mv quickstart.py ../../trulens_eval/generated_files/
-=======
-$SED -i -e "/./b" -e ":n" -e "N;s/\\n$//;tn" quickstart.py all_tools.py
->>>>>>> 1c9baf85
+$SED -i -e "/./b" -e ":n" -e "N;s/\\n$//;tn" quickstart.py all_tools.py
Initialize feedback database with this before running apps:

```
import sqlite3

# Connect to the database
conn = sqlite3.connect('llm_quality.db')
c = conn.cursor()


# Commit changes and close the connection
conn.commit()
conn.close()
```

You can then run:

`streamlit run gpt3_streamlit.py`

`streamlit run feedback_viewer.py`

<<<<<<< HEAD
# Contents

- `requirements.txt` - pip requirements
- `Makefile` - targets for useful things
- `slackbot.py` - slack bot implementing TruBot .
- `secrets.py` - various API keys .
- `webscrape` - folder for storing cached web scape metrials used for creating a document database for bot.
- `webindex.ipynb` - web scraper and document index uploader (to pinecone) .
- `piotr-workshop.ipynb` - unsorted things Piotr is trying out .
=======
`streamlit run benchmark_streamlit.py`
>>>>>>> 76ded128
<|MERGE_RESOLUTION|>--- conflicted
+++ resolved
@@ -19,7 +19,7 @@
 
 `streamlit run feedback_viewer.py`
 
-<<<<<<< HEAD
+`streamlit run benchmark_streamlit.py`
 # Contents
 
 - `requirements.txt` - pip requirements
@@ -28,7 +28,4 @@
 - `secrets.py` - various API keys .
 - `webscrape` - folder for storing cached web scape metrials used for creating a document database for bot.
 - `webindex.ipynb` - web scraper and document index uploader (to pinecone) .
-- `piotr-workshop.ipynb` - unsorted things Piotr is trying out .
-=======
-`streamlit run benchmark_streamlit.py`
->>>>>>> 76ded128
+- `piotr-workshop.ipynb` - unsorted things Piotr is trying out .
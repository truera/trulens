# Make targets useful for developing TruLens.
# How to use Makefiles: https://opensource.com/article/18/8/what-how-makefile .

SHELL := /bin/bash
REPO_ROOT := $(shell dirname $(realpath $(firstword $(MAKEFILE_LIST))))
POETRY_DIRS := $(shell find . -not -path "./dist/*" -not -path "./src/dashboard/*" -maxdepth 4 -name "*pyproject.toml" -exec dirname {} \;)

<<<<<<< HEAD
=======
.ONESHELL:

>>>>>>> a3ceeae7
# Create the poetry env for building website, docs, formatting, etc.
env:
	poetry install

env-%:
	poetry install --with $*

env-required:
	poetry install --only required,tests --sync

env-optional:
	poetry install --with tests,tests-optional --sync --verbose


# Lock the poetry dependencies for all the subprojects.
lock: $(POETRY_DIRS) clean-dashboard
<<<<<<< HEAD
	for dir in $(POETRY_DIRS); do \
		echo "Creating lockfile for $$dir/pyproject.toml"; \
		poetry lock -C $$dir; \
=======
	for dir in $(POETRY_DIRS); do
		echo "Creating lockfile for $$dir/pyproject.toml";
		poetry lock -C $$dir;
>>>>>>> a3ceeae7
	done

# Run the ruff linter.
lint: env
	poetry run ruff check --fix

# Run the ruff formatter.
format: env
	poetry run ruff format

precommit-hooks:
	poetry run pre-commit install

run-precommit:
	poetry run pre-commit run --all-files --show-diff-on-failure

<<<<<<< HEAD
# Start a jupyer lab instance.
=======
# Start a jupyter lab instance.
>>>>>>> a3ceeae7
lab: env
	poetry run jupyter lab --ip=0.0.0.0 --no-browser --ServerApp.token=deadbeef

# Build the documentation website.
docs: env-docs $(shell find docs -type f) mkdocs.yml
	poetry run mkdocs build --clean
	rm -Rf site/overrides

# Serve the documentation website.
docs-serve: env-docs
	poetry run mkdocs serve -a 127.0.0.1:8000

# Serve the documentation website.
docs-serve-debug: env-docs
	poetry run mkdocs serve -a 127.0.0.1:8000 --verbose

# The --dirty flag makes mkdocs not regenerate everything when change is detected but also seems to
# break references.
docs-serve-dirty: env-docs
	poetry run mkdocs serve --dirty -a 127.0.0.1:8000


docs-upload: env-docs $(shell find docs -type f) mkdocs.yml
	poetry run mkdocs gh-deploy

# Check that links in the documentation are valid. Requires the lychee tool.
docs-linkcheck: site
	lychee "site/**/*.html"

# Start the trubot slack app.
trubot:
	poetry run python -u examples/trubot/trubot.py

<<<<<<< HEAD
# Run a test with the optional flag set, meaning @optional_test decorated tests
# are run.

coverage:
	ALLOW_OPTIONAL_ENV_VAR=true pytest --rootdir=. tests/* --cov src --cov-report html
=======

# Generates a coverage report.
coverage:
	ALLOW_OPTIONAL_ENV_VAR=true poetry run pytest --rootdir=. tests/* --cov src --cov-report html
>>>>>>> a3ceeae7

# Runs required tests
test-%-required: env-required
	make test-$*

# Runs required tests, but allows optional dependencies to be installed.
test-%-allow-optional: env
	ALLOW_OPTIONAL_ENV_VAR=true make test-$*

# Requires the full optional environment to be set up.
test-%-optional: env-optional
	TEST_OPTIONAL=true make test-$*

# Run the unit tests, those in the tests/unit. They are run in the CI pipeline frequently.
test-unit:
	poetry run pytest --rootdir=. tests/unit/*

# Tests in the e2e folder make use of possibly costly endpoints. They
# are part of only the less frequently run release tests.
test-e2e:
	poetry run pytest --rootdir=. tests/e2e/*

# Runs the notebook test
test-notebook:
	poetry run pytest --rootdir=. tests/docs_notebooks/*

# Release Steps:
## Step: Clean repo:
clean-dashboard:
	rm -rf src/dashboard/*.egg-info

clean: clean-dashboard
	git clean --dry-run -fxd
	@read -p "Do you wish to remove these files? (y/N)" -n 1 -r
	echo
<<<<<<< HEAD
	if [[ $$REPLY =~ ^[Yy]$$ ]]; then \
		git clean -fxd; \
=======
	if [[ $$REPLY =~ ^[Yy]$$ ]]; then
		git clean -fxd;
>>>>>>> a3ceeae7
	fi;

## Step: Build wheels
build-dashboard: env clean-dashboard
	poetry run python -m build src/dashboard -o $(REPO_ROOT)/dist/trulens-dashboard;

build: $(POETRY_DIRS)
<<<<<<< HEAD
	for dir in $(POETRY_DIRS); do \
		echo "Building $$dir"; \
		pushd $$dir; \
		if [[ "$$dir" == "." ]]; then \
			pkg_name=trulens; \
		else \
			pkg_path=$${dir#./src/}; \
			pkg_name=trulens-$${pkg_path//\//-}; \
		fi; \
		echo $$pkg_name; \
		poetry build -o $(REPO_ROOT)/dist/$$pkg_name/; \
		rm -rf .venv; \
		popd; \
=======
	for dir in $(POETRY_DIRS); do
		echo "Building $$dir";
		pushd $$dir;
		if [[ "$$dir" == "." ]]; then
			pkg_name=trulens;
		else
			pkg_path=$${dir#./src/};
			pkg_name=trulens-$${pkg_path//\//-};
		fi;
		echo $$pkg_name;
		poetry build -o $(REPO_ROOT)/dist/$$pkg_name/;
		rm -rf .venv;
		popd;
>>>>>>> a3ceeae7
	done
	make build-dashboard

## Step: Upload wheels to pypi
# Usage: TOKEN=... make upload-trulnes-instrument-langchain
upload-%:
	poetry run twine upload -u __token__ -p $(TOKEN) dist/$*/*

upload-all: build
<<<<<<< HEAD
	poetry run `twine upload --skip-existing -u __token__ -p $(TOKEN) dist/**/*
=======
	poetry run twine upload --skip-existing -u __token__ -p $(TOKEN) dist/**/*
>>>>>>> a3ceeae7

upload-testpypi-%: build
	poetry run twine upload -r testpypi -u __token__ -p $(TOKEN) dist/$*/*

upload-testpypi-all: build
	poetry run twine upload -r testpypi --skip-existing -u __token__ -p $(TOKEN) dist/**/*<|MERGE_RESOLUTION|>--- conflicted
+++ resolved
@@ -5,11 +5,8 @@
 REPO_ROOT := $(shell dirname $(realpath $(firstword $(MAKEFILE_LIST))))
 POETRY_DIRS := $(shell find . -not -path "./dist/*" -not -path "./src/dashboard/*" -maxdepth 4 -name "*pyproject.toml" -exec dirname {} \;)
 
-<<<<<<< HEAD
-=======
 .ONESHELL:
 
->>>>>>> a3ceeae7
 # Create the poetry env for building website, docs, formatting, etc.
 env:
 	poetry install
@@ -26,15 +23,9 @@
 
 # Lock the poetry dependencies for all the subprojects.
 lock: $(POETRY_DIRS) clean-dashboard
-<<<<<<< HEAD
-	for dir in $(POETRY_DIRS); do \
-		echo "Creating lockfile for $$dir/pyproject.toml"; \
-		poetry lock -C $$dir; \
-=======
 	for dir in $(POETRY_DIRS); do
 		echo "Creating lockfile for $$dir/pyproject.toml";
 		poetry lock -C $$dir;
->>>>>>> a3ceeae7
 	done
 
 # Run the ruff linter.
@@ -51,11 +42,7 @@
 run-precommit:
 	poetry run pre-commit run --all-files --show-diff-on-failure
 
-<<<<<<< HEAD
-# Start a jupyer lab instance.
-=======
 # Start a jupyter lab instance.
->>>>>>> a3ceeae7
 lab: env
 	poetry run jupyter lab --ip=0.0.0.0 --no-browser --ServerApp.token=deadbeef
 
@@ -89,18 +76,10 @@
 trubot:
 	poetry run python -u examples/trubot/trubot.py
 
-<<<<<<< HEAD
-# Run a test with the optional flag set, meaning @optional_test decorated tests
-# are run.
-
-coverage:
-	ALLOW_OPTIONAL_ENV_VAR=true pytest --rootdir=. tests/* --cov src --cov-report html
-=======
 
 # Generates a coverage report.
 coverage:
 	ALLOW_OPTIONAL_ENV_VAR=true poetry run pytest --rootdir=. tests/* --cov src --cov-report html
->>>>>>> a3ceeae7
 
 # Runs required tests
 test-%-required: env-required
@@ -136,13 +115,8 @@
 	git clean --dry-run -fxd
 	@read -p "Do you wish to remove these files? (y/N)" -n 1 -r
 	echo
-<<<<<<< HEAD
-	if [[ $$REPLY =~ ^[Yy]$$ ]]; then \
-		git clean -fxd; \
-=======
 	if [[ $$REPLY =~ ^[Yy]$$ ]]; then
 		git clean -fxd;
->>>>>>> a3ceeae7
 	fi;
 
 ## Step: Build wheels
@@ -150,21 +124,6 @@
 	poetry run python -m build src/dashboard -o $(REPO_ROOT)/dist/trulens-dashboard;
 
 build: $(POETRY_DIRS)
-<<<<<<< HEAD
-	for dir in $(POETRY_DIRS); do \
-		echo "Building $$dir"; \
-		pushd $$dir; \
-		if [[ "$$dir" == "." ]]; then \
-			pkg_name=trulens; \
-		else \
-			pkg_path=$${dir#./src/}; \
-			pkg_name=trulens-$${pkg_path//\//-}; \
-		fi; \
-		echo $$pkg_name; \
-		poetry build -o $(REPO_ROOT)/dist/$$pkg_name/; \
-		rm -rf .venv; \
-		popd; \
-=======
 	for dir in $(POETRY_DIRS); do
 		echo "Building $$dir";
 		pushd $$dir;
@@ -178,7 +137,6 @@
 		poetry build -o $(REPO_ROOT)/dist/$$pkg_name/;
 		rm -rf .venv;
 		popd;
->>>>>>> a3ceeae7
 	done
 	make build-dashboard
 
@@ -188,11 +146,7 @@
 	poetry run twine upload -u __token__ -p $(TOKEN) dist/$*/*
 
 upload-all: build
-<<<<<<< HEAD
-	poetry run `twine upload --skip-existing -u __token__ -p $(TOKEN) dist/**/*
-=======
 	poetry run twine upload --skip-existing -u __token__ -p $(TOKEN) dist/**/*
->>>>>>> a3ceeae7
 
 upload-testpypi-%: build
 	poetry run twine upload -r testpypi -u __token__ -p $(TOKEN) dist/$*/*

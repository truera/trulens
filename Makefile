# Make targets useful for developing TruLens.
# How to use Makefiles: https://opensource.com/article/18/8/what-how-makefile .

SHELL := /bin/bash
REPO_ROOT := $(shell dirname $(realpath $(firstword $(MAKEFILE_LIST))))
POETRY_DIRS := $(shell find . -not -path "./dist/*" -not -path "./src/dashboard/*" -maxdepth 4 -name "*pyproject.toml" -exec dirname {} \;)

<<<<<<< HEAD
=======
.ONESHELL:

>>>>>>> 7446a51b
# Create the poetry env for building website, docs, formatting, etc.
env:
	poetry install

env-%:
	poetry install --with $*

env-required:
	poetry install --only required,tests --sync

env-optional:
	poetry install --with tests,tests-optional --sync --verbose


# Lock the poetry dependencies for all the subprojects.
lock: $(POETRY_DIRS) clean-dashboard
<<<<<<< HEAD
	for dir in $(POETRY_DIRS); do \
		echo "Creating lockfile for $$dir/pyproject.toml"; \
		poetry lock -C $$dir; \
=======
	for dir in $(POETRY_DIRS); do
		echo "Creating lockfile for $$dir/pyproject.toml";
		poetry lock -C $$dir;
>>>>>>> 7446a51b
	done

# Run the ruff linter.
lint: env
	poetry run ruff check --fix

# Run the ruff formatter.
format: env
	poetry run ruff format

precommit-hooks:
	poetry run pre-commit install

run-precommit:
	poetry run pre-commit run --all-files --show-diff-on-failure

<<<<<<< HEAD
# Start a jupyer lab instance.
=======
# Start a jupyter lab instance.
>>>>>>> 7446a51b
lab: env
	poetry run jupyter lab --ip=0.0.0.0 --no-browser --ServerApp.token=deadbeef

# Build the documentation website.
docs: env-docs $(shell find docs -type f) mkdocs.yml
	poetry run mkdocs build --clean
	rm -Rf site/overrides

# Serve the documentation website.
docs-serve: env-docs
	poetry run mkdocs serve -a 127.0.0.1:8000

# Serve the documentation website.
docs-serve-debug: env-docs
	poetry run mkdocs serve -a 127.0.0.1:8000 --verbose

# The --dirty flag makes mkdocs not regenerate everything when change is detected but also seems to
# break references.
docs-serve-dirty: env-docs
	poetry run mkdocs serve --dirty -a 127.0.0.1:8000


docs-upload: env-docs $(shell find docs -type f) mkdocs.yml
	poetry run mkdocs gh-deploy

# Check that links in the documentation are valid. Requires the lychee tool.
docs-linkcheck: site
	lychee "site/**/*.html"

# Start the trubot slack app.
trubot:
	poetry run python -u examples/trubot/trubot.py

<<<<<<< HEAD
# Run a test with the optional flag set, meaning @optional_test decorated tests
# are run.

coverage:
	ALLOW_OPTIONAL_ENV_VAR=true pytest --rootdir=. tests/* --cov src --cov-report html
=======

# Generates a coverage report.
coverage:
	ALLOW_OPTIONALS=true poetry run pytest --rootdir=. tests/* --cov src --cov-report html
>>>>>>> 7446a51b

# Runs required tests
test-%-required: env-required
	make test-$*

# Runs required tests, but allows optional dependencies to be installed.
test-%-allow-optional: env
<<<<<<< HEAD
	ALLOW_OPTIONAL_ENV_VAR=true make test-$*
=======
	ALLOW_OPTIONALS=true make test-$*
>>>>>>> 7446a51b

# Requires the full optional environment to be set up.
test-%-optional: env-optional
	TEST_OPTIONAL=true make test-$*

# Run the unit tests, those in the tests/unit. They are run in the CI pipeline frequently.
test-unit:
	poetry run pytest --rootdir=. tests/unit/*

<<<<<<< HEAD
# Run the static unit tests only, those in the static subfolder. They are run
# for every tested python version while those outside of static are run only for
# the latest (supported) python version.
test-static:
	poetry run pytest --rootdir=. tests/unit/static/test_static.py

test-deprecation:
	TEST_OPTIONAL=1 poetry run pytest --rootdir=. tests/unit/static/test_deprecation.py

=======
>>>>>>> 7446a51b
# Tests in the e2e folder make use of possibly costly endpoints. They
# are part of only the less frequently run release tests.
test-e2e:
	poetry run pytest --rootdir=. tests/e2e/*

# Runs the notebook test
test-notebook:
	poetry run pytest --rootdir=. tests/docs_notebooks/*

<<<<<<< HEAD
install-wheels:
	pip install dist/*/*.whl

=======
>>>>>>> 7446a51b
# Release Steps:
## Step: Clean repo:
clean-dashboard:
	rm -rf src/dashboard/*.egg-info

clean: clean-dashboard
	git clean --dry-run -fxd
	@read -p "Do you wish to remove these files? (y/N)" -n 1 -r
	echo
<<<<<<< HEAD
	if [[ $$REPLY =~ ^[Yy]$$ ]]; then \
		git clean -fxd; \
=======
	if [[ $$REPLY =~ ^[Yy]$$ ]]; then
		git clean -fxd;
>>>>>>> 7446a51b
	fi;

## Step: Build wheels
build-dashboard: env clean-dashboard
	poetry run python -m build src/dashboard -o $(REPO_ROOT)/dist/trulens-dashboard;

build: $(POETRY_DIRS)
<<<<<<< HEAD
	for dir in $(POETRY_DIRS); do \
		echo "Building $$dir"; \
		pushd $$dir; \
		if [[ "$$dir" == "." ]]; then \
			pkg_name=trulens; \
		else \
			pkg_path=$${dir#./src/}; \
			pkg_name=trulens-$${pkg_path//\//-}; \
		fi; \
		echo $$pkg_name; \
		poetry build -o $(REPO_ROOT)/dist/$$pkg_name/; \
		rm -rf .venv; \
		popd; \
=======
	for dir in $(POETRY_DIRS); do
		echo "Building $$dir";
		pushd $$dir;
		if [[ "$$dir" == "." ]]; then
			pkg_name=trulens;
		else
			pkg_path=$${dir#./src/};
			pkg_name=trulens-$${pkg_path//\//-};
		fi;
		echo $$pkg_name;
		poetry build -o $(REPO_ROOT)/dist/$$pkg_name/;
		rm -rf .venv;
		popd;
>>>>>>> 7446a51b
	done
	make build-dashboard

## Step: Upload wheels to pypi
# Usage: TOKEN=... make upload-trulnes-instrument-langchain
upload-%:
	poetry run twine upload -u __token__ -p $(TOKEN) dist/$*/*

upload-all: build
<<<<<<< HEAD
	poetry run `twine upload --skip-existing -u __token__ -p $(TOKEN) dist/**/*
=======
	poetry run twine upload --skip-existing -u __token__ -p $(TOKEN) dist/**/*
>>>>>>> 7446a51b

upload-testpypi-%: build
	poetry run twine upload -r testpypi -u __token__ -p $(TOKEN) dist/$*/*

upload-testpypi-all: build
	poetry run twine upload -r testpypi --skip-existing -u __token__ -p $(TOKEN) dist/**/*<|MERGE_RESOLUTION|>--- conflicted
+++ resolved
@@ -5,11 +5,8 @@
 REPO_ROOT := $(shell dirname $(realpath $(firstword $(MAKEFILE_LIST))))
 POETRY_DIRS := $(shell find . -not -path "./dist/*" -not -path "./src/dashboard/*" -maxdepth 4 -name "*pyproject.toml" -exec dirname {} \;)
 
-<<<<<<< HEAD
-=======
 .ONESHELL:
 
->>>>>>> 7446a51b
 # Create the poetry env for building website, docs, formatting, etc.
 env:
 	poetry install
@@ -26,15 +23,9 @@
 
 # Lock the poetry dependencies for all the subprojects.
 lock: $(POETRY_DIRS) clean-dashboard
-<<<<<<< HEAD
-	for dir in $(POETRY_DIRS); do \
-		echo "Creating lockfile for $$dir/pyproject.toml"; \
-		poetry lock -C $$dir; \
-=======
 	for dir in $(POETRY_DIRS); do
 		echo "Creating lockfile for $$dir/pyproject.toml";
 		poetry lock -C $$dir;
->>>>>>> 7446a51b
 	done
 
 # Run the ruff linter.
@@ -51,11 +42,7 @@
 run-precommit:
 	poetry run pre-commit run --all-files --show-diff-on-failure
 
-<<<<<<< HEAD
-# Start a jupyer lab instance.
-=======
 # Start a jupyter lab instance.
->>>>>>> 7446a51b
 lab: env
 	poetry run jupyter lab --ip=0.0.0.0 --no-browser --ServerApp.token=deadbeef
 
@@ -89,18 +76,10 @@
 trubot:
 	poetry run python -u examples/trubot/trubot.py
 
-<<<<<<< HEAD
-# Run a test with the optional flag set, meaning @optional_test decorated tests
-# are run.
-
-coverage:
-	ALLOW_OPTIONAL_ENV_VAR=true pytest --rootdir=. tests/* --cov src --cov-report html
-=======
 
 # Generates a coverage report.
 coverage:
 	ALLOW_OPTIONALS=true poetry run pytest --rootdir=. tests/* --cov src --cov-report html
->>>>>>> 7446a51b
 
 # Runs required tests
 test-%-required: env-required
@@ -108,11 +87,7 @@
 
 # Runs required tests, but allows optional dependencies to be installed.
 test-%-allow-optional: env
-<<<<<<< HEAD
-	ALLOW_OPTIONAL_ENV_VAR=true make test-$*
-=======
 	ALLOW_OPTIONALS=true make test-$*
->>>>>>> 7446a51b
 
 # Requires the full optional environment to be set up.
 test-%-optional: env-optional
@@ -122,7 +97,6 @@
 test-unit:
 	poetry run pytest --rootdir=. tests/unit/*
 
-<<<<<<< HEAD
 # Run the static unit tests only, those in the static subfolder. They are run
 # for every tested python version while those outside of static are run only for
 # the latest (supported) python version.
@@ -132,8 +106,6 @@
 test-deprecation:
 	TEST_OPTIONAL=1 poetry run pytest --rootdir=. tests/unit/static/test_deprecation.py
 
-=======
->>>>>>> 7446a51b
 # Tests in the e2e folder make use of possibly costly endpoints. They
 # are part of only the less frequently run release tests.
 test-e2e:
@@ -143,12 +115,9 @@
 test-notebook:
 	poetry run pytest --rootdir=. tests/docs_notebooks/*
 
-<<<<<<< HEAD
 install-wheels:
 	pip install dist/*/*.whl
 
-=======
->>>>>>> 7446a51b
 # Release Steps:
 ## Step: Clean repo:
 clean-dashboard:
@@ -158,13 +127,8 @@
 	git clean --dry-run -fxd
 	@read -p "Do you wish to remove these files? (y/N)" -n 1 -r
 	echo
-<<<<<<< HEAD
 	if [[ $$REPLY =~ ^[Yy]$$ ]]; then \
 		git clean -fxd; \
-=======
-	if [[ $$REPLY =~ ^[Yy]$$ ]]; then
-		git clean -fxd;
->>>>>>> 7446a51b
 	fi;
 
 ## Step: Build wheels
@@ -172,7 +136,6 @@
 	poetry run python -m build src/dashboard -o $(REPO_ROOT)/dist/trulens-dashboard;
 
 build: $(POETRY_DIRS)
-<<<<<<< HEAD
 	for dir in $(POETRY_DIRS); do \
 		echo "Building $$dir"; \
 		pushd $$dir; \
@@ -186,21 +149,6 @@
 		poetry build -o $(REPO_ROOT)/dist/$$pkg_name/; \
 		rm -rf .venv; \
 		popd; \
-=======
-	for dir in $(POETRY_DIRS); do
-		echo "Building $$dir";
-		pushd $$dir;
-		if [[ "$$dir" == "." ]]; then
-			pkg_name=trulens;
-		else
-			pkg_path=$${dir#./src/};
-			pkg_name=trulens-$${pkg_path//\//-};
-		fi;
-		echo $$pkg_name;
-		poetry build -o $(REPO_ROOT)/dist/$$pkg_name/;
-		rm -rf .venv;
-		popd;
->>>>>>> 7446a51b
 	done
 	make build-dashboard
 
@@ -210,11 +158,7 @@
 	poetry run twine upload -u __token__ -p $(TOKEN) dist/$*/*
 
 upload-all: build
-<<<<<<< HEAD
-	poetry run `twine upload --skip-existing -u __token__ -p $(TOKEN) dist/**/*
-=======
 	poetry run twine upload --skip-existing -u __token__ -p $(TOKEN) dist/**/*
->>>>>>> 7446a51b
 
 upload-testpypi-%: build
 	poetry run twine upload -r testpypi -u __token__ -p $(TOKEN) dist/$*/*

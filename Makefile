--- conflicted
+++ resolved
@@ -123,11 +123,7 @@
 build-dashboard: env clean-dashboard
 	poetry run python -m build src/dashboard -o $(REPO_ROOT)/dist/trulens-dashboard;
 
-<<<<<<< HEAD
 build: $(POETRY_DIRS) lock
-=======
-build: $(POETRY_DIRS)
->>>>>>> a3ceeae7
 	for dir in $(POETRY_DIRS); do
 		echo "Building $$dir";
 		pushd $$dir;
@@ -150,20 +146,12 @@
 	poetry run twine upload -u __token__ -p $(TOKEN) dist/$*/*
 
 upload-all: build
-<<<<<<< HEAD
 	poetry run twine upload --skip-existing -u __token__ -p $(TOKEN) dist/**/*.whl
 	poetry run twine upload --skip-existing -u __token__ -p $(TOKEN) dist/**/*.tar.gz
-=======
->>>>>>> a3ceeae7
-	poetry run twine upload --skip-existing -u __token__ -p $(TOKEN) dist/**/*
 
 upload-testpypi-%: build
 	poetry run twine upload -r testpypi -u __token__ -p $(TOKEN) dist/$*/*
 
 upload-testpypi-all: build
-<<<<<<< HEAD
 	poetry run twine upload -r testpypi --skip-existing -u __token__ -p $(TOKEN) dist/**/*.whl
-	poetry run twine upload -r testpypi --skip-existing -u __token__ -p $(TOKEN) dist/**/*.tar.gz
-=======
-	poetry run twine upload -r testpypi --skip-existing -u __token__ -p $(TOKEN) dist/**/*
->>>>>>> a3ceeae7
+	poetry run twine upload -r testpypi --skip-existing -u __token__ -p $(TOKEN) dist/**/*.tar.gz
--- conflicted
+++ resolved
@@ -5,29 +5,9 @@
 REPO_ROOT := $(shell dirname $(realpath $(firstword $(MAKEFILE_LIST))))
 POETRY_DIRS := $(shell find . -not -path "./dist/*" -not -path "./src/dashboard/*" -maxdepth 4 -name "*pyproject.toml" -exec dirname {} \;)
 
+# Global setting: execute all commands of a target in a single shell session.
 .ONESHELL:
 
-<<<<<<< HEAD
-# Create the conda env for building website, docs, formatting, etc.
-.conda/docs:
-	conda create python=3.12 --yes --prefix=.conda/docs
-	$(CONDA) .conda/docs
-	pip install -r trulens_eval/trulens_eval/requirements.txt
-	pip install -r trulens_eval/trulens_eval/requirements.optional.txt
-	pip install -r requirements.docs.txt
-	pip install -r requirements.dev.txt
-
-# Run the code formatter.
-format: .conda/docs
-	$(CONDA) .conda/docs
-	bash format.sh --eval
-	pre-commit run --all-files
-
-# Start a jupyer lab instance.
-lab:
-	$(CONDA) .conda/docs
-	jupyter lab --ip=0.0.0.0 --no-browser --ServerApp.token=deadbeef
-=======
 # Create the poetry env for building website, docs, formatting, etc.
 env:
 	poetry install
@@ -71,7 +51,6 @@
 docs: env-docs $(shell find docs -type f) mkdocs.yml
 	poetry run mkdocs build --clean
 	rm -Rf site/overrides
->>>>>>> 37ab45af
 
 # Serve the documentation website.
 docs-serve: env-docs
@@ -98,10 +77,29 @@
 trubot:
 	poetry run python -u examples/trubot/trubot.py
 
-
 # Generates a coverage report.
 coverage:
-	ALLOW_OPTIONAL_ENV_VAR=true poetry run pytest --rootdir=. tests/* --cov src --cov-report html
+	ALLOW_OPTIONALS=true poetry run pytest --rootdir=. tests/* --cov src --cov-report html
+
+# Run the static unit tests only, those in the static subfolder. They are run
+# for every tested python version while those outside of static are run only for
+# the latest (supported) python version.
+test-static:
+	$(CONDA)
+	poetry run pytest --rootdir=. tests/* tests.unit.static.test_static
+
+# Tests in the e2e folder make use of possibly costly endpoints. They
+# are part of only the less frequently run release tests.
+
+# Dummy and serial e2e tests do not involve any costly requests.
+test-dummy: # has golden file
+	$(CONDA); poetry run pytest --rootdir=. tests/* tests.e2e.test_dummy
+test-serial: # has golden file
+	$(CONDA); poetry run pytest --rootdir=. tests/* tests.e2e.test_serial
+test-golden: test-dummy test-serial
+test-write-golden: test-write-golden-dummy test-write-golden-serial
+test-write-golden-%:
+	$(CONDA); WRITE_GOLDEN=1 poetry run pytest --rootdir=. tests/* tests.e2e.test_$* || true
 
 # Runs required tests
 test-%-required: env-required

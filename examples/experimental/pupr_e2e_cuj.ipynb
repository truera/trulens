{
 "cells": [
  {
   "cell_type": "code",
   "execution_count": null,
   "metadata": {},
   "outputs": [],
   "source": [
    "# Ensure we use OTEL tracing.\n",
    "\n",
    "import os\n",
    "\n",
    "os.environ[\"TRULENS_OTEL_TRACING\"] = \"1\""
   ]
  },
  {
   "cell_type": "code",
   "execution_count": null,
   "metadata": {},
   "outputs": [],
   "source": [
    "# Set up python resolution paths.\n",
    "\n",
    "from pathlib import Path\n",
    "import sys\n",
    "\n",
    "# Add base dir to path to be able to access test folder.\n",
    "base_dir = Path().cwd().parent.parent.resolve()\n",
    "if str(base_dir) not in sys.path:\n",
    "    print(f\"Adding {base_dir} to sys.path\")\n",
    "    sys.path.append(str(base_dir))"
   ]
  },
  {
   "cell_type": "code",
   "execution_count": null,
   "metadata": {},
   "outputs": [],
   "source": [
    "# Set up logging.\n",
    "\n",
    "import logging\n",
    "\n",
    "root = logging.getLogger()\n",
    "root.setLevel(logging.DEBUG)\n",
    "handler = logging.StreamHandler(sys.stdout)\n",
    "handler.setLevel(logging.DEBUG)\n",
    "formatter = logging.Formatter(\n",
    "    \"%(asctime)s - %(name)s - %(levelname)s - %(message)s\"\n",
    ")\n",
    "handler.addFilter(logging.Filter(\"trulens\"))\n",
    "handler.setFormatter(formatter)\n",
    "root.addHandler(handler)"
   ]
  },
  {
   "cell_type": "code",
   "execution_count": null,
   "metadata": {},
   "outputs": [],
   "source": [
    "# Create snowpark session.\n",
    "import os\n",
    "\n",
    "from dotenv import load_dotenv\n",
    "from snowflake.snowpark import Session\n",
    "from trulens.connectors.snowflake import SnowflakeConnector\n",
    "\n",
    "load_dotenv()\n",
    "\n",
    "snowflake_connection_parameters = {\n",
    "    \"account\": os.environ[\"SNOWFLAKE_ACCOUNT\"],\n",
    "    \"user\": os.environ[\"SNOWFLAKE_USER\"],\n",
    "    \"password\": os.environ[\"SNOWFLAKE_USER_PASSWORD\"],\n",
    "    \"database\": os.environ[\"SNOWFLAKE_DATABASE\"],\n",
    "    \"schema\": os.environ[\"SNOWFLAKE_SCHEMA\"],\n",
    "    \"role\": os.environ[\"SNOWFLAKE_ROLE\"],\n",
    "    \"warehouse\": os.environ[\"SNOWFLAKE_WAREHOUSE\"],\n",
    "}\n",
    "\n",
    "snowpark_session = Session.builder.configs(\n",
    "    snowflake_connection_parameters\n",
    ").create()\n",
    "\n",
    "sf_connector = SnowflakeConnector(snowpark_session=snowpark_session)"
   ]
  },
  {
   "cell_type": "code",
   "execution_count": null,
   "metadata": {},
   "outputs": [],
   "source": [
    "# Create TruSession.\n",
    "\n",
    "from trulens.core.session import TruSession\n",
    "\n",
    "tru_session = TruSession(connector=sf_connector)"
   ]
  },
  {
   "cell_type": "markdown",
   "metadata": {},
   "source": [
    "# Create Test App"
   ]
  },
  {
   "cell_type": "markdown",
   "metadata": {},
   "source": [
    "## Create vector store"
   ]
  },
  {
   "cell_type": "code",
   "execution_count": null,
   "metadata": {},
   "outputs": [],
   "source": [
    "from trulens.benchmark.benchmark_frameworks.dataset.beir_loader import (\n",
    "    TruBEIRDataLoader,\n",
    ")\n",
    "\n",
    "beir_data_loader = TruBEIRDataLoader(data_folder=\"./\", dataset_name=\"hotpotqa\")\n",
    "hotpotqa = beir_data_loader.load_dataset_to_df(download=True)\n",
    "hotpotqa = hotpotqa.sample(n=50, random_state=42)"
   ]
  },
  {
   "cell_type": "code",
   "execution_count": null,
   "metadata": {},
   "outputs": [],
   "source": [
    "all_contexts = list(\n",
    "    set(\n",
    "        context[\"text\"]\n",
    "        for _, row in hotpotqa.iterrows()\n",
    "        for context in row[\"expected_chunks\"]\n",
    "    )\n",
    ")\n",
    "all_contexts"
   ]
  },
  {
   "cell_type": "code",
   "execution_count": null,
   "metadata": {},
   "outputs": [],
   "source": [
    "from sentence_transformers import SentenceTransformer\n",
    "\n",
    "embed_model = SentenceTransformer(\n",
    "    \"Snowflake/snowflake-arctic-embed-m\", trust_remote_code=True\n",
    ")"
   ]
  },
  {
   "cell_type": "code",
   "execution_count": null,
   "metadata": {},
   "outputs": [],
   "source": [
    "ctx_embeddings = embed_model.encode(all_contexts)\n",
    "ctx_embeddings.shape"
   ]
  },
  {
   "cell_type": "code",
   "execution_count": null,
   "metadata": {},
   "outputs": [],
   "source": [
    "import chromadb\n",
    "\n",
    "chroma_client = chromadb.Client()\n",
    "vector_store = chroma_client.get_or_create_collection(name=\"hotpotqa_contexts\")\n",
    "\n",
    "vector_store.upsert(\n",
    "    [str(i) for i in range(len(all_contexts))],\n",
    "    documents=all_contexts,\n",
    "    embeddings=ctx_embeddings,\n",
    ")"
   ]
  },
  {
   "cell_type": "code",
   "execution_count": null,
   "metadata": {},
   "outputs": [],
   "source": [
    "from snowflake.cortex import Complete\n",
    "from trulens.core.otel.instrument import instrument\n",
    "from trulens.otel.semconv.trace import SpanAttributes\n",
    "\n",
    "\n",
    "class TestApp:\n",
    "    # TODO Not technically the right way to pass ground truth output, but using it as a workaround for this bug bash.\n",
    "    def __init__(self, generation_model: str, vector_store):\n",
    "        self.vector_store = vector_store\n",
    "        self.generation_model = generation_model\n",
    "\n",
    "    @instrument(\n",
    "        attributes=lambda ret, exception, *args, **kwargs: {\n",
    "            SpanAttributes.RECORD_ROOT.GROUND_TRUTH_OUTPUT: args[2],\n",
    "        },\n",
    "    )\n",
    "    def query(self, query: str, ground_truth_output: str) -> str:\n",
    "        retrieved_contexts = self.get_contexts(query)\n",
    "        return self.generation(query, retrieved_contexts)\n",
    "\n",
    "    @instrument(\n",
    "        span_type=SpanAttributes.SpanType.RETRIEVAL,\n",
    "        attributes=lambda ret, exception, *args, **kwargs: {\n",
    "            SpanAttributes.RETRIEVAL.QUERY_TEXT: args[1],\n",
    "            SpanAttributes.RETRIEVAL.NUM_CONTEXTS: len(ret),\n",
    "            SpanAttributes.RETRIEVAL.RETRIEVED_CONTEXTS: ret,\n",
    "        },\n",
    "    )\n",
    "    def get_contexts(self, query: str, n_results: int = 3) -> list[str]:\n",
    "        try:\n",
    "            response = self.vector_store.query(\n",
    "                query_embeddings=embed_model.encode(\n",
    "                    [query], prompt_name=\"query\"\n",
    "                ),\n",
    "                n_results=n_results,\n",
    "            )\n",
    "            return response[\"documents\"][0]\n",
    "        except Exception:\n",
    "            return []\n",
    "\n",
    "    @instrument(\n",
    "        span_type=SpanAttributes.SpanType.GENERATION,\n",
    "    )\n",
    "    def generation(self, query: str, contexts: list[str]) -> str:\n",
    "        prompt_template = \"Generate a response to the following question: \\n\\n{}\\n\\nContext: \\n\\n{}\"\n",
    "        prompt = prompt_template.format(query, \"\\n\".join(contexts))\n",
    "        resp = Complete(self.generation_model, prompt, session=snowpark_session)\n",
    "        assert isinstance(resp, str)\n",
    "        return resp"
   ]
  },
  {
   "cell_type": "code",
   "execution_count": null,
   "metadata": {},
   "outputs": [],
   "source": [
    "# Create TruLens instrumented app from custom app.\n",
<<<<<<< HEAD
    "from trulens.apps.app import TruApp\n",
    "\n",
    "APP_NAME = f\"{os.getlogin()} pupr e2e cuj\".upper()\n",
    "APP_VERSION = \"V3\"\n",
=======
    "\n",
    "from datetime import datetime\n",
    "\n",
    "from trulens.apps.app import TruApp\n",
    "\n",
    "APP_NAME = f\"{os.getlogin()} pupr e2e {datetime.now().strftime('%Y%m%d%H%M%S')}\".upper()\n",
    "APP_VERSION = \"V2\"\n",
>>>>>>> b4b3cd12
    "\n",
    "test_app = TestApp(generation_model=\"llama3.1-70b\", vector_store=vector_store)\n",
    "tru_app = TruApp(\n",
    "    test_app,\n",
    "    app_name=APP_NAME,\n",
    "    app_version=APP_VERSION,\n",
    "    connector=sf_connector,\n",
    "    main_method=test_app.query,\n",
    ")"
   ]
  },
  {
   "cell_type": "code",
   "execution_count": null,
   "metadata": {},
   "outputs": [],
   "source": [
    "print(tru_app.snowflake_object_type)  # EXTERNAL AGENT\n",
    "print(tru_app.snowflake_object_name)  # APP_NAME\n",
    "print(tru_app.snowflake_object_version)  # APP_VERSION\n",
    "\n",
    "version_df = tru_app.snowflake_app_dao.list_agent_versions(APP_NAME)\n",
    "print(version_df)"
   ]
  },
  {
   "cell_type": "markdown",
   "metadata": {},
   "source": [
    "## Add runs to agent"
   ]
  },
  {
   "cell_type": "code",
   "execution_count": null,
   "metadata": {},
   "outputs": [],
   "source": [
    "from trulens.core.run import Run\n",
    "from trulens.core.run import RunConfig\n",
    "\n",
<<<<<<< HEAD
    "run_name = \"test_run_4\".upper()\n",
=======
    "run_name = \"test_run_0220\".upper()\n",
>>>>>>> b4b3cd12
    "\n",
    "run_config = RunConfig(\n",
    "    run_name=run_name,\n",
    "    description=\"desc\",\n",
    "    dataset_name=\"My test dataframe name\",\n",
    "    source_type=\"DATAFRAME\",\n",
    "    label=\"label\",\n",
<<<<<<< HEAD
    "    dataset_col_spec={\n",
    "        \"input\": \"query\",\n",
    "        \"ground_truth_output\": \"expected_response\",\n",
=======
    "    dataset_spec={\n",
    "        \"input\": \"custom_input\",\n",
    "        \"ground_truth_output\": \"ground_truth_output\",\n",
>>>>>>> b4b3cd12
    "    },\n",
    ")  # type: ignore\n",
    "\n",
    "run: Run = tru_app.add_run(run_config=run_config)"
   ]
  },
  {
   "cell_type": "code",
   "execution_count": null,
   "metadata": {},
   "outputs": [],
   "source": [
    "run = tru_app.get_run(run_name=run_name)"
   ]
  },
  {
   "cell_type": "code",
   "execution_count": null,
   "metadata": {},
   "outputs": [],
   "source": [
    "run.describe()"
   ]
  },
  {
   "cell_type": "code",
   "execution_count": null,
   "metadata": {},
   "outputs": [],
   "source": [
    "tru_app.list_runs()"
   ]
  },
  {
   "cell_type": "markdown",
   "metadata": {},
   "source": [
    "### Start the Run (a pandas DataFrame or rows in user's table.) to invoke user's app directly and start ingestion\n",
    "\n",
    "#### here we will be using a user provided test dataframe"
   ]
  },
  {
   "cell_type": "code",
   "execution_count": null,
   "metadata": {},
   "outputs": [],
   "source": [
<<<<<<< HEAD
    "input_df = hotpotqa[[\"query\", \"expected_response\"]]\n",
    "input_df"
=======
    "import csv\n",
    "import random as rand\n",
    "\n",
    "import pandas as pd\n",
    "\n",
    "test_data_entries = []\n",
    "with open(\"./test_data/ms_marco_hard_neg_balanced.csv\", \"r\") as f:\n",
    "    reader = csv.reader(f)\n",
    "    next(reader, None)  # skip the headers\n",
    "    for row in reader:\n",
    "        test_data_entries.append({\n",
    "            \"custom_input\": row[0],\n",
    "            \"ground_truth_output\": row[1],\n",
    "        })\n",
    "\n",
    "\n",
    "rand.seed(42)\n",
    "user_input_data_df = pd.DataFrame(rand.sample(test_data_entries, 100))"
>>>>>>> b4b3cd12
   ]
  },
  {
   "cell_type": "code",
   "execution_count": null,
   "metadata": {},
   "outputs": [],
   "source": [
<<<<<<< HEAD
    "run.start(input_df=input_df)"
=======
    "user_input_data_df"
   ]
  },
  {
   "cell_type": "code",
   "execution_count": null,
   "metadata": {},
   "outputs": [],
   "source": [
    "run.start(input_df=user_input_data_df)"
>>>>>>> b4b3cd12
   ]
  },
  {
   "cell_type": "code",
   "execution_count": null,
   "metadata": {},
   "outputs": [],
   "source": [
    "# Read the event table.\n",
    "\n",
    "import time\n",
    "\n",
    "\n",
    "def wait_for_nonzero_results(\n",
    "    num_retries: int = 20, retry_cooldown_in_seconds: int = 5\n",
    "):\n",
    "    q = \"\"\"\n",
    "        SELECT\n",
    "            *\n",
    "        FROM\n",
    "            table(snowflake.local.GET_AI_OBSERVABILITY_EVENTS(\n",
    "                ?,\n",
    "                ?,\n",
    "                ?,\n",
    "                'EXTERNAL AGENT'\n",
    "            ))\n",
    "        WHERE\n",
    "            RECORD_ATTRIBUTES:\"snow.ai.observability.run.name\" = ?\n",
    "        \"\"\"\n",
    "    for _ in range(num_retries):\n",
    "        ret = snowpark_session.sql(\n",
    "            q,\n",
    "            params=[\n",
    "                snowpark_session.get_current_database()[1:-1],\n",
    "                snowpark_session.get_current_schema()[1:-1],\n",
    "                APP_NAME,\n",
    "                run_name,\n",
    "            ],\n",
    "        ).to_pandas()\n",
    "        if len(ret) > 0:\n",
    "            return ret\n",
    "        time.sleep(retry_cooldown_in_seconds)\n",
    "    raise ValueError(\"No results found!\")\n",
    "\n",
    "\n",
    "res = wait_for_nonzero_results()\n",
    "res"
   ]
  },
  {
   "cell_type": "code",
   "execution_count": null,
   "metadata": {},
   "outputs": [],
   "source": [
    "res.iloc[-1][\"RECORD_ATTRIBUTES\"]"
   ]
  },
  {
   "cell_type": "code",
   "execution_count": null,
   "metadata": {},
   "outputs": [],
   "source": [
    "run.compute_metrics([\n",
    "    \"coherence\",\n",
    "    \"answer_relevance\",\n",
    "    \"context_relevance\",\n",
    "    \"groundedness\",\n",
    "])"
   ]
<<<<<<< HEAD
  },
  {
   "cell_type": "code",
   "execution_count": null,
   "metadata": {},
   "outputs": [],
   "source": [
    "import pandas as pd\n",
    "\n",
    "user_input_data_df = pd.DataFrame({\n",
    "    \"custom_input\": [\n",
    "        \"Is Seattle in Washington?\",\n",
    "        \"Is Singapore in Washington?\",\n",
    "    ]\n",
    "    * 250\n",
    "})"
   ]
  },
  {
   "cell_type": "code",
   "execution_count": null,
   "metadata": {},
   "outputs": [],
   "source": [
    "run.start(input_df=user_input_data_df)"
   ]
=======
>>>>>>> b4b3cd12
  }
 ],
 "metadata": {
  "kernelspec": {
   "display_name": "pkg_311",
   "language": "python",
   "name": "python3"
  },
  "language_info": {
   "codemirror_mode": {
    "name": "ipython",
    "version": 3
   },
   "file_extension": ".py",
   "mimetype": "text/x-python",
   "name": "python",
   "nbconvert_exporter": "python",
   "pygments_lexer": "ipython3"
  }
 },
 "nbformat": 4,
 "nbformat_minor": 2
}<|MERGE_RESOLUTION|>--- conflicted
+++ resolved
@@ -248,20 +248,13 @@
    "outputs": [],
    "source": [
     "# Create TruLens instrumented app from custom app.\n",
-<<<<<<< HEAD
+    "\n",
+    "from datetime import datetime\n",
+    "\n",
     "from trulens.apps.app import TruApp\n",
     "\n",
-    "APP_NAME = f\"{os.getlogin()} pupr e2e cuj\".upper()\n",
+    "APP_NAME = f\"{os.getlogin()} pupr e2e {datetime.now().strftime('%Y%m%d%H%M%S')}\".upper()\n",
     "APP_VERSION = \"V3\"\n",
-=======
-    "\n",
-    "from datetime import datetime\n",
-    "\n",
-    "from trulens.apps.app import TruApp\n",
-    "\n",
-    "APP_NAME = f\"{os.getlogin()} pupr e2e {datetime.now().strftime('%Y%m%d%H%M%S')}\".upper()\n",
-    "APP_VERSION = \"V2\"\n",
->>>>>>> b4b3cd12
     "\n",
     "test_app = TestApp(generation_model=\"llama3.1-70b\", vector_store=vector_store)\n",
     "tru_app = TruApp(\n",
@@ -303,11 +296,7 @@
     "from trulens.core.run import Run\n",
     "from trulens.core.run import RunConfig\n",
     "\n",
-<<<<<<< HEAD
-    "run_name = \"test_run_4\".upper()\n",
-=======
     "run_name = \"test_run_0220\".upper()\n",
->>>>>>> b4b3cd12
     "\n",
     "run_config = RunConfig(\n",
     "    run_name=run_name,\n",
@@ -315,15 +304,9 @@
     "    dataset_name=\"My test dataframe name\",\n",
     "    source_type=\"DATAFRAME\",\n",
     "    label=\"label\",\n",
-<<<<<<< HEAD
-    "    dataset_col_spec={\n",
+    "    dataset_spec={\n",
     "        \"input\": \"query\",\n",
     "        \"ground_truth_output\": \"expected_response\",\n",
-=======
-    "    dataset_spec={\n",
-    "        \"input\": \"custom_input\",\n",
-    "        \"ground_truth_output\": \"ground_truth_output\",\n",
->>>>>>> b4b3cd12
     "    },\n",
     ")  # type: ignore\n",
     "\n",
@@ -372,51 +355,17 @@
    "metadata": {},
    "outputs": [],
    "source": [
-<<<<<<< HEAD
     "input_df = hotpotqa[[\"query\", \"expected_response\"]]\n",
     "input_df"
-=======
-    "import csv\n",
-    "import random as rand\n",
-    "\n",
-    "import pandas as pd\n",
-    "\n",
-    "test_data_entries = []\n",
-    "with open(\"./test_data/ms_marco_hard_neg_balanced.csv\", \"r\") as f:\n",
-    "    reader = csv.reader(f)\n",
-    "    next(reader, None)  # skip the headers\n",
-    "    for row in reader:\n",
-    "        test_data_entries.append({\n",
-    "            \"custom_input\": row[0],\n",
-    "            \"ground_truth_output\": row[1],\n",
-    "        })\n",
-    "\n",
-    "\n",
-    "rand.seed(42)\n",
-    "user_input_data_df = pd.DataFrame(rand.sample(test_data_entries, 100))"
->>>>>>> b4b3cd12
-   ]
-  },
-  {
-   "cell_type": "code",
-   "execution_count": null,
-   "metadata": {},
-   "outputs": [],
-   "source": [
-<<<<<<< HEAD
+   ]
+  },
+  {
+   "cell_type": "code",
+   "execution_count": null,
+   "metadata": {},
+   "outputs": [],
+   "source": [
     "run.start(input_df=input_df)"
-=======
-    "user_input_data_df"
-   ]
-  },
-  {
-   "cell_type": "code",
-   "execution_count": null,
-   "metadata": {},
-   "outputs": [],
-   "source": [
-    "run.start(input_df=user_input_data_df)"
->>>>>>> b4b3cd12
    ]
   },
   {
@@ -488,35 +437,6 @@
     "    \"groundedness\",\n",
     "])"
    ]
-<<<<<<< HEAD
-  },
-  {
-   "cell_type": "code",
-   "execution_count": null,
-   "metadata": {},
-   "outputs": [],
-   "source": [
-    "import pandas as pd\n",
-    "\n",
-    "user_input_data_df = pd.DataFrame({\n",
-    "    \"custom_input\": [\n",
-    "        \"Is Seattle in Washington?\",\n",
-    "        \"Is Singapore in Washington?\",\n",
-    "    ]\n",
-    "    * 250\n",
-    "})"
-   ]
-  },
-  {
-   "cell_type": "code",
-   "execution_count": null,
-   "metadata": {},
-   "outputs": [],
-   "source": [
-    "run.start(input_df=user_input_data_df)"
-   ]
-=======
->>>>>>> b4b3cd12
   }
  ],
  "metadata": {

--- conflicted
+++ resolved
@@ -153,11 +153,7 @@
     "\n",
     "from trulens.apps.custom import TruCustomApp\n",
     "\n",
-<<<<<<< HEAD
-    "APP_NAME = f\"{os.getlogin()} test app\"\n",
-=======
     "APP_NAME = f\"{os.getlogin()}'s test app\"\n",
->>>>>>> 8e20bfd6
     "APP_VERSION = \"2024/01/31\"\n",
     "\n",
     "test_app = TestApp()\n",
@@ -176,11 +172,7 @@
    "source": [
     "# Run app.\n",
     "\n",
-<<<<<<< HEAD
-    "with custom_app(run_name=\"test run\", input_id=\"456\") as recording:\n",
-=======
     "with custom_app(run_name=\"test_run\", input_id=\"456\") as recording:\n",
->>>>>>> 8e20bfd6
     "    test_app.respond_to_query(\"test\")\n",
     "\n",
     "with custom_app() as recording:\n",

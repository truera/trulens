--- conflicted
+++ resolved
@@ -26,13 +26,9 @@
    "metadata": {},
    "outputs": [],
    "source": [
-<<<<<<< HEAD
-    "from trulens.core import TruCustomApp\n",
-=======
     "import os\n",
     "\n",
     "from trulens.apps.custom import TruCustomApp\n",
->>>>>>> da02b976
     "from trulens.core import TruSession\n",
     "\n",
     "tru = TruSession()"
@@ -53,8 +49,6 @@
    "metadata": {},
    "outputs": [],
    "source": [
-    "import os\n",
-    "\n",
     "os.environ[\"OPENAI_API_KEY\"] = \"sk-...\""
    ]
   },

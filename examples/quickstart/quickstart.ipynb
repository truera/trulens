--- conflicted
+++ resolved
@@ -216,11 +216,7 @@
     "        if completion:\n",
     "            return completion\n",
     "        else:\n",
-<<<<<<< HEAD
     "            return \"Sorry, I couldn't find an answer to your question.\"\n",
-=======
-    "            return \"Did not find an answer.\"\n",
->>>>>>> 8fa9b920
     "\n",
     "    @instrument\n",
     "    def query(self, query: str) -> str:\n",

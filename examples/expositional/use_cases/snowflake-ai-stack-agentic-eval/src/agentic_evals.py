import os
from typing import Literal, Dict, Tuple
from trulens.otel.semconv.trace import BASE_SCOPE
from trulens.core.otel.instrument import instrument
from trulens.core import Feedback
from trulens.core.feedback.selector import Selector
from trulens.providers.openai import OpenAI
from trulens.feedback import prompts


from langgraph.types import Command
from langchain_core.messages import HumanMessage

from src.util import append_to_step_trace

import json

import streamlit as st


def extract_reason(val):
    if isinstance(val, dict) and 'reason' in val:
        return val['reason']
    if isinstance(val, dict) and 'reasons' in val:
        return val['reasons']
    return str(val)

@instrument(
    name="research_eval_node",
    description="Evaluates the research agent's output based on context relevance, groundedness, and answer relevance.",
    attributes=lambda ret, exception, *args, **kwargs: {
        f"{BASE_SCOPE}.execution_trace": json.dumps(args[0].get("execution_trace", {})),
        f"{BASE_SCOPE}.user_query": args[0].get("user_query", {}),
        f"{BASE_SCOPE}.current_step": args[0].get("current_step", 0),
        f"{BASE_SCOPE}.last_reason": args[0].get("last_reason", ""),
            f"{BASE_SCOPE}.research_eval_node_response": ret.update["messages"][
            -1
        ].content
        if hasattr(ret, "update")
        else json.dumps(ret, indent=4, sort_keys=True),
    },
)
def research_eval_node(state) -> Command[Literal["orchestrator"]]:
    query = state.get("user_query")
    context_list = state.get("execution_trace")[state.get("current_step")][-1]["tool_calls"]
    response = state.get("execution_trace")[state.get("current_step")][-1]["output"]

    provider = OpenAI(model_engine=os.environ.get("LLM_MODEL_NAME"))

    with st.spinner("Evaluating research..."):
        context_rel_score, context_rel_reason = provider.context_relevance_with_cot_reasons(
                question=query,
                context=context_list,
            )
        grounded_score, grounded_reason = provider.groundedness_measure_with_cot_reasons(
            source=" ".join(context_list),
            statement=response
        )
        answer_score, answer_reason = provider.relevance_with_cot_reasons(prompt=query, response=response)

    goto = "orchestrator"
    parsed_eval = {
        "context_relevance": {
            "score": context_rel_score,
            "reason": context_rel_reason
        },
        "groundedness": {
            "score": grounded_score,
            "reason": grounded_reason
        },
        "answer_relevance": {
            "score": answer_score,
            "reason": answer_reason
        }
    }

    # Create new entry for execution_trace
    eval_entry = {
        "step": state.get("current_step"),
        "agent": "research_eval",
        "metrics": parsed_eval,
    }
    # Build a natural language summary
    summary = (
        f"Research Evaluation:\n"
        f"- Context Relevance: {float(str(parsed_eval['context_relevance']['score']))*3}/3 — {extract_reason(parsed_eval['context_relevance']['reason'])}\n"
        f"- Groundedness: {float(str(parsed_eval['groundedness']['score']))*3}/3 — {extract_reason(parsed_eval['groundedness']['reason'])}\n"
        f"- Answer Relevance: {float(str(parsed_eval['answer_relevance']['score']))*3}/3 — {extract_reason(parsed_eval['answer_relevance']['reason'])}"
    )
    eval_msg = HumanMessage(content=summary, name="research_eval")

    return Command(
        update={
            "messages": [eval_msg],
            "execution_trace": append_to_step_trace(state, state.get("current_step"), eval_entry)
        },
        goto=goto
    )


class CustomChartEval(OpenAI):
    def chart_accuracy_with_cot_reasons(self, code: str, context: str) -> Tuple[float, Dict]:
        system_prompt = f"""
        Use the following rubric to evaluate chart accuracy based on context:
        0: The chart does not reflect the data, plots incorrect values/relationships, or plots hypothetical data.
        1: The chart has significant errors (e.g., wrong labels, major mismatches in data) but shows some partial attempt.
        2: The chart is mostly correct with minor, non-critical errors.
        3: The chart is completely accurate: correct data, correct relationships, correct calculations.
        """
        user_prompt = f""" Please score the code based on the context. Code: {code}. \n Context: {context}. \n {prompts.COT_REASONS_TEMPLATE}
        """
        return self.generate_score_and_reasons(system_prompt=system_prompt, user_prompt=user_prompt, min_score_val = 0, max_score_val = 3)
    def chart_formatting_with_cot_reasons(self, code: str) -> Tuple[float, Dict]:
        system_prompt = f"""
        Use the following rubric to evaluate chart formatting:
        0: The chart is poorly formatted: missing important elements like titles, axis labels, or has unreadable text.
        1: Basic elements are present but formatting is cluttered, confusing, or difficult to read.
        2: The chart is mostly clean and readable with only minor formatting issues.
        3: The chart is well-formatted with clear titles, labeled axes with reasonable units, readable scales, appropriate legends, and an overall clean presentation.
        """
        user_prompt = f""" Please score the code. Code: {code}. \n {prompts.COT_REASONS_TEMPLATE}
        """
        return self.generate_score_and_reasons(system_prompt=system_prompt, user_prompt=user_prompt, min_score_val = 0, max_score_val = 3)
    def chart_relevance_with_cot_reasons(self, code: str, query: str, response: str) -> Tuple[float, Dict]:
        system_prompt = f"""
        Use the following rubric to evaluate chart and response relevance to query:
        0: The chart and response are irrelevant to the user's request or misinterprets the task.
        1: Either the chart or the response partially addresses the user query but misses major elements or misunderstands key parts.
        2: The chart and response mostly answers the user query but could be more precise or complete.
        3: The chart and response directly and fully answers the user query with an appropriate and complete visual representation.
        """
        user_prompt = f""" Please score the relevance of the chart and response to the query. Code: {code}. \n Response: {response}. Query: {query} \n {prompts.COT_REASONS_TEMPLATE}
        """
        return self.generate_score_and_reasons(system_prompt=system_prompt, user_prompt=user_prompt, min_score_val = 0, max_score_val = 3)

chart_provider = CustomChartEval(model_engine=os.environ.get("LLM_MODEL_NAME"))#, base_url="https://api.openai.com/v1")

@instrument(
    name="chart_eval_node",
    description="Evaluates the chart generated by the chart generation node.",
    attributes=lambda ret, exception, *args, **kwargs: {
        f"{BASE_SCOPE}.execution_trace": json.dumps(args[0].get("execution_trace", {})),
        f"{BASE_SCOPE}.user_query": args[0].get("user_query", {}),
        f"{BASE_SCOPE}.current_step": args[0].get("current_step", 0),
        f"{BASE_SCOPE}.last_reason": args[0].get("last_reason", ""),
            f"{BASE_SCOPE}.chart_eval_node_response": ret.update["messages"][
            -1
        ].content
        if hasattr(ret, "update")
        else json.dumps(ret, indent=4, sort_keys=True),
    },
)
def chart_eval_node(state) -> Command[Literal["orchestrator"]]:
    context = state.get("execution_trace")[state.get("current_step")-1][-2]["output"]
    code = state.get("execution_trace")[state.get("current_step")][-1]["code"]
    query = state.get("user_query")
    response = state.get("execution_trace")[state.get("current_step")][-1]["output"]

    with st.spinner("Evaluating chart..."):
        accuracy_rel_score, accuracy_rel_reason = chart_provider.chart_accuracy_with_cot_reasons(code=code, context=context)
        formatting_score, formatting_reason = chart_provider.chart_formatting_with_cot_reasons(code=code)
        relevance_score, relevance_reason = chart_provider.chart_relevance_with_cot_reasons(code=code, query=query, response=response)

    parsed_eval = {
        "accuracy": {
            "score": accuracy_rel_score,
            "reason": accuracy_rel_reason
        },
        "formatting": {
            "score": formatting_score,
            "reason": formatting_reason
        },
        "answer_relevance": {
            "score": relevance_score,
            "reason": relevance_reason
        }
    }

    eval_entry = {
        "step": state.get("current_step"),
        "agent": "chart_eval",
        "metrics": parsed_eval,
    }
    # Build a natural language summary
    summary = (
        f"Chart Evaluation:\n"
        f"- Accuracy: {float(str(parsed_eval['accuracy']['score']))*3}/3 — {extract_reason(parsed_eval['accuracy']['reason'])}\n"
        f"- Formatting: {float(str(parsed_eval['formatting']['score']))*3}/3 — {extract_reason(parsed_eval['formatting']['reason'])}\n"
        f"- Answer Relevance: {float(str(parsed_eval['answer_relevance']['score']))*3}/3 — {extract_reason(parsed_eval['answer_relevance']['reason'])}"
    )
    eval_msg = HumanMessage(content=summary, name="chart_eval")
    goto = "orchestrator"
    return Command(
        update={
            "messages": [eval_msg],
            "execution_trace": append_to_step_trace(state, state.get("current_step"), eval_entry)
        },
        goto=goto
    )


class CustomTrajEval(OpenAI):
    def traj_execution_with_cot_reasons(self, trace) -> Tuple[float, Dict]:
        system_prompt = f"""
        Use the following rubric to evaluate the execution trace of the system:
        0: Agents made wrong or unnecessary calls. Critical steps were skipped or repeated without purpose. Generated outputs were off-topic, hallucinated, or contradictory. Confusion between agent roles. User goal was not meaningfully addressed.
        1: Several unnecessary or misordered agent/tool use. Some factual errors or under-specified steps. Redundant or partially irrelevant tool calls. Weak or ambiguous agent outputs at one or more steps
        2: Some minor inefficiencies or unclear transitions. Moments of stalled progress, but ultimately resolved. The agents mostly fulfilled their roles, and the conversation mostly fulfilled answering the query.
        3: Agent handoffs were well-timed and logical. Tool calls were necessary, sufficient, and accurate. No redundancies, missteps, or dead ends. Progress toward the user query was smooth and continuous. No hallucination or incorrect outputs
        """
        user_prompt = f""" Please score the execution trace. Execution Trace (possible in json str format): {trace}. \n
        {prompts.COT_REASONS_TEMPLATE}
        """
        return self.generate_score_and_reasons(system_prompt=system_prompt, user_prompt=user_prompt, min_score_val = 0, max_score_val = 3)

<<<<<<< HEAD
=======
def create_traj_eval() -> Feedback:
    provider = CustomTrajEval(model_engine=os.environ.get("LLM_MODEL_NAME"))
>>>>>>> 84273501

def create_traj_eval(provider) -> Feedback:
    return (
        Feedback(provider.traj_execution_with_cot_reasons, name="Trajectory Evaluation")
        .on({
            "trace": Selector(
                span_type="ORCHESTRATOR_NODE",
                span_attribute=f"{BASE_SCOPE}.execution_trace",
                collect_list=True,
            ),
        })
    )<|MERGE_RESOLUTION|>--- conflicted
+++ resolved
@@ -213,12 +213,6 @@
         """
         return self.generate_score_and_reasons(system_prompt=system_prompt, user_prompt=user_prompt, min_score_val = 0, max_score_val = 3)
 
-<<<<<<< HEAD
-=======
-def create_traj_eval() -> Feedback:
-    provider = CustomTrajEval(model_engine=os.environ.get("LLM_MODEL_NAME"))
->>>>>>> 84273501
-
 def create_traj_eval(provider) -> Feedback:
     return (
         Feedback(provider.traj_execution_with_cot_reasons, name="Trajectory Evaluation")

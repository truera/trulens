{
 "cells": [
  {
   "cell_type": "markdown",
   "metadata": {},
   "source": [
    "# Populate apps to show filtering"
   ]
  },
  {
   "cell_type": "code",
   "execution_count": null,
   "metadata": {},
   "outputs": [],
   "source": [
    "from pathlib import Path\n",
    "import sys\n",
    "\n",
    "repo_path = Path().cwd().parent.parent.parent.resolve()\n",
    "\n",
    "# If using trulens from the repository, add the parent directory to the path:\n",
    "sys.path.append(str(repo_path))"
   ]
  },
  {
   "cell_type": "code",
   "execution_count": null,
   "metadata": {},
   "outputs": [],
   "source": [
    "from trulens.apps.custom import TruCustomApp\n",
    "from trulens.core import TruSession\n",
    "\n",
    "from examples.dev.dummy_app.app import DummyApp\n",
    "\n",
    "session = TruSession()\n",
    "session.reset_database()"
   ]
  },
  {
   "cell_type": "code",
   "execution_count": null,
   "metadata": {},
   "outputs": [],
   "source": [
<<<<<<< HEAD
=======
    "from trulens.dashboard import run_dashboard\n",
    "\n",
    "run_dashboard(session=session)"
   ]
  },
  {
   "cell_type": "code",
   "execution_count": null,
   "metadata": {},
   "outputs": [],
   "source": [
>>>>>>> 803e560f
    "# Create custom app:\n",
    "ca1 = DummyApp()\n",
    "\n",
    "# Create trulens wrapper:\n",
    "ta1 = TruCustomApp(\n",
    "    ca1,\n",
    "    app_version=\"semantic search\",\n",
    "    app_name=\"Customer Assistant RAG\",\n",
    "    metadata={\"top_k\": 5, \"retriever\": \"semantic\"},\n",
    "    tags=\"prototype\",\n",
    ")\n",
    "\n",
    "with ta1 as recording:\n",
    "    ca1.respond_to_query(\"how are you?\")"
   ]
  },
  {
   "cell_type": "code",
   "execution_count": null,
   "metadata": {},
   "outputs": [],
   "source": [
    "# Create custom app:\n",
    "ca2 = DummyApp()\n",
    "\n",
    "# Create trulens wrapper:\n",
    "ta2 = TruCustomApp(\n",
    "    ca2,\n",
    "    app_name=\"Customer Assistant RAG\",\n",
    "    app_version=\"fewer chunks\",\n",
    "    metadata={\"top_k\": 2, \"retriever\": \"semantic\"},\n",
    "    tags=\"prototype\",\n",
    ")\n",
    "\n",
    "with ta2 as recording:\n",
    "    ca2.respond_to_query(\"how are you?\")"
   ]
  },
  {
   "cell_type": "code",
   "execution_count": null,
   "metadata": {},
   "outputs": [],
   "source": [
    "# Create custom app:\n",
    "ca3 = DummyApp()\n",
    "\n",
    "# Create trulens wrapper:\n",
    "ta3 = TruCustomApp(\n",
    "    ca3,\n",
    "    app_name=\"Customer Assistant RAG\",\n",
    "    app_version=\"hybrid search\",\n",
    "    metadata={\"top_k\": 2, \"retriever\": \"hybrid\"},\n",
    "    tags=\"prototype\",\n",
    ")\n",
    "\n",
    "with ta3 as recording:\n",
    "    ca3.respond_to_query(\"how are you?\")"
   ]
  },
  {
   "cell_type": "code",
   "execution_count": null,
   "metadata": {},
   "outputs": [],
   "source": [
    "# Create custom app:\n",
    "ca4 = DummyApp()\n",
    "\n",
    "# Create trulens wrapper:\n",
    "ta4 = TruCustomApp(\n",
    "    ca4,\n",
    "    app_name=\"Customer Assistant RAG\",\n",
    "    app_version=\"production\",\n",
    "    metadata={\"top_k\": 5, \"retriever\": \"semantic\"},\n",
    "    tags=\"production\",\n",
    ")\n",
    "\n",
    "with ta4 as recording:\n",
    "    ca4.respond_to_query(\"how are you?\")"
   ]
  },
  {
   "cell_type": "code",
   "execution_count": null,
   "metadata": {},
   "outputs": [],
   "source": [
    "# Create custom app:\n",
    "ca4 = DummyApp()\n",
    "\n",
    "# Create trulens wrapper:\n",
    "ta4 = TruCustomApp(\n",
    "    ca4,\n",
    "    app_name=\"Pizza ordering agent\",\n",
    "    app_version=\"1\",\n",
    "    metadata={\"tool\": \"pizzahut\"},\n",
    "    tags=\"prototype\",\n",
    ")\n",
    "\n",
    "with ta4 as recording:\n",
    "    ca4.respond_to_query(\"order me a pizza\")"
   ]
  },
  {
   "cell_type": "code",
   "execution_count": null,
   "metadata": {},
   "outputs": [],
   "source": [
    "tru.get_leaderboard()"
   ]
  },
  {
   "cell_type": "code",
   "execution_count": null,
   "metadata": {},
   "outputs": [],
   "source": [
    "from trulens.dashboard import run_dashboard\n",
    "\n",
    "run_dashboard(session=tru)"
   ]
  },
  {
   "cell_type": "code",
   "execution_count": null,
   "metadata": {},
   "outputs": [],
   "source": [
    "selected_apps = [\n",
    "    \"customapp 3\",\n",
    "    \"cu\" \"customapp 4\",\n",
    "    \"customapp 1\",\n",
    "    \"totally different app\",\n",
    "]\n",
    "\n",
    "selected_apps = sorted(selected_apps)\n",
    "selected_apps"
   ]
  }
 ],
 "metadata": {
  "kernelspec": {
   "display_name": "snowday",
   "language": "python",
   "name": "python3"
  },
  "language_info": {
   "codemirror_mode": {
    "name": "ipython",
    "version": 3
   },
   "file_extension": ".py",
   "mimetype": "text/x-python",
   "name": "python",
   "nbconvert_exporter": "python",
   "pygments_lexer": "ipython3"
  }
 },
 "nbformat": 4,
 "nbformat_minor": 2
}<|MERGE_RESOLUTION|>--- conflicted
+++ resolved
@@ -43,8 +43,6 @@
    "metadata": {},
    "outputs": [],
    "source": [
-<<<<<<< HEAD
-=======
     "from trulens.dashboard import run_dashboard\n",
     "\n",
     "run_dashboard(session=session)"
@@ -56,7 +54,6 @@
    "metadata": {},
    "outputs": [],
    "source": [
->>>>>>> 803e560f
     "# Create custom app:\n",
     "ca1 = DummyApp()\n",
     "\n",
